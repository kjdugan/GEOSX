--- conflicted
+++ resolved
@@ -104,15 +104,7 @@
 void FiniteElementDiscretization::CalculateShapeFunctionGradients( arrayView1d<R1Tensor const> const & X,
                                                                    ElementSubRegionBase * const elementSubRegion ) const
 {
-<<<<<<< HEAD
-  arrayView3d<R1Tensor> & dNdX = elementSubRegion->getReference< array3d< R1Tensor > >(keys::dNdX);
-  arrayView2d<real64> & detJ = elementSubRegion->getReference< array2d<real64> >(keys::detJ);
-  FixedOneToManyRelation const & elemsToNodes = elementSubRegion->getWrapper<FixedOneToManyRelation>(std::string("nodeList"))->reference();
-
-  std::unique_ptr<FiniteElementBase> fe = getFiniteElement( m_parentSpace );
-=======
   GEOSX_MARK_FUNCTION;
->>>>>>> 54ccd62d
 
   arrayView3d<R1Tensor> const & dNdX = elementSubRegion->getReference< array3d< R1Tensor > >(keys::dNdX);
   arrayView2d<real64> const & detJ = elementSubRegion->getReference< array2d<real64> >(keys::detJ);
@@ -120,7 +112,7 @@
 
   PRAGMA_OMP( omp parallel )
   {
-    std::unique_ptr<FiniteElementBase> fe = getFiniteElement( elementSubRegion->GetElementTypeString() );
+    std::unique_ptr<FiniteElementBase> fe = getFiniteElement( m_parentSpace );
 
     PRAGMA_OMP( omp for )
     for (localIndex k = 0 ; k < elementSubRegion->size() ; ++k)
