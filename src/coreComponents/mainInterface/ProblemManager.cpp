/*
 * ------------------------------------------------------------------------------------------------------------
 * SPDX-License-Identifier: LGPL-2.1-only
 *
 * Copyright (c) 2018-2020 Lawrence Livermore National Security LLC
 * Copyright (c) 2018-2020 The Board of Trustees of the Leland Stanford Junior University
 * Copyright (c) 2018-2020 TotalEnergies
 * Copyright (c) 2019-     GEOSX Contributors
 * All rights reserved
 *
 * See top level LICENSE, COPYRIGHT, CONTRIBUTORS, NOTICE, and ACKNOWLEDGEMENTS files for details.
 * ------------------------------------------------------------------------------------------------------------
 */

// Source includes
#include "ProblemManager.hpp"
#include "GeosxState.hpp"
#include "initialization.hpp"

#include "codingUtilities/StringUtilities.hpp"
#include "common/Path.hpp"
#include "common/TimingMacros.hpp"
#include "constitutive/ConstitutiveManager.hpp"
#include "dataRepository/ConduitRestart.hpp"
#include "dataRepository/RestartFlags.hpp"
#include "dataRepository/KeyNames.hpp"
#include "discretizationMethods/NumericalMethodsManager.hpp"
#include "events/tasks/TasksManager.hpp"
#include "events/EventManager.hpp"
#include "finiteElement/FiniteElementDiscretization.hpp"
#include "finiteElement/FiniteElementDiscretizationManager.hpp"
#include "finiteVolume/FluxApproximationBase.hpp"
#include "finiteVolume/HybridMimeticDiscretization.hpp"
#include "fieldSpecification/FieldSpecificationManager.hpp"
#include "fileIO/Outputs/OutputBase.hpp"
#include "fileIO/Outputs/OutputManager.hpp"
#include "functions/FunctionManager.hpp"
#include "mesh/DomainPartition.hpp"
#include "mesh/MeshBody.hpp"
#include "mesh/MeshManager.hpp"
#include "mesh/utilities/MeshUtilities.hpp"
#include "mesh/simpleGeometricObjects/GeometricObjectManager.hpp"
#include "mesh/mpiCommunications/CommunicationTools.hpp"
#include "mesh/mpiCommunications/SpatialPartition.hpp"
#include "physicsSolvers/PhysicsSolverManager.hpp"
#include "physicsSolvers/SolverBase.hpp"
#include "schema/schemaUtilities.hpp"

// System includes
#include <vector>
#include <regex>

namespace geosx
{

using namespace dataRepository;
using namespace constitutive;

ProblemManager::ProblemManager( conduit::Node & root ):
  dataRepository::Group( dataRepository::keys::ProblemManager, root ),
  m_physicsSolverManager( nullptr ),
  m_eventManager( nullptr ),
  m_functionManager( nullptr ),
  m_fieldSpecificationManager( nullptr )
{
  // Groups that do not read from the xml
  registerGroup< DomainPartition >( groupKeys.domain );
  Group & commandLine = registerGroup< Group >( groupKeys.commandLine );
  commandLine.setRestartFlags( RestartFlags::WRITE );

  setInputFlags( InputFlags::PROBLEM_ROOT );

  m_fieldSpecificationManager = &registerGroup< FieldSpecificationManager >( groupKeys.fieldSpecificationManager );

  m_eventManager = &registerGroup< EventManager >( groupKeys.eventManager );
  registerGroup< NumericalMethodsManager >( groupKeys.numericalMethodsManager );
  registerGroup< GeometricObjectManager >( groupKeys.geometricObjectManager );
  registerGroup< MeshManager >( groupKeys.meshManager );
  registerGroup< OutputManager >( groupKeys.outputManager );
  m_physicsSolverManager = &registerGroup< PhysicsSolverManager >( groupKeys.physicsSolverManager );
  registerGroup< TasksManager >( groupKeys.tasksManager );
  m_functionManager = &registerGroup< FunctionManager >( groupKeys.functionManager );

  // Command line entries
  commandLine.registerWrapper< string >( viewKeys.inputFileName.key() ).
    setRestartFlags( RestartFlags::WRITE ).
    setDescription( "Name of the input xml file." );

  commandLine.registerWrapper< string >( viewKeys.restartFileName.key() ).
    setRestartFlags( RestartFlags::WRITE ).
    setDescription( "Name of the restart file." );

  commandLine.registerWrapper< integer >( viewKeys.beginFromRestart.key() ).
    setRestartFlags( RestartFlags::WRITE ).
    setDescription( "Flag to indicate restart run." );

  commandLine.registerWrapper< string >( viewKeys.problemName.key() ).
    setRestartFlags( RestartFlags::WRITE ).
    setDescription( "Used in writing the output files, if not specified defaults to the name of the input file." );

  commandLine.registerWrapper< string >( viewKeys.outputDirectory.key() ).
    setRestartFlags( RestartFlags::WRITE ).
    setDescription( "Directory in which to put the output files, if not specified defaults to the current directory." );

  commandLine.registerWrapper< integer >( viewKeys.xPartitionsOverride.key() ).
    setApplyDefaultValue( 1 ).
    setRestartFlags( RestartFlags::WRITE ).
    setDescription( "Number of partitions in the x-direction" );

  commandLine.registerWrapper< integer >( viewKeys.yPartitionsOverride.key() ).
    setApplyDefaultValue( 1 ).
    setRestartFlags( RestartFlags::WRITE ).
    setDescription( "Number of partitions in the y-direction" );

  commandLine.registerWrapper< integer >( viewKeys.zPartitionsOverride.key() ).
    setApplyDefaultValue( 1 ).
    setRestartFlags( RestartFlags::WRITE ).
    setDescription( "Number of partitions in the z-direction" );

  commandLine.registerWrapper< integer >( viewKeys.overridePartitionNumbers.key() ).
    setApplyDefaultValue( 0 ).
    setRestartFlags( RestartFlags::WRITE ).
    setDescription( "Flag to indicate partition number override" );

  commandLine.registerWrapper< string >( viewKeys.schemaFileName.key() ).
    setRestartFlags( RestartFlags::WRITE ).
    setDescription( "Name of the output schema" );

  commandLine.registerWrapper< integer >( viewKeys.useNonblockingMPI.key() ).
    setApplyDefaultValue( 0 ).
    setRestartFlags( RestartFlags::WRITE ).
    setDescription( "Whether to prefer using non-blocking MPI communication where implemented (results in non-deterministic DOF numbering)." );

  commandLine.registerWrapper< integer >( viewKeys.suppressPinned.key( ) ).
    setApplyDefaultValue( 0 ).
    setRestartFlags( RestartFlags::WRITE ).
    setDescription( "Whether to disallow using pinned memory allocations for MPI communication buffers." );

}

ProblemManager::~ProblemManager()
{}


Group * ProblemManager::createChild( string const & GEOSX_UNUSED_PARAM( childKey ), string const & GEOSX_UNUSED_PARAM( childName ) )
{ return nullptr; }


void ProblemManager::problemSetup()
{
  GEOSX_MARK_FUNCTION;
  postProcessInputRecursive();

  generateMesh();

  applyNumericalMethods();

  registerDataOnMeshRecursive( getDomainPartition().getMeshBodies() );

  initialize();

  importFields();
}


void ProblemManager::parseCommandLineInput()
{
  Group & commandLine = getGroup< Group >( groupKeys.commandLine );

  CommandLineOptions const & opts = getGlobalState().getCommandLineOptions();

  commandLine.getReference< string >( viewKeys.restartFileName ) = opts.restartFileName;
  commandLine.getReference< integer >( viewKeys.beginFromRestart ) = opts.beginFromRestart;
  commandLine.getReference< integer >( viewKeys.xPartitionsOverride ) = opts.xPartitionsOverride;
  commandLine.getReference< integer >( viewKeys.yPartitionsOverride ) = opts.yPartitionsOverride;
  commandLine.getReference< integer >( viewKeys.zPartitionsOverride ) = opts.zPartitionsOverride;
  commandLine.getReference< integer >( viewKeys.overridePartitionNumbers ) = opts.overridePartitionNumbers;
  commandLine.getReference< integer >( viewKeys.useNonblockingMPI ) = opts.useNonblockingMPI;
  commandLine.getReference< integer >( viewKeys.suppressPinned ) = opts.suppressPinned;

  string & outputDirectory = commandLine.getReference< string >( viewKeys.outputDirectory );
  outputDirectory = opts.outputDirectory;
  OutputBase::setOutputDirectory( outputDirectory );

  string & inputFileName = commandLine.getReference< string >( viewKeys.inputFileName );
  inputFileName = xmlWrapper::buildMultipleInputXML( opts.inputFileNames, outputDirectory );

  string & schemaName = commandLine.getReference< string >( viewKeys.schemaFileName );
  schemaName = opts.schemaName;

  string & problemName = commandLine.getReference< string >( viewKeys.problemName );
  problemName = opts.problemName;
  OutputBase::setFileNameRoot( problemName );

  if( schemaName.empty())
  {
    inputFileName = getAbsolutePath( inputFileName );
    Path::pathPrefix() = splitPath( inputFileName ).first;
  }

  if( opts.suppressMoveLogging )
  {
    chai::ArrayManager::getInstance()->disableCallbacks();
  }
}


bool ProblemManager::parseRestart( string & restartFileName, CommandLineOptions const & options )
{
  bool const beginFromRestart = options.beginFromRestart;
  restartFileName = options.restartFileName;

  if( beginFromRestart == 1 )
  {
    string dirname, basename;
    std::tie( dirname, basename ) = splitPath( restartFileName );

    std::vector< string > dir_contents = readDirectory( dirname );

    GEOSX_THROW_IF( dir_contents.empty(),
                    "Directory gotten from " << restartFileName << " " << dirname << " is empty.",
                    InputError );

    std::regex basename_regex( basename );

    string min_str;
    string & max_match = min_str;
    bool match_found = false;
    for( string & s : dir_contents )
    {
      if( std::regex_match( s, basename_regex ))
      {
        match_found = true;
        max_match = (s > max_match)? s : max_match;
      }
    }

    GEOSX_THROW_IF( !match_found,
                    "No matches found for pattern " << basename << " in directory " << dirname << ".",
                    InputError );

    restartFileName = getAbsolutePath( dirname + "/" + max_match );
  }

  return beginFromRestart;
}


void ProblemManager::generateDocumentation()
{
  // Documentation output
  GEOSX_LOG_RANK_0( "Trying to generate schema..." );
  Group & commandLine = getGroup< Group >( groupKeys.commandLine );
  string const & schemaName = commandLine.getReference< string >( viewKeys.schemaFileName );

  if( !schemaName.empty() )
  {
    // Generate an extensive data structure
    generateDataStructureSkeleton( 0 );

    MeshManager & meshManager = this->getGroup< MeshManager >( groupKeys.meshManager );
    DomainPartition & domain = getDomainPartition();
    meshManager.generateMeshLevels( domain );

    registerDataOnMeshRecursive( domain.getMeshBodies() );

    // Generate schema
    schemaUtilities::ConvertDocumentationToSchema( schemaName.c_str(), this, 0 );

    // Generate non-schema documentation
    schemaUtilities::ConvertDocumentationToSchema((schemaName + ".other").c_str(), this, 1 );
  }
}


void ProblemManager::setSchemaDeviations( xmlWrapper::xmlNode schemaRoot,
                                          xmlWrapper::xmlNode schemaParent,
                                          integer documentationType )
{
  xmlWrapper::xmlNode targetChoiceNode = schemaParent.child( "xsd:choice" );
  if( targetChoiceNode.empty() )
  {
    targetChoiceNode = schemaParent.prepend_child( "xsd:choice" );
    targetChoiceNode.append_attribute( "minOccurs" ) = "0";
    targetChoiceNode.append_attribute( "maxOccurs" ) = "unbounded";
  }

  // These objects are handled differently during the xml read step,
  // so we need to explicitly add them into the schema structure
  DomainPartition & domain = getDomainPartition();

  m_functionManager->generateDataStructureSkeleton( 0 );
  schemaUtilities::SchemaConstruction( *m_functionManager, schemaRoot, targetChoiceNode, documentationType );

  m_fieldSpecificationManager->generateDataStructureSkeleton( 0 );
  schemaUtilities::SchemaConstruction( *m_fieldSpecificationManager, schemaRoot, targetChoiceNode, documentationType );

  ConstitutiveManager & constitutiveManager = domain.getGroup< ConstitutiveManager >( keys::ConstitutiveManager );
  schemaUtilities::SchemaConstruction( constitutiveManager, schemaRoot, targetChoiceNode, documentationType );

  MeshManager & meshManager = this->getGroup< MeshManager >( groupKeys.meshManager );
  meshManager.generateMeshLevels( domain );
  ElementRegionManager & elementManager = domain.getMeshBody( 0 ).getMeshLevel( 0 ).getElemManager();
  elementManager.generateDataStructureSkeleton( 0 );
  schemaUtilities::SchemaConstruction( elementManager, schemaRoot, targetChoiceNode, documentationType );


  // Add entries that are only used in the pre-processor
  Group & IncludedList = this->registerGroup< Group >( xmlWrapper::includedListTag );
  IncludedList.setInputFlags( InputFlags::OPTIONAL );

  Group & includedFile = IncludedList.registerGroup< Group >( xmlWrapper::includedFileTag );
  includedFile.setInputFlags( InputFlags::OPTIONAL_NONUNIQUE );

  schemaUtilities::SchemaConstruction( IncludedList, schemaRoot, targetChoiceNode, documentationType );

  Group & parameterList = this->registerGroup< Group >( "Parameters" );
  parameterList.setInputFlags( InputFlags::OPTIONAL );

  Group & parameter = parameterList.registerGroup< Group >( "Parameter" );
  parameter.setInputFlags( InputFlags::OPTIONAL_NONUNIQUE );
  parameter.registerWrapper< string >( "value" ).
    setInputFlag( InputFlags::REQUIRED ).
    setDescription( "Input parameter definition for the preprocessor" );

  schemaUtilities::SchemaConstruction( parameterList, schemaRoot, targetChoiceNode, documentationType );

  Group & benchmarks = this->registerGroup< Group >( "Benchmarks" );
  benchmarks.setInputFlags( InputFlags::OPTIONAL );

  for( string const & machineName : {"quartz", "lassen"} )
  {
    Group & machine = benchmarks.registerGroup< Group >( machineName );
    machine.setInputFlags( InputFlags::OPTIONAL );

    Group & run = machine.registerGroup< Group >( "Run" );
    run.setInputFlags( InputFlags::OPTIONAL );

    run.registerWrapper< string >( "name" ).setInputFlag( InputFlags::REQUIRED ).
      setDescription( "The name of this benchmark." );

    run.registerWrapper< int >( "nodes" ).setInputFlag( InputFlags::REQUIRED ).
      setDescription( "The number of nodes needed to run the benchmark." );

    run.registerWrapper< int >( "tasksPerNode" ).setInputFlag( InputFlags::REQUIRED ).
      setDescription( "The number of tasks per node to run the benchmark with." );

    run.registerWrapper< int >( "threadsPerTask" ).setInputFlag( InputFlags::OPTIONAL ).
      setDescription( "The number of threads per task to run the benchmark with." );

    run.registerWrapper< int >( "timeLimit" ).setInputFlag( InputFlags::OPTIONAL ).
      setDescription( "The time limit of the benchmark." );

    run.registerWrapper< string >( "args" ).setInputFlag( InputFlags::OPTIONAL ).
      setDescription( "Any extra command line arguments to pass to GEOSX." );

    run.registerWrapper< string >( "autoPartition" ).setInputFlag( InputFlags::OPTIONAL ).
      setDescription( "May be 'Off' or 'On', if 'On' partitioning arguments are created automatically. Default is Off." );

    run.registerWrapper< array1d< int > >( "strongScaling" ).setInputFlag( InputFlags::OPTIONAL ).
      setDescription( "Repeat the benchmark N times, scaling the number of nodes in the benchmark by these values." );
  }

  schemaUtilities::SchemaConstruction( benchmarks, schemaRoot, targetChoiceNode, documentationType );
}


void ProblemManager::parseInputFile()
{
  Group & commandLine = getGroup( groupKeys.commandLine );
  string const & inputFileName = commandLine.getReference< string >( viewKeys.inputFileName );

  // Load preprocessed xml file
  xmlWrapper::xmlDocument xmlDocument;
  xmlWrapper::xmlResult const xmlResult = xmlDocument.load_file( inputFileName.c_str() );
  GEOSX_THROW_IF( !xmlResult, GEOSX_FMT( "Errors found while parsing XML file {}\nDescription: {}\nOffset: {}",
                                         inputFileName, xmlResult.description(), xmlResult.offset ), InputError );

  // Add path information to the file
  xmlDocument.append_child( xmlWrapper::filePathString ).append_attribute( xmlWrapper::filePathString ).set_value( inputFileName.c_str() );

  // Parse the results
  parseXMLDocument( xmlDocument );
}


void ProblemManager::parseInputString( string const & xmlString )
{
  // Load preprocessed xml file
  xmlWrapper::xmlDocument xmlDocument;
  xmlWrapper::xmlResult xmlResult = xmlDocument.load_buffer( xmlString.c_str(), xmlString.length() );
  GEOSX_THROW_IF( !xmlResult, GEOSX_FMT( "Errors found while parsing XML string\nDescription: {}\nOffset: {}",
                                         xmlResult.description(), xmlResult.offset ), InputError );

  // Parse the results
  parseXMLDocument( xmlDocument );
}


void ProblemManager::parseXMLDocument( xmlWrapper::xmlDocument const & xmlDocument )
{
  // Extract the problem node and begin processing the user inputs
  xmlWrapper::xmlNode xmlProblemNode = xmlDocument.child( this->getName().c_str() );
  processInputFileRecursive( xmlProblemNode );

  // The objects in domain are handled separately for now
  {
    DomainPartition & domain = getDomainPartition();
    ConstitutiveManager & constitutiveManager = domain.getGroup< ConstitutiveManager >( keys::ConstitutiveManager );
    xmlWrapper::xmlNode topLevelNode = xmlProblemNode.child( constitutiveManager.getName().c_str());
    constitutiveManager.processInputFileRecursive( topLevelNode );

    // Open mesh levels
    MeshManager & meshManager = this->getGroup< MeshManager >( groupKeys.meshManager );
    meshManager.generateMeshLevels( domain );
    ElementRegionManager & elementManager = domain.getMeshBody( 0 ).getMeshLevel( 0 ).getElemManager();
    topLevelNode = xmlProblemNode.child( elementManager.getName().c_str());
    elementManager.processInputFileRecursive( topLevelNode );

  }
}


void ProblemManager::postProcessInput()
{
  DomainPartition & domain = getDomainPartition();

  Group const & commandLine = getGroup< Group >( groupKeys.commandLine );
  integer const & xparCL = commandLine.getReference< integer >( viewKeys.xPartitionsOverride );
  integer const & yparCL = commandLine.getReference< integer >( viewKeys.yPartitionsOverride );
  integer const & zparCL = commandLine.getReference< integer >( viewKeys.zPartitionsOverride );

  integer const & suppressPinned = commandLine.getReference< integer >( viewKeys.suppressPinned );
  setPreferPinned((suppressPinned == 0));

  PartitionBase & partition = domain.getReference< PartitionBase >( keys::partitionManager );
  bool repartition = false;
  integer xpar = 1;
  integer ypar = 1;
  integer zpar = 1;
  if( xparCL != 0 )
  {
    repartition = true;
    xpar = xparCL;
  }
  if( yparCL != 0 )
  {
    repartition = true;
    ypar = yparCL;
  }
  if( zparCL != 0 )
  {
    repartition = true;
    zpar = zparCL;
  }
  if( repartition )
  {
    partition.setPartitions( xpar, ypar, zpar );
    int const mpiSize = MpiWrapper::commSize( MPI_COMM_GEOSX );
    // Case : Using MPI domain decomposition and partition are not defined (mainly pamela usage)
    if( mpiSize > 1 && xpar == 1 && ypar == 1 && zpar == 1 )
    {
      //TODO  confirm creates no issues with MPI_Cart_Create
      partition.setPartitions( 1, 1, mpiSize );
    }
  }
}


void ProblemManager::initializationOrder( string_array & order )
{
  SortedArray< string > usedNames;


  {
    order.emplace_back( groupKeys.numericalMethodsManager.key() );
    usedNames.insert( groupKeys.numericalMethodsManager.key() );
  }

  {
    order.emplace_back( groupKeys.domain.key() );
    usedNames.insert( groupKeys.domain.key() );
  }

  {
    order.emplace_back( groupKeys.eventManager.key() );
    usedNames.insert( groupKeys.eventManager.key() );
  }

  for( auto const & subGroup : this->getSubGroups() )
  {
    if( usedNames.count( subGroup.first ) == 0 )
    {
      order.emplace_back( subGroup.first );
    }
  }
}


void ProblemManager::generateMesh()
{
  GEOSX_MARK_FUNCTION;
  DomainPartition & domain = getDomainPartition();

  MeshManager & meshManager = this->getGroup< MeshManager >( groupKeys.meshManager );

  map< std::pair< string, FiniteElementDiscretization const * const >, arrayView1d<string const> const >
  discretizations = getDiscretizations();

  meshManager.generateMeshes( domain );
  Group & cellBlockManager = domain.getGroup( keys::cellManager );



  Group & meshBodies = domain.getMeshBodies();
  meshBodies.forSubGroups<MeshBody>( [&]( MeshBody & meshBody )
  {
<<<<<<< HEAD
    MeshLevel & baseMesh = meshBody.getMeshLevel( MeshLevel::viewStructKeys::baseDiscretizationString() );
    array1d<string> junk;
    this->generateDiscretization( baseMesh, cellBlockManager, nullptr, junk.toViewConst() );
  } );
=======
    MeshBody & meshBody = meshBodies.getGroup< MeshBody >( a );


    for( localIndex b = 0; b < 2; ++b )
    {
      // clone mesh level
      if( b>0 )
      {
        meshBody.createMeshLevel( b, 0 );
      }
      MeshLevel & meshLevel = meshBody.getGroup< MeshLevel >( b );

      NodeManager & nodeManager = meshLevel.getNodeManager();
      EdgeManager & edgeManager = meshLevel.getEdgeManager();
      FaceManager & faceManager = meshLevel.getFaceManager();
      ElementRegionManager & elemManager = meshLevel.getElemManager();

      GeometricObjectManager & geometricObjects = this->getGroup< GeometricObjectManager >( groupKeys.geometricObjectManager );

      MeshUtilities::generateNodesets( geometricObjects, nodeManager );
      nodeManager.constructGlobalToLocalMap();

      elemManager.generateMesh( cellBlockManager );
      nodeManager.setElementMaps( elemManager );

      if (b==0)
      {
        faceManager.buildFaces( nodeManager, elemManager );
        nodeManager.setFaceMaps( faceManager );
    
        edgeManager.buildEdges( nodeManager, faceManager );
        nodeManager.setEdgeMaps( edgeManager );
      }
      
      meshLevel.generateSets();

      elemManager.forElementSubRegions< ElementSubRegionBase >( [&]( ElementSubRegionBase & subRegion )
      {
        subRegion.setupRelatedObjectsInRelations( meshLevel );
        subRegion.calculateElementGeometricQuantities( nodeManager, faceManager );

        subRegion.setMaxGlobalIndex();
      } );

      elemManager.setMaxGlobalIndex();

      elemManager.generateCellToEdgeMaps( faceManager );
>>>>>>> 50f51551

  for( auto const & discretizationPair: discretizations )
  {
    string const & meshBodyName = discretizationPair.first.first;
    FiniteElementDiscretization const & discretization = *(discretizationPair.first.second);
    string const & discretizationName = discretization.getName();
    arrayView1d< string const > const regionNames = discretizationPair.second;
    MeshBody & meshBody = meshBodies.getGroup<MeshBody>( meshBodyName );

    MeshLevel & mesh = meshBody.createMeshLevel( MeshLevel::viewStructKeys::baseDiscretizationString(),
                                                 discretizationName,
                                                 discretization.getOrder(),
                                                 regionNames );

    this->generateDiscretization( mesh,
                                  cellBlockManager,
                                  &discretization,
                                  regionNames );

  }

  MeshBody & meshBody = meshBodies.getGroup< MeshBody >( 0 );
  MeshLevel & meshLevel = meshBody.getGroup< MeshLevel >( 0 );

  FaceManager & faceManager = meshLevel.getFaceManager();
  EdgeManager & edgeManager = meshLevel.getEdgeManager();

  Group const & commandLine = this->getGroup< Group >( groupKeys.commandLine );
  integer const useNonblockingMPI = commandLine.getReference< integer >( viewKeys.useNonblockingMPI );
  domain.setupCommunications( useNonblockingMPI );
  faceManager.setIsExternal();
  edgeManager.setIsExternal( faceManager );



}


void ProblemManager::importFields()
{
  GEOSX_MARK_FUNCTION;
  DomainPartition & domain = getDomainPartition();
  MeshManager & meshManager = this->getGroup< MeshManager >( groupKeys.meshManager );

  meshManager.forSubGroups< MeshGeneratorBase >( [&]( MeshGeneratorBase & generator )
  {
    generator.importFields( domain );
    generator.freeResources();
  } );
}

void ProblemManager::applyNumericalMethods()
{

  DomainPartition & domain  = getDomainPartition();
  ConstitutiveManager & constitutiveManager = domain.getGroup< ConstitutiveManager >( keys::ConstitutiveManager );
  Group & meshBodies = domain.getMeshBodies();

  for( localIndex a = 0; a < meshBodies.getSubGroups().size(); ++a )
  {
    MeshBody & meshBody = meshBodies.getGroup< MeshBody >( a );
    for( localIndex b = 0; b < meshBody.numSubGroups(); ++b )
    {
      MeshLevel & meshLevel = meshBody.getMeshLevel( b );
      map< std::pair< string, string >, localIndex > const regionQuadrature = calculateRegionQuadrature( meshLevel );
      setRegionQuadrature( meshLevel, constitutiveManager, regionQuadrature );
    }
  }
}

map< std::pair< string, FiniteElementDiscretization const * const >, arrayView1d<string const> const >
ProblemManager::getDiscretizations() const
{

  map< std::pair< string, FiniteElementDiscretization const * const >, arrayView1d<string const> const > meshDiscretizations;

  NumericalMethodsManager const &
  numericalMethodManager = getGroup< NumericalMethodsManager >( groupKeys.numericalMethodsManager.key() );

  FiniteElementDiscretizationManager const &
  feDiscretizationManager = numericalMethodManager.getFiniteElementDiscretizationManager();

  DomainPartition const & domain  = getDomainPartition();
  Group const & meshBodies = domain.getMeshBodies();

  m_physicsSolverManager->forSubGroups<SolverBase>( [&]( SolverBase const & solver )
  {
    string const discretizationName = solver.getDiscretizationName();
    arrayView1d< string const > const & targetRegions = solver.targetRegionNames();

    FiniteElementDiscretization const &
    feDiscretization = feDiscretizationManager.getGroup< FiniteElementDiscretization >( discretizationName );

    for( localIndex a = 0; a < meshBodies.getSubGroups().size(); ++a )
    {
      MeshBody const & meshBody = meshBodies.getGroup< MeshBody >( a );
      std::pair< string, FiniteElementDiscretization const * const > key = std::make_pair( meshBody.getName(), &feDiscretization );
      meshDiscretizations.insert( { key, targetRegions } );

//      for( auto const & regionName : targetRegions )
//      {
//        meshDiscretizations.insert( { std::make_pair( meshBody.getName(), regionName ),
//                                      feDiscretization } );
//      }
    }
  } );

  return meshDiscretizations;
}

void ProblemManager::generateDiscretization( MeshLevel & meshLevel,
                                         Group & cellBlockManager,
                                         Group const * const discretization,
                                         arrayView1d<string const> const & targetRegions )
{
  int order = 1;
  if( discretization != nullptr )
  {
    if( auto const * const feDisc = dynamic_cast< FiniteElementDiscretization const * >(discretization) )
    {
      order = feDisc->getOrder();
    }
    else
    {
      auto const * const
      fvsDisc = dynamic_cast< FluxApproximationBase const * >(discretization);

      auto const * const
      fvhDisc = dynamic_cast< HybridMimeticDiscretization const * >(discretization);

      if( fvsDisc!=nullptr && fvhDisc!=nullptr )
      {
        GEOSX_ERROR("Group expected to cast to a discretization object.");
      }
    }
  }

  NodeManager & nodeManager = meshLevel.getNodeManager();
  EdgeManager & edgeManager = meshLevel.getEdgeManager();
  FaceManager & faceManager = meshLevel.getFaceManager();
  ElementRegionManager & elemManager = meshLevel.getElemManager();

  GeometricObjectManager & geometricObjects = this->getGroup< GeometricObjectManager >( groupKeys.geometricObjectManager );

  MeshUtilities::generateNodesets( geometricObjects, nodeManager );
  nodeManager.constructGlobalToLocalMap();

  elemManager.generateMesh( cellBlockManager );
  nodeManager.setElementMaps( elemManager );

  faceManager.buildFaces( nodeManager, elemManager );
  nodeManager.setFaceMaps( faceManager );

  edgeManager.buildEdges( nodeManager, faceManager );
  nodeManager.setEdgeMaps( edgeManager );

  meshLevel.generateSets();

  elemManager.forElementSubRegions< ElementSubRegionBase >( [&]( ElementSubRegionBase & subRegion )
  {
    subRegion.setupRelatedObjectsInRelations( meshLevel );
    subRegion.calculateElementGeometricQuantities( nodeManager, faceManager );

    subRegion.setMaxGlobalIndex();
  } );

  elemManager.setMaxGlobalIndex();

  elemManager.generateCellToEdgeMaps( faceManager );

  elemManager.generateAggregates( faceManager, nodeManager );

//  elemManager.generateWells( meshManager, meshLevel );
}



map< std::pair< string, string >, localIndex > ProblemManager::calculateRegionQuadrature( MeshLevel & meshLevel )
{

  NumericalMethodsManager const &
  numericalMethodManager = getGroup< NumericalMethodsManager >( groupKeys.numericalMethodsManager.key() );

  map< std::pair< string, string >, localIndex > regionQuadrature;

  for( localIndex solverIndex=0; solverIndex<m_physicsSolverManager->numSubGroups(); ++solverIndex )
  {
    SolverBase const * const solver = m_physicsSolverManager->getGroupPointer< SolverBase >( solverIndex );

    if( solver != nullptr )
    {
      string const discretizationName = solver->getDiscretizationName();
      arrayView1d< string const > const & targetRegions = solver->targetRegionNames();

      FiniteElementDiscretizationManager const &
      feDiscretizationManager = numericalMethodManager.getFiniteElementDiscretizationManager();

      FiniteElementDiscretization const * const
      feDiscretization = feDiscretizationManager.getGroupPointer< FiniteElementDiscretization >( discretizationName );

//      for( localIndex a = 0; a < meshBodies.getSubGroups().size(); ++a )
      {
//        MeshBody & meshBody = meshBodies.getGroup< MeshBody >( a );
//        for( localIndex b = 0; b < meshBody.numSubGroups(); ++b )
        {
//          MeshLevel & meshLevel = meshBody.getMeshLevel( b );
          NodeManager & nodeManager = meshLevel.getNodeManager();
          ElementRegionManager & elemManager = meshLevel.getElemManager();
          arrayView2d< real64 const, nodes::REFERENCE_POSITION_USD > const & X = nodeManager.referencePosition();

          for( auto const & regionName : targetRegions )
          {
            ElementRegionBase & elemRegion = elemManager.getRegion( regionName );

            if( feDiscretization != nullptr )
            {
              elemRegion.forElementSubRegions< CellElementSubRegion, FaceElementSubRegion >( [&]( auto & subRegion )
              {
                std::unique_ptr< finiteElement::FiniteElementBase > newFE = feDiscretization->factory( subRegion.getElementType() );

                finiteElement::FiniteElementBase &
                fe = subRegion.template registerWrapper< finiteElement::FiniteElementBase >( discretizationName, std::move( newFE ) ).
                       setRestartFlags( dataRepository::RestartFlags::NO_WRITE ).reference();

                finiteElement::dispatch3D( fe,
                                           [&] ( auto & finiteElement )
                {
                  using FE_TYPE = std::remove_const_t< TYPEOFREF( finiteElement ) >;

                  localIndex const numQuadraturePoints = FE_TYPE::numQuadraturePoints;

                  feDiscretization->calculateShapeFunctionGradients( X, &subRegion, finiteElement );

                  localIndex & numQuadraturePointsInList = regionQuadrature[ std::make_pair( regionName,
                                                                                             subRegion.getName() ) ];

                  numQuadraturePointsInList = std::max( numQuadraturePointsInList, numQuadraturePoints );
                } );
              } );
            }
            else //if( fvFluxApprox != nullptr )
            {
              elemRegion.forElementSubRegions( [&]( auto & subRegion )
              {
                localIndex & numQuadraturePointsInList = regionQuadrature[ std::make_pair( regionName,
                                                                                           subRegion.getName() ) ];
                localIndex const numQuadraturePoints = 1;
                numQuadraturePointsInList = std::max( numQuadraturePointsInList, numQuadraturePoints );
              } );
            }
          }
        }
      }
    } // if( solver!=nullptr )
  }

  return regionQuadrature;
}


void ProblemManager::setRegionQuadrature( MeshLevel & meshLevel,
                                          ConstitutiveManager const & constitutiveManager,
                                          map< std::pair< string, string >, localIndex > const & regionQuadrature )
{
//  for( localIndex a = 0; a < meshBodies.getSubGroups().size(); ++a )
  {
//    MeshBody & meshBody = meshBodies.getGroup< MeshBody >( a );
//    for( localIndex b = 0; b < meshBody.numSubGroups(); ++b )
    {
//      MeshLevel & meshLevel = meshBody.getMeshLevel( b );
      ElementRegionManager & elemManager = meshLevel.getElemManager();

      elemManager.forElementSubRegionsComplete( [&]( localIndex const,
                                                     localIndex const,
                                                     ElementRegionBase & elemRegion,
                                                     ElementSubRegionBase & elemSubRegion )
      {
        string const & regionName = elemRegion.getName();
        string const & subRegionName = elemSubRegion.getName();
        string_array const & materialList = elemRegion.getMaterialList();
        TYPEOFREF( regionQuadrature ) ::const_iterator rqIter = regionQuadrature.find( std::make_pair( regionName, subRegionName ) );
        if( rqIter != regionQuadrature.end() )
        {
          localIndex const quadratureSize = rqIter->second;
          for( auto & materialName : materialList )
          {
            constitutiveManager.hangConstitutiveRelation( materialName, &elemSubRegion, quadratureSize );
            GEOSX_LOG_RANK_0( "  "<<regionName<<"/"<<subRegionName<<"/"<<materialName<<" is allocated with "<<quadratureSize<<" quadrature points." );
          }
        }
        else
        {
          GEOSX_LOG_RANK_0( "\t" << regionName << "/" << subRegionName << " does not have a discretization associated with it." );
        }
      } );
    }
  }
}

bool ProblemManager::runSimulation()
{
  return m_eventManager->run( getDomainPartition() );
}

DomainPartition & ProblemManager::getDomainPartition()
{
  return getGroup< DomainPartition >( keys::domain );
}

DomainPartition const & ProblemManager::getDomainPartition() const
{
  return getGroup< DomainPartition >( keys::domain );
}

void ProblemManager::applyInitialConditions()
{
  m_fieldSpecificationManager->applyInitialConditions( getDomainPartition() );
  initializePostInitialConditions();
}

void ProblemManager::readRestartOverwrite()
{
  this->loadFromConduit();
  this->postRestartInitializationRecursive();
}

} /* namespace geosx */<|MERGE_RESOLUTION|>--- conflicted
+++ resolved
@@ -515,60 +515,10 @@
   Group & meshBodies = domain.getMeshBodies();
   meshBodies.forSubGroups<MeshBody>( [&]( MeshBody & meshBody )
   {
-<<<<<<< HEAD
     MeshLevel & baseMesh = meshBody.getMeshLevel( MeshLevel::viewStructKeys::baseDiscretizationString() );
     array1d<string> junk;
     this->generateDiscretization( baseMesh, cellBlockManager, nullptr, junk.toViewConst() );
   } );
-=======
-    MeshBody & meshBody = meshBodies.getGroup< MeshBody >( a );
-
-
-    for( localIndex b = 0; b < 2; ++b )
-    {
-      // clone mesh level
-      if( b>0 )
-      {
-        meshBody.createMeshLevel( b, 0 );
-      }
-      MeshLevel & meshLevel = meshBody.getGroup< MeshLevel >( b );
-
-      NodeManager & nodeManager = meshLevel.getNodeManager();
-      EdgeManager & edgeManager = meshLevel.getEdgeManager();
-      FaceManager & faceManager = meshLevel.getFaceManager();
-      ElementRegionManager & elemManager = meshLevel.getElemManager();
-
-      GeometricObjectManager & geometricObjects = this->getGroup< GeometricObjectManager >( groupKeys.geometricObjectManager );
-
-      MeshUtilities::generateNodesets( geometricObjects, nodeManager );
-      nodeManager.constructGlobalToLocalMap();
-
-      elemManager.generateMesh( cellBlockManager );
-      nodeManager.setElementMaps( elemManager );
-
-      if (b==0)
-      {
-        faceManager.buildFaces( nodeManager, elemManager );
-        nodeManager.setFaceMaps( faceManager );
-    
-        edgeManager.buildEdges( nodeManager, faceManager );
-        nodeManager.setEdgeMaps( edgeManager );
-      }
-      
-      meshLevel.generateSets();
-
-      elemManager.forElementSubRegions< ElementSubRegionBase >( [&]( ElementSubRegionBase & subRegion )
-      {
-        subRegion.setupRelatedObjectsInRelations( meshLevel );
-        subRegion.calculateElementGeometricQuantities( nodeManager, faceManager );
-
-        subRegion.setMaxGlobalIndex();
-      } );
-
-      elemManager.setMaxGlobalIndex();
-
-      elemManager.generateCellToEdgeMaps( faceManager );
->>>>>>> 50f51551
 
   for( auto const & discretizationPair: discretizations )
   {
@@ -719,12 +669,14 @@
   elemManager.generateMesh( cellBlockManager );
   nodeManager.setElementMaps( elemManager );
 
-  faceManager.buildFaces( nodeManager, elemManager );
-  nodeManager.setFaceMaps( faceManager );
-
-  edgeManager.buildEdges( nodeManager, faceManager );
-  nodeManager.setEdgeMaps( edgeManager );
-
+  if( meshLevel.getName() == MeshLevel::viewStructKeys::baseDiscretizationString() )
+  {
+    faceManager.buildFaces( nodeManager, elemManager );
+    nodeManager.setFaceMaps( faceManager );
+
+    edgeManager.buildEdges( nodeManager, faceManager );
+    nodeManager.setEdgeMaps( edgeManager );
+  }
   meshLevel.generateSets();
 
   elemManager.forElementSubRegions< ElementSubRegionBase >( [&]( ElementSubRegionBase & subRegion )
