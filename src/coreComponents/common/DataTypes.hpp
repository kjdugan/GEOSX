/*
 * ------------------------------------------------------------------------------------------------------------
 * SPDX-License-Identifier: LGPL-2.1-only
 *
 * Copyright (c) 2018-2019 Lawrence Livermore National Security LLC
 * Copyright (c) 2018-2019 The Board of Trustees of the Leland Stanford Junior University
 * Copyright (c) 2018-2019 Total, S.A
 * Copyright (c) 2019-     GEOSX Contributors
 * All right reserved
 *
 * See top level LICENSE, COPYRIGHT, CONTRIBUTORS, NOTICE, and ACKNOWLEDGEMENTS files for details.
 * ------------------------------------------------------------------------------------------------------------
 */

/**
 * @file DataTypes.hpp
 *
 * This file contains various aliases and functions that provide operations regarding the
 * use of the data types.
 */

#ifndef GEOSX_COMMON_DATATYPES_HPP
#define GEOSX_COMMON_DATATYPES_HPP

// Source includes
#include "common/GeosxConfig.hpp"
#include "common/GeosxMacros.hpp"
#include "common/BufferAllocator.hpp"
#include "common/DataLayouts.hpp"
#include "Logger.hpp"
#include "cxx-utilities/src/Macros.hpp"
#include "cxx-utilities/src/Array.hpp"
#include "cxx-utilities/src/ArrayOfArrays.hpp"
#include "cxx-utilities/src/ArrayOfSets.hpp"
#include "cxx-utilities/src/CRSMatrix.hpp"
#include "cxx-utilities/src/Macros.hpp"
#include "cxx-utilities/src/SortedArray.hpp"
#include "cxx-utilities/src/StackBuffer.hpp"

#include "math/TensorT/TensorT.h"
#include "Path.hpp"

// TPL includes
#include <camp/camp.hpp>

// System includes
#ifdef GEOSX_USE_MPI
  #include <mpi.h>
#endif

#include <cassert>
#include <cmath>
#include <cstdint>
#include <iostream>
#include <memory>
#include <typeindex>
#include <typeinfo>
#include <string>
#include <map>
#include <unordered_map>
#include <vector>
#include <set>

/**
 * top level geosx namespace contains all code that is specific to GEOSX
 */
namespace geosx
{

<<<<<<< HEAD
=======
/**
 * @brief Perform a type cast of base to derived pointer.
 * @tparam NEW_TYPE      derived pointer type
 * @tparam EXISTING_TYPE base type
 * @param val            base pointer to cast
 * @return               pointer cast to derived type or @p nullptr
 */
template< typename NEW_TYPE, typename EXISTING_TYPE >
NEW_TYPE dynamicCast( EXISTING_TYPE * const val )
{
  static_assert( std::is_pointer< NEW_TYPE >::value, "NEW_TYPE must be a pointer." );
  return dynamic_cast< NEW_TYPE >( val );
}

/**
 * @brief Perform a type cast of base to derived reference.
 * @tparam NEW_TYPE      derived reference type
 * @tparam EXISTING_TYPE base type
 * @param val            base reference to cast
 * @return               reference cast to derived type or @p nullptr
 */
template< typename NEW_TYPE, typename EXISTING_TYPE >
NEW_TYPE dynamicCast( EXISTING_TYPE & val )
{
  static_assert( std::is_reference< NEW_TYPE >::value, "NEW_TYPE must be a reference." );

  using POINTER_TO_NEW_TYPE = std::remove_reference_t< NEW_TYPE > *;
  POINTER_TO_NEW_TYPE ptr = dynamicCast< POINTER_TO_NEW_TYPE >( &val );
  GEOSX_ERROR_IF( ptr == nullptr, "Cast from " << cxx_utilities::demangleType( val ) << " to " <<
                  cxx_utilities::demangleType< NEW_TYPE >() << " failed." );

  return *ptr;
}

>>>>>>> 6b8717ce
/// Global MPI communicator used by GEOSX.
#ifdef GEOSX_USE_MPI
extern MPI_Comm MPI_COMM_GEOSX;
#else
constexpr int MPI_COMM_GEOSX = 0;
#endif

/**
 * @name Basic data types used in GEOSX.
 */
///@{

/// Unsigned size type.
using size_t      = std::size_t;
/// Signed integer type.
using integer     = std::int32_t;
/// Local index type (for indexing objects within an MPI partition).
using localIndex  = std::ptrdiff_t;
/// Global index type (for indexing objects across MPI partitions).
using globalIndex = long long int;//std::int64_t;
/// String type.
using string      = std::string;

/// 32-bit floating point type.
using real32 = float;
/// 64-bit floating point type.
using real64 = double;

///@}

/**
 * @name Binary buffer data types.
 */
///@{

/// Type stored in communication buffers.
using buffer_unit_type = signed char;

#ifdef USE_CHAI
/// Type of storage for communication buffers.
using buffer_type = std::vector< buffer_unit_type, buffer_allocator< buffer_unit_type > >;
#else
/// Type of storage for communication buffers.
using buffer_type = std::vector< buffer_unit_type >;
#endif

///@}

/**
 * @name Aliases for LvArray::Array class family.
 */
///@{

/// Multidimensional array type. See LvArray:Array for details.
template< typename T,
          int NDIM,
          typename PERMUTATION=camp::make_idx_seq_t< NDIM >,
          template< typename > class DATA_VECTOR_TYPE=LvArray::NewChaiBuffer >
using Array = LvArray::Array< T, NDIM, PERMUTATION, localIndex, DATA_VECTOR_TYPE >;

/// Multidimensional array view type. See LvArray:ArrayView for details.
template< typename T,
          int NDIM,
          int USD = NDIM - 1,
          template< typename > class DATA_VECTOR_TYPE=LvArray::NewChaiBuffer >
using ArrayView = LvArray::ArrayView< T, NDIM, USD, localIndex, DATA_VECTOR_TYPE >;

/// Multidimensional array slice type. See LvArray:ArraySlice for details.
template< typename T, int NDIM, int USD = NDIM - 1 >
using ArraySlice = LvArray::ArraySlice< T, NDIM, USD, localIndex >;

/// Multidimensional stack-based array type. See LvArray:StackArray for details.
template< typename T, int NDIM, int MAXSIZE, typename PERMUTATION=camp::make_idx_seq_t< NDIM > >
using StackArray = LvArray::StackArray< T, NDIM, PERMUTATION, localIndex, MAXSIZE >;

///@}

/**
 * @name Short-hand aliases for commonly used array types.
 */
///@{

/// Alias for 1D array.
template< typename T >
using array1d = Array< T, 1 >;

/// Alias for 1D array view.
template< typename T >
using arrayView1d = ArrayView< T, 1 >;

/// Alias for 1D array slice.
template< typename T, int USD = 0 >
using arraySlice1d = ArraySlice< T, 1, USD >;

/// Alias for 1D stack array.
template< typename T, int MAXSIZE >
using stackArray1d = StackArray< T, 1, MAXSIZE >;

/// Alias for 2D array.
template< typename T, typename PERMUTATION=camp::make_idx_seq_t< 2 > >
using array2d = Array< T, 2, PERMUTATION >;

/// Alias for 2D array view.
template< typename T, int USD = 1 >
using arrayView2d = ArrayView< T, 2, USD >;

/// Alias for 2D array slice.
template< typename T, int USD = 1 >
using arraySlice2d = ArraySlice< T, 2, USD >;

/// Alias for 2D stack array.
template< typename T, int MAXSIZE >
using stackArray2d = StackArray< T, 2, MAXSIZE >;

/// Alias for 3D array.
template< typename T, typename PERMUTATION=camp::make_idx_seq_t< 3 > >
using array3d = Array< T, 3, PERMUTATION >;

/// Alias for 3D array view.
template< typename T, int USD=2 >
using arrayView3d = ArrayView< T, 3, USD >;

/// Alias for 3D array slice.
template< typename T, int USD=2 >
using arraySlice3d = ArraySlice< T, 3, USD >;

/// Alias for 3D stack array.
template< typename T, int MAXSIZE >
using stackArray3d = StackArray< T, 3, MAXSIZE >;

/// Alias for 4D array.
template< typename T >
using array4d = Array< T, 4 >;

/// Alias for 4D array view.
template< typename T >
using arrayView4d = ArrayView< T, 4 >;

/// Alias for 4D array slice.
template< typename T >
using arraySlice4d = ArraySlice< T, 4 >;

/// Alias for 4D stack array.
template< typename T, int MAXSIZE >
using stackArray4d = StackArray< T, 4, MAXSIZE >;

/// Alias for 5D array.
template< typename T >
using array5d = Array< T, 5 >;

/// Alias for 5D array view.
template< typename T >
using arrayView5d = ArrayView< T, 5 >;

/// Alias for 5D array slice.
template< typename T >
using arraySlice5d = ArraySlice< T, 5 >;

/// Alias for 5D stack array.
template< typename T, int MAXSIZE >
using stackArray5d = StackArray< T, 5, MAXSIZE >;


/// Alias for CRS Matrix class.
template< typename T, typename COL_INDEX=localIndex >
using CRSMatrix = LvArray::CRSMatrix< T, COL_INDEX, localIndex >;

/// Alias for CRS Matrix View.
template< typename T, typename COL_INDEX=localIndex >
using CRSMatrixView = LvArray::CRSMatrixView< T, COL_INDEX, localIndex const >;

///@}

/**
 * @name Aliases for sorted arrays and set types.
 */
///@{

/// A set of local indices.
template< typename T >
using set = std::set< T >;

/// A sorted array of local indices.
template< typename T >
using SortedArray = LvArray::SortedArray< T, localIndex >;

/// A sorted array view of local indices.
template< typename T >
using SortedArrayView = LvArray::SortedArrayView< T, localIndex >;

///@}

/**
 * @name Aliases for LvArray::ArrayOfArrays class family.
 */
///@{

/// Array of variable-sized arrays. See LvArray::ArrayOfArrays for details.
template< typename T >
using ArrayOfArrays = LvArray::ArrayOfArrays< T, localIndex >;

/// View of array of variable-sized arrays. See LvArray::ArrayOfArraysView for details.
template< typename T, bool CONST_SIZES=std::is_const< T >::value >
using ArrayOfArraysView = LvArray::ArrayOfArraysView< T, localIndex const, CONST_SIZES >;

/// Array of variable-sized sets. See LvArray::ArrayOfSets for details.
template< typename T >
using ArrayOfSets = LvArray::ArrayOfSets< T, localIndex >;

/// View of array of variable-sized sets. See LvArray::ArrayOfSetsView for details.
template< typename T >
using ArrayOfSetsView = LvArray::ArrayOfSetsView< T, localIndex const >;

///@}


/**
 * @name Ordered and unordered map types.
 */
///@{

/**
 * @brief Base template for ordered and unordered maps.
 * @tparam TKEY key type
 * @tparam TVAL value type
 * @tparam SORTED a @p std::integral_constant<bool> indicating whether map is ordered
 */
template< typename TKEY, typename TVAL, typename SORTED >
class mapBase
{};

/// @cond DO_NOT_DOCUMENT
template< typename TKEY, typename TVAL >
class mapBase< TKEY, TVAL, std::integral_constant< bool, true > > : public std::map< TKEY, TVAL >
{};

template< typename TKEY, typename TVAL >
class mapBase< TKEY, TVAL, std::integral_constant< bool, false > > : public std::unordered_map< TKEY, TVAL >
{};

/**
 * @brief Stream output operator for map types.
 * @tparam K key type
 * @tparam V value type
 * @tparam SORTED
 * @param stream output stream
 * @param map the map to print
 * @return reference to output stream
 */
template< typename K, typename V, typename SORTED >
inline
std::ostream & operator<< ( std::ostream & stream, mapBase< K, V, SORTED > const & map )
{
  stream << "{\n";
  for( auto const & pair : map )
  {
    stream << pair.first << " : " << pair.second << "\n";
  }
  stream << "}";
  return stream;
}
/// @endcond

/// Ordered map type.
template< typename TKEY, typename TVAL >
using map = mapBase< TKEY, TVAL, std::integral_constant< bool, true > >;

/// Unordered map type.
template< typename TKEY, typename TVAL >
using unordered_map = mapBase< TKEY, TVAL, std::integral_constant< bool, false > >;

///@}

/**
 * @name Aliases for commonly used array types.
 */
///@{

using integer_array        = array1d< integer >;

using real32_array        = array1d< real32 >;

using real64_array        = array1d< real64 >;

using string_array        = array1d< string >;

using path_array        = array1d< Path >;

using localIndex_array        = array1d< localIndex >;

using globalIndex_array        = array1d< globalIndex >;



using integer_array2d       = array2d< integer >;

using real32_array2d       = array2d< real32 >;

using real64_array2d       = array2d< real64 >;

using localIndex_array2d       = array2d< localIndex >;

using globalIndex_array2d       = array2d< globalIndex >;



using integer_array3d       = array3d< integer >;

using real32_array3d       = array3d< real32 >;

using real64_array3d       = array3d< real64 >;

using localIndex_array3d       = array3d< localIndex >;

using globalIndex_array3d       = array3d< globalIndex >;

///@}

/**
 * @name Legacy typedefs.
 */
///@{

using r1_array = array1d< R1Tensor >;
using r2_array = array1d< R2Tensor >;
using r2Sym_array = array1d< R2SymTensor >;

using r1_array2d= array2d< R1Tensor >;
using r2_array2d= array2d< R2Tensor >;
using r2Sym_array2d= array2d< R2SymTensor >;

//using mapPair = std::pair<integer, localIndex>;
using mapPair_array = std::pair< localIndex_array, localIndex_array >;


constexpr static auto GLOBALINDEX_MAX = std::numeric_limits< globalIndex >::max();
constexpr static auto LOCALINDEX_MAX = std::numeric_limits< localIndex >::max();

constexpr static localIndex unmappedLocalIndexValue = -1;

///@}


/**
 * @brief Print a short summary of a few select type aliases.
 */
void printTypeSummary();

/**
 * @brief Class to manage the type selection of types at runtime.
 */
class rtTypes
{
public:

  /**
   * @brief Convert a @p std::type_index to a string.
   * @param key the std::type_index of the type
   * @return a hard coded string that is related to the std::type_index
   */
  static std::string typeNames( std::type_index const key )
  {
    const std::unordered_map< std::type_index, std::string > type_names =
    {
      {std::type_index( typeid(integer)), "integer"},
      {std::type_index( typeid(real32)), "real32"},
      {std::type_index( typeid(real64)), "real64"},
      {std::type_index( typeid(localIndex)), "localIndex"},
      {std::type_index( typeid(globalIndex)), "globalIndex"},
      {std::type_index( typeid(R1Tensor)), "R1Tensor"},
      {std::type_index( typeid(R2Tensor)), "R2Tensor"},
      {std::type_index( typeid(R2SymTensor)), "R2SymTensor"},
      {std::type_index( typeid(integer_array)), "integer_array"},
      {std::type_index( typeid(real32_array)), "real32_array"},
      {std::type_index( typeid(real64_array)), "real64_array"},
      {std::type_index( typeid(localIndex_array)), "localIndex_array"},
      {std::type_index( typeid(globalIndex_array)), "globalIndex_array"},
      {std::type_index( typeid(r1_array)), "r1_array"},
      {std::type_index( typeid(r2_array)), "r2_array"},
      {std::type_index( typeid(r2Sym_array)), "r2Sym_array"},
      {std::type_index( typeid(integer_array2d)), "integer_array2d"},
      {std::type_index( typeid(real32_array2d)), "real32_array2d"},
      {std::type_index( typeid(real64_array2d)), "real64_array2d"},
      {std::type_index( typeid(localIndex_array2d)), "localIndex_array2d"},
      {std::type_index( typeid(globalIndex_array2d)), "globalIndex_array2d"},
      {std::type_index( typeid(integer_array3d)), "integer_array3d"},
      {std::type_index( typeid(real32_array3d)), "real32_array3d"},
      {std::type_index( typeid(real64_array3d)), "real64_array3d"},
      {std::type_index( typeid(localIndex_array3d)), "localIndex_array3d"},
      {std::type_index( typeid(globalIndex_array3d)), "globalIndex_array3d"},
      {std::type_index( typeid(r1_array2d)), "r1_array2d"},
      {std::type_index( typeid(r2_array2d)), "r2_array2d"},
      {std::type_index( typeid(r2Sym_array2d)), "r2Sym_array2d"},
      {std::type_index( typeid(string)), "string"},
      {std::type_index( typeid(Path)), "path"},
      {std::type_index( typeid(string_array)), "string_array"},
      {std::type_index( typeid(path_array)), "path_array"},
      {std::type_index( typeid(mapPair_array)), "mapPair_array"}
    };

    // If the data type is not defined here, return type_info.name()
    auto tmp = type_names.find( key );
    if( tmp != type_names.end())
    {
      return type_names.at( key );
    }
    else
    {
      return cxx_utilities::demangle( key.name());
    }
  }


  /**
   * @brief A set of enums for each geosx defined data type.
   */
  enum class TypeIDs
  {
    integer_id,          //!< integer_id
    localIndex_id,       //!< localIndex_id
    globalIndex_id,      //!< globalIndex_id
    real32_id,           //!< real32_id
    real64_id,           //!< real64_id
    r1Tensor_id,         //!< r1Tensor_id
    r2Tensor_id,         //!< r2Tensor_id
    r2SymTensor_id,      //!< r2SymTensor_id
    integer_array_id,    //!< integer_array_id
    localIndex_array_id, //!< localIndex_array_id
    globalIndex_array_id,//!< globalIndex_array_id
    real32_array_id,     //!< real32_array_id
    real64_array_id,     //!< real64_array_id
    r1_array_id,         //!< r1_array_id
    r2_array_id,         //!< r2_array_id
    r2Sym_array_id,      //!< r2Sym_array_id

    integer_array2d_id,    //!< integer_array2d_id
    localIndex_array2d_id, //!< localIndex_array2d_id
    globalIndex_array2d_id,//!< globalIndex_array2d_id
    real32_array2d_id,     //!< real32_array2d_id
    real64_array2d_id,     //!< real64_array2d_id
    real64_array2d_ji_id,   //!< real64_array2d_ji_id
    r1_array2d_id,         //!< r1_array2d_id
    r2_array2d_id,         //!< r2_array2d_id
    r2Sym_array2d_id,      //!< r2Sym_array2d_id

    integer_array3d_id,    //!< integer_array3d_id
    localIndex_array3d_id, //!< localIndex_array3d_id
    globalIndex_array3d_id,//!< globalIndex_array3d_id
    real32_array3d_id,     //!< real32_array3d_id
    real64_array3d_id,     //!< real64_array3d_id
    real64_array3d_kji_id,  //!< real64_array3d_kji_id

    string_id,           //!< string_id
    Path_id,             //!< Path_id
    string_array_id,     //!< string_array_id
    path_array_id,       //!< path_array_Iid
    mapPair_array_id,    //!< mapPair_array_id
    none_id              //!< none_id
  };

  /**
   * @brief Return a TypeID enum given a std::type_index.
   * @param typeIndex the type_index we would to get the TypeID for
   * @return the TypeID associated with the typeIndex
   */
  static TypeIDs typeID( std::type_index typeIndex )
  {
    const std::unordered_map< std::type_index, TypeIDs > type_names =
    {
      { std::type_index( typeid(integer)), TypeIDs::integer_id },
      { std::type_index( typeid(localIndex)), TypeIDs::real32_id },
      { std::type_index( typeid(globalIndex)), TypeIDs::real64_id },
      { std::type_index( typeid(real32)), TypeIDs::real32_id },
      { std::type_index( typeid(real64)), TypeIDs::real64_id },
      { std::type_index( typeid(R1Tensor)), TypeIDs::r1Tensor_id },
      { std::type_index( typeid(R2Tensor)), TypeIDs::r2Tensor_id },
      { std::type_index( typeid(R2SymTensor)), TypeIDs::r2SymTensor_id },
      { std::type_index( typeid(integer_array)), TypeIDs::integer_array_id },
      { std::type_index( typeid(localIndex_array)), TypeIDs::localIndex_array_id },
      { std::type_index( typeid(globalIndex_array)), TypeIDs::globalIndex_array_id },
      { std::type_index( typeid(real32_array)), TypeIDs::real32_array_id },
      { std::type_index( typeid(real64_array)), TypeIDs::real64_array_id },
      { std::type_index( typeid(r1_array)), TypeIDs::r1_array_id },
      { std::type_index( typeid(r2_array)), TypeIDs::r2_array_id },
      { std::type_index( typeid(r2Sym_array)), TypeIDs::r2Sym_array_id },

      { std::type_index( typeid(integer_array2d)), TypeIDs::integer_array2d_id },
      { std::type_index( typeid(localIndex_array2d)), TypeIDs::localIndex_array2d_id },
      { std::type_index( typeid(globalIndex_array2d)), TypeIDs::globalIndex_array2d_id },
      { std::type_index( typeid(real32_array2d)), TypeIDs::real32_array2d_id },
      { std::type_index( typeid(real64_array2d)), TypeIDs::real64_array2d_id },
      { std::type_index( typeid(array2d< real64, RAJA::PERM_JI >)), TypeIDs::real64_array2d_ji_id },
      { std::type_index( typeid(r1_array2d)), TypeIDs::r1_array2d_id },
      { std::type_index( typeid(r2_array2d)), TypeIDs::r2_array2d_id },
      { std::type_index( typeid(r2Sym_array2d)), TypeIDs::r2Sym_array2d_id },

      { std::type_index( typeid(integer_array3d)), TypeIDs::integer_array3d_id },
      { std::type_index( typeid(localIndex_array3d)), TypeIDs::localIndex_array3d_id },
      { std::type_index( typeid(globalIndex_array3d)), TypeIDs::globalIndex_array3d_id },
      { std::type_index( typeid(real32_array3d)), TypeIDs::real32_array3d_id },
      { std::type_index( typeid(real64_array3d)), TypeIDs::real64_array3d_id },
      { std::type_index( typeid(array3d< real64, RAJA::PERM_KJI >)), TypeIDs::real64_array3d_kji_id },

      { std::type_index( typeid(string)), TypeIDs::string_id },
      { std::type_index( typeid(Path)), TypeIDs::Path_id },
      { std::type_index( typeid(string_array)), TypeIDs::string_array_id },
      { std::type_index( typeid(path_array)), TypeIDs::path_array_id },
      { std::type_index( typeid(mapPair_array)), TypeIDs::mapPair_array_id }
    };
    auto iterType = type_names.find( typeIndex );
    if( iterType != type_names.end() )
    {
      return type_names.at( typeIndex );
    }
    else
    {
      return TypeIDs::none_id;
    }
  }

  /**
   * @brief Matching regex for data types in xml.
   */
  class typeRegex
  {
private:

    /**
     * @brief Build Array regexes.
     * @param subPattern
     * @param dimension
     * @return
     *
     * @note The sub pattern is the base object you are targeting.  It can either
     *       be a simple type or a lower-dimensional array. Sub-elements and
     *       axes are given as a comma-separated list enclosed in a curly brace.
     *       For example, a 2D string array would look like: {{"a", "b"}, {"c", "d"}}
     */
    std::string constructArrayRegex( std::string subPattern, integer dimension )
    {
      if( dimension > 1 )
      {
        subPattern = constructArrayRegex( subPattern, dimension-1 );
      }

      std::string arrayPattern;
      if( dimension == 1 )
      {
        // Allow the bottom-level to be empty
        arrayPattern = "\\{\\s*((" + subPattern + ",\\s*)*" + subPattern + ")?\\s*\\}";
      }
      else
      {
        arrayPattern = "\\{\\s*(" + subPattern + ",\\s*)*" + subPattern + "\\s*\\}";
      }

      return arrayPattern;
    }

    // Define the component regexes:
    // Regex to match an unsigned int (123, etc.)
    std::string ru = "[\\d]+";

    // Regex to match an signed int (-123, 455, +789, etc.)
    std::string ri = "[+-]?[\\d]+";

    // Regex to match a float (1, +2.3, -.4, 5.6e7, 8E-9, etc.)
    // Explanation of parts:
    // [+-]?[\\d]*  matches an optional +/- at the beginning, any numbers preceding the decimal
    // ([\\d]\\.?|\\.[\\d]) matches the decimal region of the number (0, 1., 2.3, .4)
    // [\\d]*  matches any number of numbers following the decimal
    // ([eE][-+]?[\\d]+|\\s*)  matches an optional scientific notation number
    // Note: the xsd regex implementation does not allow an empty branch, so use allow whitespace at the end
    std::string rr = "[+-]?[\\d]*([\\d]\\.?|\\.[\\d])[\\d]*([eE][-+]?[\\d]+|\\s*)";

    // Regex to match a string that does not contain the characters  ,{}
    std::string rs = "[^,\\{\\}]*";

    // Regexes to match a R1Tensor, R2Tensor, and R2SymTensor
    // These are identical aside from the number of repetitions in the curly brackets
    std::string r1 = "\\s*(" + rr + ",\\s*){2}" + rr;
    std::string r2 = "\\s*(" + rr + ",\\s*){8}" + rr;
    std::string r2s = "\\s*(" + rr + ",\\s*){5}" + rr;

    // Build master list of regexes
    std::unordered_map< std::string, std::string > regexMap =
    {
      {"integer", ri},
      {"localIndex", ri},
      {"globalIndex", ri},
      {"real32", rr},
      {"real64", rr},
      {"R1Tensor", r1},
      {"R2Tensor", r2},
      {"R2SymTensor", r2s},
      {"integer_array", constructArrayRegex( ri, 1 )},
      {"localIndex_array", constructArrayRegex( ri, 1 )},
      {"globalIndex_array", constructArrayRegex( ri, 1 )},
      {"real32_array", constructArrayRegex( rr, 1 )},
      {"real64_array", constructArrayRegex( rr, 1 )},
      {"r1_array", constructArrayRegex( r1, 1 )},
      {"r2_array", constructArrayRegex( r2, 1 )},
      {"r2Sym_array", constructArrayRegex( r2s, 1 )},
      {"integer_array2d", constructArrayRegex( ri, 2 )},
      {"localIndex_array2d", constructArrayRegex( ri, 2 )},
      {"globalIndex_array2d", constructArrayRegex( ri, 2 )},
      {"real32_array2d", constructArrayRegex( rr, 2 )},
      {"real64_array2d", constructArrayRegex( rr, 2 )},
      {"r1_array2d", constructArrayRegex( r1, 2 )},
      {"r2_array2d", constructArrayRegex( r2, 2 )},
      {"r2Sym_array2d", constructArrayRegex( r2s, 2 )},
      {"integer_array3d", constructArrayRegex( ri, 3 )},
      {"localIndex_array3d", constructArrayRegex( ri, 3 )},
      {"globalIndex_array3d", constructArrayRegex( ri, 3 )},
      {"real32_array3d", constructArrayRegex( rr, 3 )},
      {"real64_array3d", constructArrayRegex( rr, 3 )},
      {"string", rs},
      {"path", rs},
      {"string_array", constructArrayRegex( rs, 1 )},
      {"path_array", constructArrayRegex( rs, 1 )},
      {"mapPair", rs},
      {"mapPair_array", constructArrayRegex( rs, 1 )}
    };

public:

    /**
     * @brief Get an iterator to the beginning of regex map.
     * @return
     */
    std::unordered_map< std::string, std::string >::iterator begin(){return regexMap.begin();}

    /**
     * @brief Get an iterator to the end of regex map.
     * @return
     */
    std::unordered_map< std::string, std::string >::iterator end(){return regexMap.end();}

    /**
     * @brief Get a const iterator to the beginning of regex map.
     * @return
     */
    std::unordered_map< std::string, std::string >::const_iterator begin() const {return regexMap.begin();}

    /**
     * @brief Get a const iterator to the end of regex map.
     * @return
     */
    std::unordered_map< std::string, std::string >::const_iterator end() const {return regexMap.end();}
  };

  /**
   * @brief this function provides a switchyard for the intrinsic supported GEOSX array types which calls a generic
   *        lambda that takes in a single argument which may be used to infer type.
   * @tparam LAMBDA the template arg that represents the lambda function
   * @param type the TypeIDs we would like to pass to the lambda function
   * @param lambda the lambda function to call
   * @return the return type of lambda
   */
  template< typename LAMBDA >
  static auto ApplyArrayTypeLambda1( const TypeIDs type,
                                     LAMBDA lambda )
  {
    switch( type )
    {
      case ( TypeIDs::integer_array_id ):
      {
        return lambda( integer_array( 1 ) );
      }
      case ( TypeIDs::localIndex_array_id ):
      {
        return lambda( localIndex_array( 1 ) );
      }
      case ( TypeIDs::globalIndex_array_id ):
      {
        return lambda( globalIndex_array( 1 ) );
      }
      case ( TypeIDs::real32_array_id ):
      {
        return lambda( real32_array( 1 ) );
      }
      case ( TypeIDs::real64_array_id ):
      {
        return lambda( real64_array( 1 ) );
      }
      case ( TypeIDs::r1_array_id ):
      {
        return lambda( r1_array( 1 ) );
      }
      case ( TypeIDs::r2_array_id ):
      {
        return lambda( r2_array( 1 ) );
      }
      case ( TypeIDs::r2Sym_array_id ):
      {
        return lambda( r2Sym_array( 1 ) );
      }
      case ( TypeIDs::real64_array2d_id ):
      {
        return lambda( array2d< real64 > {} );
      }
      case ( TypeIDs::real64_array2d_ji_id ):
      {
        return lambda( array2d< real64, RAJA::PERM_JI > {} );
      }
      default:
      {
        GEOSX_ERROR( "TypeID not recognized." );
      }
    }
  }



  /**
   * @brief Provides a switchyard for the intrinsic supported GEOSX array types which calls a generic
   *        lambda that takes in a two arguments argument which may be used to infer array type and underlying type.
   * @tparam LAMBDA the template arg that represents the lambda function
   * @param type the TypeIDs we would like to pass to the lambda function
   * @param errorIfTypeNotFound whether to report an error if the type has not been handled
   * @param lambda the lambda function to call
   * @return the return type of lambda
   */
  template< typename LAMBDA >
  static auto ApplyArrayTypeLambda2( const TypeIDs type,
                                     bool const errorIfTypeNotFound,
                                     LAMBDA && lambda )
  {
    switch( type )
    {
      case ( TypeIDs::integer_array_id ):
      {
        return lambda( integer_array( 1 ), integer( 1 ) );
      }
      case ( TypeIDs::localIndex_array_id ):
      {
        return lambda( localIndex_array( 1 ), localIndex( 1 ) );
      }
      case ( TypeIDs::globalIndex_array_id ):
      {
        return lambda( globalIndex_array( 1 ), globalIndex() );
      }
      case ( TypeIDs::real32_array_id ):
      {
        return lambda( real32_array( 1 ), real32( 1 ) );
      }
      case ( TypeIDs::real64_array_id ):
      {
        return lambda( real64_array( 1 ), real64( 1 ) );
      }
      case ( TypeIDs::r1_array_id ):
      {
        return lambda( r1_array( 1 ), R1Tensor() );
      }
      case ( TypeIDs::r2_array_id ):
      {
        return lambda( r2_array( 1 ), R2Tensor() );
      }
      case ( TypeIDs::r2Sym_array_id ):
      {
        return lambda( r2Sym_array( 1 ), R2SymTensor()  );
      }
      case ( TypeIDs::integer_array2d_id ):
      {
        return lambda( integer_array2d(), integer( 1 ) );
      }
      case ( TypeIDs::localIndex_array2d_id ):
      {
        return lambda( localIndex_array2d(), localIndex( 1 ) );
      }
      case ( TypeIDs::globalIndex_array2d_id ):
      {
        return lambda( globalIndex_array2d(), globalIndex() );
      }
      case ( TypeIDs::real32_array2d_id ):
      {
        return lambda( real32_array2d(), real32( 1 ) );
      }
      case ( TypeIDs::real64_array2d_id ):
      {
        return lambda( real64_array2d(), real64( 1 ) );
      }
      case ( TypeIDs::real64_array2d_ji_id ):
      {
        return lambda( array2d< real64, RAJA::PERM_JI >(), real64( 1 ) );
      }
      case ( TypeIDs::r1_array2d_id ):
      {
        return lambda( r1_array2d(), R1Tensor() );
      }
      case ( TypeIDs::r2_array2d_id ):
      {
        return lambda( r2_array2d(), R2Tensor() );
      }
      case ( TypeIDs::r2Sym_array2d_id ):
      {
        return lambda( r2Sym_array2d(), R2SymTensor()  );
      }
      case ( TypeIDs::integer_array3d_id ):
      {
        return lambda( integer_array3d(), integer( 1 ) );
      }
      case ( TypeIDs::localIndex_array3d_id ):
      {
        return lambda( localIndex_array3d(), localIndex( 1 ) );
      }
      case ( TypeIDs::globalIndex_array3d_id ):
      {
        return lambda( globalIndex_array3d(), globalIndex() );
      }
      case ( TypeIDs::real32_array3d_id ):
      {
        return lambda( real32_array3d(), real32( 1 ) );
      }
      case ( TypeIDs::real64_array3d_id ):
      {
        return lambda( real64_array3d(), real64( 1 ) );
      }
      case ( TypeIDs::real64_array3d_kji_id ):
      {
        return lambda( array3d< real64, RAJA::PERM_KJI >(), real64( 1 ) );
      }
      default:
      {
        if( errorIfTypeNotFound )
        {
          GEOSX_ERROR( "TypeID not recognized." );
        }
      }
    }
  }

};

} /* enf of namespace geosx */

#endif /* GEOSX_COMMON_DATATYPES_HPP */<|MERGE_RESOLUTION|>--- conflicted
+++ resolved
@@ -67,8 +67,6 @@
 namespace geosx
 {
 
-<<<<<<< HEAD
-=======
 /**
  * @brief Perform a type cast of base to derived pointer.
  * @tparam NEW_TYPE      derived pointer type
@@ -103,7 +101,6 @@
   return *ptr;
 }
 
->>>>>>> 6b8717ce
 /// Global MPI communicator used by GEOSX.
 #ifdef GEOSX_USE_MPI
 extern MPI_Comm MPI_COMM_GEOSX;
