/*
 * ------------------------------------------------------------------------------------------------------------
 * SPDX-License-Identifier: LGPL-2.1-only
 *
 * Copyright (c) 2018-2020 Lawrence Livermore National Security LLC
 * Copyright (c) 2018-2020 The Board of Trustees of the Leland Stanford Junior University
 * Copyright (c) 2018-2020 TotalEnergies
 * Copyright (c) 2019-     GEOSX Contributors
 * All rights reserved
 *
 * See top level LICENSE, COPYRIGHT, CONTRIBUTORS, NOTICE, and ACKNOWLEDGEMENTS files for details.
 * ------------------------------------------------------------------------------------------------------------
 */

/**
 * @file HypreMatrix.cpp
 */

#include "HypreMatrix.hpp"

#include "codingUtilities/Utilities.hpp"
#include "linearAlgebra/interfaces/hypre/HypreUtils.hpp"
#include "LvArray/src/output.hpp"

#include "HYPRE.h"
#include "_hypre_IJ_mv.h"
#include "_hypre_parcsr_mv.h"

#include <iomanip>
#include <numeric>

namespace geosx
{

// Helper function that performs the following sequence of IJMatrix
// call: Create, SetObjectType, Initialize.
static void initialize( MPI_Comm const & comm,
                        HYPRE_BigInt const & ilower,
                        HYPRE_BigInt const & iupper,
                        HYPRE_BigInt const & jlower,
                        HYPRE_BigInt const & jupper,
                        arraySlice1d< HYPRE_Int const > const & ncols,
                        HYPRE_IJMatrix & ij_matrix )
{
  GEOSX_LAI_CHECK_ERROR( HYPRE_IJMatrixCreate( comm,
                                               ilower,
                                               iupper,
                                               jlower,
                                               jupper,
                                               &ij_matrix ) );

  GEOSX_LAI_CHECK_ERROR( HYPRE_IJMatrixSetObjectType( ij_matrix, HYPRE_PARCSR ) );
  GEOSX_LAI_CHECK_ERROR( HYPRE_IJMatrixSetRowSizes( ij_matrix, ncols.dataIfContiguous() ) );
  GEOSX_LAI_CHECK_ERROR( HYPRE_IJMatrixInitialize( ij_matrix ) );
}

HypreMatrix::HypreMatrix()
  : LinearOperator(),
  MatrixBase()
{}

HypreMatrix::HypreMatrix( HypreMatrix const & src )
  : HypreMatrix()
{
  *this = src;
}

HypreMatrix::HypreMatrix( HypreMatrix && src ) noexcept
  : HypreMatrix()
{
  *this = std::move( src );
}

HypreMatrix & HypreMatrix::operator=( HypreMatrix const & src )
{
  if( &src != this )
  {
    reset();
    if( src.ready() )
    {
      // Copy parcsr matrix
      HYPRE_ParCSRMatrix const dst_parcsr = hypre_ParCSRMatrixClone( src.m_parcsr_mat, 1 );
      // Create IJ layer (with matrix closed)
      parCSRtoIJ( dst_parcsr );
    }
  }
  return *this;
}

HypreMatrix & HypreMatrix::operator=( HypreMatrix && src ) noexcept
{
  if( &src != this )
  {
    std::swap( m_ij_mat, src.m_ij_mat );
    std::swap( m_parcsr_mat, src.m_parcsr_mat );
    std::swap( m_dofManager, src.m_dofManager );
    std::swap( m_closed, src.m_closed );
    std::swap( m_assembled, src.m_assembled );
  }
  return *this;
}

HypreMatrix::~HypreMatrix()
{
  reset();
}

void HypreMatrix::createWithGlobalSize( globalIndex const globalRows,
                                        globalIndex const globalCols,
                                        localIndex const maxEntriesPerRow,
                                        MPI_Comm const & comm )
{
  GEOSX_LAI_ASSERT( closed() );
  GEOSX_LAI_ASSERT_GE( globalRows, 0 );
  GEOSX_LAI_ASSERT_GE( globalCols, 0 );
  GEOSX_LAI_ASSERT_GE( maxEntriesPerRow, 0 );

  reset();

  HYPRE_Int const rank  = LvArray::integerConversion< HYPRE_Int >( MpiWrapper::commRank( comm ) );
  HYPRE_Int const nproc = LvArray::integerConversion< HYPRE_Int >( MpiWrapper::commSize( comm ) );

  HYPRE_Int const localRowSize = LvArray::integerConversion< HYPRE_Int >( globalRows / nproc );
  HYPRE_Int const rowResidual = LvArray::integerConversion< HYPRE_Int >( globalRows % nproc );

  HYPRE_Int const localColSize = LvArray::integerConversion< HYPRE_Int >( globalCols / nproc );
  HYPRE_Int const colResidual = LvArray::integerConversion< HYPRE_Int >( globalCols % nproc );

  HYPRE_BigInt const ilower = rank * localRowSize + ( rank == 0 ? 0 : rowResidual );
  HYPRE_BigInt const iupper = ilower + localRowSize + ( rank == 0 ? rowResidual : 0 ) - 1;
  HYPRE_BigInt const jlower = rank * localColSize + ( rank == 0 ? 0 : colResidual );
  HYPRE_BigInt const jupper = jlower + localColSize + ( rank == 0 ? colResidual : 0 ) - 1;

  array1d< HYPRE_Int > row_sizes;
  row_sizes.resizeDefault( LvArray::integerConversion< localIndex >( iupper - ilower + 1 ),
                           LvArray::integerConversion< HYPRE_Int >( maxEntriesPerRow ) );

  initialize( comm,
              ilower,
              iupper,
              jlower,
              jupper,
              row_sizes,
              m_ij_mat );
}

#if defined(GEOSX_USE_HYPRE_CUDA)

#define cudaCheckErrors( msg ) \
  do { \
    cudaError_t __err = cudaGetLastError(); \
    if( __err != cudaSuccess ) { \
      fprintf( stderr, "Fatal error: %s (%s at %s:%d)\n", \
               msg, cudaGetErrorString( __err ), \
               __FILE__, __LINE__ ); \
      fprintf( stderr, "*** FAILED - ABORTING\n" ); \
      exit( 1 ); \
    } \
  } while (0)


void HypreMatrix::create( CRSMatrixView< real64 const, globalIndex const > const & localMatrix,
                          MPI_Comm const & comm )
{
  RAJA::ReduceMax< parallelDeviceReduce, localIndex > maxRowEntries( 0 );

  forAll< parallelDevicePolicy< 32 > >( localMatrix.numRows(),
                                        [localMatrix, maxRowEntries] GEOSX_HOST_DEVICE ( localIndex const row )
  {
    maxRowEntries.max( localMatrix.numNonZeros( row ) );
  }
                                        );

  createWithLocalSize( localMatrix.numRows(),
                       localMatrix.numRows(),
                       maxRowEntries.get(),
                       comm );

  globalIndex const rankOffset = ilower();

  array1d< globalIndex > rows;
  rows.resizeWithoutInitializationOrDestruction( LvArray::MemorySpace::cuda, localMatrix.numRows() );
  arrayView1d< globalIndex > const rowsV = rows;

  array1d< HYPRE_Int > sizes;
  sizes.resizeWithoutInitializationOrDestruction( LvArray::MemorySpace::cuda, localMatrix.numRows() );
  arrayView1d< HYPRE_Int > const sizesV = sizes;

  array1d< HYPRE_Int > offsets;
  offsets.resizeWithoutInitializationOrDestruction( LvArray::MemorySpace::cuda, localMatrix.numRows() );
  arrayView1d< HYPRE_Int > const offsetsV = offsets;

  forAll< parallelDevicePolicy< 32 > >( localMatrix.numRows(),
                                        [localMatrix, rankOffset, rowsV, sizesV, offsetsV] GEOSX_HOST_DEVICE ( localIndex const row )
  {
    rowsV[ row ] = row + rankOffset;
    sizesV[ row ] = localMatrix.numNonZeros( row );
    offsetsV[ row ] = localMatrix.getOffsets()[ row ];
  }
                                        );

  // This is necessary so that localMatrix.getColumns() and localMatrix.getEntries() return the device pointers.
  localMatrix.move( LvArray::MemorySpace::cuda, false );

  open();

  cudaCheckErrors( "you have a cuda error" );
  GEOSX_LAI_CHECK_ERROR( HYPRE_IJMatrixAddToValues2( m_ij_mat,
                                                     localMatrix.numRows(),
                                                     sizes.data(),
                                                     rows.data(),
                                                     offsets.data(),
                                                     localMatrix.getColumns(),
                                                     localMatrix.getEntries() ) );

  close();
}
#else
void HypreMatrix::create( CRSMatrixView< real64 const, globalIndex const > const & localMatrix,
                          MPI_Comm const & comm )
{
  MatrixBase::create( localMatrix, comm );
}
#endif

void HypreMatrix::createWithLocalSize( localIndex const localRows,
                                       localIndex const localCols,
                                       localIndex const maxEntriesPerRow,
                                       MPI_Comm const & comm )
{
  GEOSX_LAI_ASSERT_GE( localRows, 0 );
  GEOSX_LAI_ASSERT_GE( localCols, 0 );
  GEOSX_LAI_ASSERT_GE( maxEntriesPerRow, 0 );

  reset();

  HYPRE_BigInt const ilower = MpiWrapper::prefixSum< HYPRE_BigInt >( localRows );
  HYPRE_BigInt const iupper = ilower + localRows - 1;
  HYPRE_BigInt const jlower = MpiWrapper::prefixSum< HYPRE_BigInt >( localCols );
  HYPRE_BigInt const jupper = jlower + localCols - 1;

  array1d< HYPRE_Int > row_sizes;
  row_sizes.resizeDefault( localRows, LvArray::integerConversion< HYPRE_Int >( maxEntriesPerRow ) );

  initialize( comm,
              ilower,
              iupper,
              jlower,
              jupper,
              row_sizes,
              m_ij_mat );
}

void HypreMatrix::set( real64 const value )
{
  GEOSX_LAI_ASSERT( ready() );
  open();
  GEOSX_LAI_CHECK_ERROR( HYPRE_IJMatrixSetConstantValues( m_ij_mat, static_cast< HYPRE_Real >( value ) ) );
  close();
}

void HypreMatrix::reset()
{
  MatrixBase::reset();
  if( m_ij_mat )
  {
    GEOSX_LAI_CHECK_ERROR( HYPRE_IJMatrixDestroy( m_ij_mat ) );
    m_ij_mat = nullptr;
    m_parcsr_mat = nullptr;
  }
}

void HypreMatrix::zero()
{
  GEOSX_LAI_ASSERT( ready() );
  open();
  GEOSX_LAI_CHECK_ERROR( hypre_IJMatrixSetConstantValuesParCSR( m_ij_mat, 0.0 ) );
  close();
}

void HypreMatrix::open()
{
  GEOSX_LAI_ASSERT( created() && closed() );
  if( m_assembled )
  {
    GEOSX_LAI_CHECK_ERROR( HYPRE_IJMatrixInitialize( m_ij_mat ) );
  }
  m_closed = false;
}

void HypreMatrix::close()
{
  GEOSX_LAI_ASSERT( !closed() );

  GEOSX_LAI_CHECK_ERROR( HYPRE_IJMatrixAssemble( m_ij_mat ) );

  // Get a reference to the constructed matrix object. Done only on the first
  // assembly call when the sparsity pattern of the matrix is defined.
  if( !m_assembled )
  {
    GEOSX_LAI_CHECK_ERROR( HYPRE_IJMatrixGetObject( m_ij_mat, (void * *) &m_parcsr_mat ) );
    // Compute column partitioning if needed
    if( hypre_IJMatrixRowPartitioning( m_ij_mat ) !=
        hypre_IJMatrixColPartitioning( m_ij_mat ) )
    {
      if( !hypre_ParCSRMatrixCommPkg( m_parcsr_mat ) )
      {
        GEOSX_LAI_CHECK_ERROR( hypre_MatvecCommPkgCreate( m_parcsr_mat ) );
      }
    }
  }

  m_closed = true;
  m_assembled = true;
}

bool HypreMatrix::created() const
{
  return m_ij_mat != nullptr;
}

void HypreMatrix::add( globalIndex const rowIndex,
                       globalIndex const colIndex,
                       real64 const value )
{
  GEOSX_LAI_ASSERT( modifiable() );

  HYPRE_Int ncols = 1;
  GEOSX_LAI_CHECK_ERROR( HYPRE_IJMatrixAddToValues( m_ij_mat,
                                                    1,
                                                    &ncols,
                                                    hypre::toHypreBigInt( &rowIndex ),
                                                    hypre::toHypreBigInt( &colIndex ),
                                                    &value ) );
}

void HypreMatrix::set( globalIndex const rowIndex,
                       globalIndex const colIndex,
                       real64 const value )
{
  GEOSX_LAI_ASSERT( modifiable() );
  GEOSX_LAI_ASSERT_GE( rowIndex, ilower() );
  GEOSX_LAI_ASSERT_GT( iupper(), rowIndex );

  HYPRE_Int ncols = 1;
  GEOSX_LAI_CHECK_ERROR( HYPRE_IJMatrixSetValues( m_ij_mat,
                                                  1,
                                                  &ncols,
                                                  hypre::toHypreBigInt( &rowIndex ),
                                                  hypre::toHypreBigInt( &colIndex ),
                                                  &value ) );

}

void HypreMatrix::insert( globalIndex const rowIndex0,
                          globalIndex const colIndex0,
                          real64 const value0 )
{
  GEOSX_LAI_ASSERT( insertable() );

#if defined(GEOSX_USE_HYPRE_CUDA)
  array1d< HYPRE_BigInt > rowIndexDevice( 1 );
  array1d< HYPRE_BigInt > colIndexDevice( 1 );
  array1d< HYPRE_Int > ncolsDevice( 1 );
  array1d< real64 > valueDevice( 1 );

  rowIndexDevice[0] = rowIndex0;
  colIndexDevice[0] = colIndex0;
  ncolsDevice[0] = 1;
  valueDevice[0] = value0;

  rowIndexDevice.move( LvArray::MemorySpace::cuda, false );
  colIndexDevice.move( LvArray::MemorySpace::cuda, false );
  ncolsDevice.move( LvArray::MemorySpace::cuda, false );
  valueDevice.move( LvArray::MemorySpace::cuda, false );

  HYPRE_Int * const ncols = ncolsDevice.data();
  HYPRE_BigInt const * const rowIndex = rowIndexDevice.data();
  HYPRE_BigInt const * const colIndex = rowIndexDevice.data();
  real64 * const value = valueDevice.data();
#else
  HYPRE_Int one = 1;
  HYPRE_Int * const ncols = &one;
  HYPRE_BigInt const rowIndexData = rowIndex0;
  HYPRE_BigInt const colIndexData = colIndex0;
  HYPRE_BigInt const * const rowIndex = &rowIndexData;
  HYPRE_BigInt const * const colIndex = &colIndexData;
  real64 const * const value = &value0;
#endif

  GEOSX_LAI_CHECK_ERROR( HYPRE_IJMatrixAddToValues( m_ij_mat,
                                                    1,
                                                    ncols,
                                                    rowIndex,
                                                    colIndex,
                                                    value ) );


}

void HypreMatrix::add( globalIndex const rowIndex,
                       globalIndex const * colIndices,
                       real64 const * values,
                       localIndex size )
{
  GEOSX_LAI_ASSERT( modifiable() );

  HYPRE_Int ncols = LvArray::integerConversion< HYPRE_Int >( size );
  GEOSX_LAI_CHECK_ERROR( HYPRE_IJMatrixAddToValues( m_ij_mat,
                                                    1,
                                                    &ncols,
                                                    hypre::toHypreBigInt( &rowIndex ),
                                                    hypre::toHypreBigInt( colIndices ),
                                                    values ) );
}

void HypreMatrix::set( globalIndex const rowIndex,
                       globalIndex const * colIndices,
                       real64 const * values,
                       localIndex size )
{
  GEOSX_LAI_ASSERT( modifiable() );
  GEOSX_LAI_ASSERT_GE( rowIndex, ilower() );
  GEOSX_LAI_ASSERT_GT( iupper(), rowIndex );

  HYPRE_Int ncols = LvArray::integerConversion< HYPRE_Int >( size );
  GEOSX_LAI_CHECK_ERROR( HYPRE_IJMatrixSetValues( m_ij_mat,
                                                  1,
                                                  &ncols,
                                                  hypre::toHypreBigInt( &rowIndex ),
                                                  hypre::toHypreBigInt( colIndices ),
                                                  values ) );
}

void HypreMatrix::insert( globalIndex const rowIndex0,
                          globalIndex const * colIndices,
                          real64 const * values,
                          localIndex size )
{
  GEOSX_LAI_ASSERT( insertable() );

#if defined(GEOSX_USE_HYPRE_CUDA)
  array1d< globalIndex > rowIndexDevice( 1 );
  array1d< HYPRE_Int > ncolsDevice( 1 );

  rowIndexDevice[0] = rowIndex0;
  ncolsDevice[0] = LvArray::integerConversion< HYPRE_Int >( size );

  rowIndexDevice.move( LvArray::MemorySpace::cuda, false );
  ncolsDevice.move( LvArray::MemorySpace::cuda, false );

  globalIndex const * const rowIndex = rowIndexDevice.data();
  HYPRE_Int * const ncols = ncolsDevice.data();
#else
  globalIndex const * const rowIndex = &rowIndex0;
  HYPRE_Int hypreSize = size;
  HYPRE_Int * const ncols = &hypreSize;
#endif

  GEOSX_LAI_CHECK_ERROR( HYPRE_IJMatrixAddToValues( m_ij_mat,
                                                    1,
                                                    ncols,
                                                    rowIndex,
                                                    hypre::toHypreBigInt( colIndices ),
                                                    values ) );
}

void HypreMatrix::add( globalIndex const rowIndex,
                       arraySlice1d< globalIndex const > const & colIndices,
                       arraySlice1d< real64 const > const & values )
{
  GEOSX_LAI_ASSERT( modifiable() );

  HYPRE_Int ncols = LvArray::integerConversion< HYPRE_Int >( colIndices.size() );
  GEOSX_LAI_CHECK_ERROR( HYPRE_IJMatrixAddToValues( m_ij_mat,
                                                    1,
                                                    &ncols,
                                                    hypre::toHypreBigInt( &rowIndex ),
                                                    hypre::toHypreBigInt( colIndices ),
                                                    values ) );
}

void HypreMatrix::set( globalIndex const rowIndex,
                       arraySlice1d< globalIndex const > const & colIndices,
                       arraySlice1d< real64 const > const & values )
{
  GEOSX_LAI_ASSERT( modifiable() );
  GEOSX_LAI_ASSERT_GE( rowIndex, ilower() );
  GEOSX_LAI_ASSERT_GT( iupper(), rowIndex );

  HYPRE_Int ncols = LvArray::integerConversion< HYPRE_Int >( colIndices.size() );
  GEOSX_LAI_CHECK_ERROR( HYPRE_IJMatrixSetValues( m_ij_mat,
                                                  1,
                                                  &ncols,
                                                  hypre::toHypreBigInt( &rowIndex ),
                                                  hypre::toHypreBigInt( colIndices ),
                                                  values ) );
}

void HypreMatrix::insert( globalIndex const rowIndex,
                          arraySlice1d< globalIndex const > const & colIndices,
                          arraySlice1d< real64 const > const & values )
{
  GEOSX_LAI_ASSERT( insertable() );

  HYPRE_Int ncols = LvArray::integerConversion< HYPRE_Int >( colIndices.size() );
  GEOSX_LAI_CHECK_ERROR( HYPRE_IJMatrixAddToValues( m_ij_mat,
                                                    1,
                                                    &ncols,
                                                    hypre::toHypreBigInt( &rowIndex ),
                                                    hypre::toHypreBigInt( colIndices ),
                                                    values ) );
}

void HypreMatrix::add( arraySlice1d< globalIndex const > const & rowIndices,
                       arraySlice1d< globalIndex const > const & colIndices,
                       arraySlice2d< real64 const > const & values )
{
  for( localIndex i = 0; i < rowIndices.size(); ++i )
  {
    add( rowIndices[i], colIndices, values[i] );
  }
}

void HypreMatrix::set( arraySlice1d< globalIndex const > const & rowIndices,
                       arraySlice1d< globalIndex const > const & colIndices,
                       arraySlice2d< real64 const > const & values )
{
  for( localIndex i = 0; i < LvArray::integerConversion< localIndex >( rowIndices.size() ); ++i )
  {
    set( rowIndices[i], colIndices, values[i] );
  }
}

void HypreMatrix::insert( arraySlice1d< globalIndex const > const & rowIndices,
                          arraySlice1d< globalIndex const > const & colIndices,
                          arraySlice2d< real64 const > const & values )
{
  for( localIndex i = 0; i < rowIndices.size(); ++i )
  {
    insert( rowIndices[i], colIndices, values[i] );
  }
}

void HypreMatrix::add( globalIndex const * rowIndices,
                       globalIndex const * colIndices,
                       real64 const * values,
                       localIndex const numRows,
                       localIndex const numCols )
{
  for( localIndex i = 0; i < numRows; ++i )
  {
    add( rowIndices[i], colIndices, values + numCols * i, numCols );
  }
}

void HypreMatrix::set( globalIndex const * rowIndices,
                       globalIndex const * colIndices,
                       real64 const * values,
                       localIndex const numRows,
                       localIndex const numCols )
{
  for( localIndex i = 0; i < numRows; ++i )
  {
    set( rowIndices[i], colIndices, values + numCols * i, numCols );
  }
}

void HypreMatrix::insert( globalIndex const * rowIndices,
                          globalIndex const * colIndices,
                          real64 const * values,
                          localIndex const numRows,
                          localIndex const numCols )
{
  for( localIndex i = 0; i < numRows; ++i )
  {
    insert( rowIndices[i], colIndices, values + numCols * i, numCols );
  }
}

void HypreMatrix::insert( arrayView1d< globalIndex const > const & rowIndices,
                          arrayView1d< globalIndex const > const & colIndices,
                          arrayView1d< real64 const > const & values )
{
  GEOSX_LAI_ASSERT_EQ( rowIndices.size(), colIndices.size() );
  GEOSX_LAI_ASSERT_GE( rowIndices.size(), values.size() );

  HYPRE_BigInt const numRows = rowIndices.size();

  array1d< HYPRE_Int > nCols( numRows );
  for( int i=0; i<numRows; ++i )
  {
    nCols[i] = 1;
  }
#if defined(GEOSX_USE_HYPRE_CUDA)
  rowIndices.move( LvArray::MemorySpace::cuda, false );
  colIndices.move( LvArray::MemorySpace::cuda, false );
  values.move( LvArray::MemorySpace::cuda, false );
  nCols.move( LvArray::MemorySpace::cuda, false );
#endif
  GEOSX_LAI_CHECK_ERROR( HYPRE_IJMatrixAddToValues( m_ij_mat,
                                                    numRows,
                                                    nCols.data(),
                                                    hypre::toHypreBigInt( rowIndices.data() ),
                                                    hypre::toHypreBigInt( colIndices.data() ),
                                                    values.data()
                                                    ) );
}


void HypreMatrix::apply( HypreVector const & src,
                         HypreVector & dst ) const
{
  GEOSX_LAI_ASSERT( ready() );
  GEOSX_LAI_ASSERT( src.ready() );
  GEOSX_LAI_ASSERT( dst.ready() );
  GEOSX_LAI_ASSERT_EQ( numGlobalRows(), dst.globalSize() );
  GEOSX_LAI_ASSERT_EQ( numGlobalCols(), src.globalSize() );

  GEOSX_LAI_CHECK_ERROR( hypre_ParCSRMatrixMatvec( 1.0,
                                                   m_parcsr_mat,
                                                   src.unwrapped(),
                                                   0.0,
                                                   dst.unwrapped() ) );
}

void HypreMatrix::applyTranspose( Vector const & src,
                                  Vector & dst ) const
{
  GEOSX_LAI_ASSERT( ready() );
  GEOSX_LAI_ASSERT( src.ready() );
  GEOSX_LAI_ASSERT( dst.ready() );
  GEOSX_LAI_ASSERT_EQ( numGlobalCols(), dst.globalSize() );
  GEOSX_LAI_ASSERT_EQ( numGlobalRows(), src.globalSize() );

  GEOSX_LAI_CHECK_ERROR( hypre_ParCSRMatrixMatvecT( 1.0,
                                                    m_parcsr_mat,
                                                    src.unwrapped(),
                                                    0.0,
                                                    dst.unwrapped() ) );
}

void HypreMatrix::multiply( HypreMatrix const & src,
                            HypreMatrix & dst ) const
{
  GEOSX_LAI_ASSERT( ready() );
  GEOSX_LAI_ASSERT( src.ready() );
  GEOSX_LAI_ASSERT_EQ( numGlobalCols(), src.numGlobalRows() );

  // Compute product
  HYPRE_ParCSRMatrix const dst_parcsr = hypre_ParMatmul( m_parcsr_mat, src.m_parcsr_mat );

  // Create IJ layer (with matrix closed)
  dst.parCSRtoIJ( dst_parcsr );
}

void HypreMatrix::leftMultiplyTranspose( HypreMatrix const & src,
                                         HypreMatrix & dst ) const
{
  GEOSX_LAI_ASSERT( ready() );
  GEOSX_LAI_ASSERT( src.ready() );
  GEOSX_LAI_ASSERT_EQ( numGlobalRows(), src.numGlobalRows() );

  // Compute product
  HYPRE_ParCSRMatrix const dst_parcsr = hypre_ParTMatmul( m_parcsr_mat, src.m_parcsr_mat );

  // Create IJ layer (with matrix closed)
  dst.parCSRtoIJ( dst_parcsr );
}

void HypreMatrix::rightMultiplyTranspose( HypreMatrix const & src,
                                          HypreMatrix & dst ) const
{
  GEOSX_LAI_ASSERT( ready() );
  GEOSX_LAI_ASSERT( src.ready() );
  GEOSX_LAI_ASSERT_EQ( numGlobalCols(), src.numGlobalCols() );

  // Transpose this
  HypreMatrix tmp;
  transpose( tmp );

  // Compute product
  src.multiply( tmp, dst );
}

void HypreMatrix::multiplyRAP( HypreMatrix const & R,
                               HypreMatrix const & P,
                               HypreMatrix & dst ) const
{
  GEOSX_LAI_ASSERT( ready() );
  GEOSX_LAI_ASSERT( R.ready() );
  GEOSX_LAI_ASSERT( P.ready() );
  GEOSX_LAI_ASSERT_EQ( numGlobalRows(), R.numGlobalCols() );
  GEOSX_LAI_ASSERT_EQ( numGlobalCols(), P.numGlobalRows() );

  HypreMatrix Rt;
  R.transpose( Rt );

//  HYPRE_Int const Rt_owns_its_col_starts = hypre_ParCSRMatrixOwnsColStarts( Rt.unwrapped() );
//  HYPRE_Int const P_owns_its_col_starts = hypre_ParCSRMatrixOwnsColStarts( P.unwrapped() );

  HYPRE_ParCSRMatrix const dst_parcsr = hypre_ParCSRMatrixRAP( Rt.unwrapped(),
                                                               m_parcsr_mat,
                                                               P.unwrapped() );

//  hypre_ParCSRMatrixSetRowStartsOwner( dst_parcsr, 0 );
//  hypre_ParCSRMatrixSetColStartsOwner( dst_parcsr, 0 );
//
//  hypre_ParCSRMatrixSetColStartsOwner( Rt.unwrapped(), Rt_owns_its_col_starts );
//  hypre_ParCSRMatrixSetColStartsOwner( P.unwrapped(), P_owns_its_col_starts );

  dst.parCSRtoIJ( dst_parcsr );
  Rt.reset();
}

void HypreMatrix::multiplyPtAP( HypreMatrix const & P,
                                HypreMatrix & dst ) const
{
  GEOSX_LAI_ASSERT( ready() );
  GEOSX_LAI_ASSERT( P.ready() );
  GEOSX_LAI_ASSERT_EQ( numGlobalRows(), P.numGlobalRows() );
  GEOSX_LAI_ASSERT_EQ( numGlobalCols(), P.numGlobalRows() );

//  HYPRE_Int const P_owns_its_col_starts = hypre_ParCSRMatrixOwnsColStarts( P.unwrapped() );

  HYPRE_ParCSRMatrix const dst_parcsr = hypre_ParCSRMatrixRAPKT( P.unwrapped(),
                                                                 m_parcsr_mat,
                                                                 P.unwrapped(),
                                                                 0 );

//  hypre_ParCSRMatrixSetRowStartsOwner( dst_parcsr, 0 );
//  hypre_ParCSRMatrixSetColStartsOwner( dst_parcsr, 0 );
//
//  hypre_ParCSRMatrixSetColStartsOwner( P.unwrapped(), P_owns_its_col_starts );

  dst.parCSRtoIJ( dst_parcsr );
}

void HypreMatrix::parCSRtoIJ( HYPRE_ParCSRMatrix const & parCSRMatrix )
{
  reset();
  m_closed = false;

  hypre_IJMatrix * const ijmatrix = hypre_CTAlloc( hypre_IJMatrix, 1, HYPRE_MEMORY_HOST );

  hypre_IJMatrixComm( ijmatrix ) = hypre_ParCSRMatrixComm( parCSRMatrix );
  hypre_IJMatrixObject( ijmatrix ) = parCSRMatrix;
  hypre_IJMatrixTranslator( ijmatrix ) = nullptr;
  hypre_IJMatrixAssumedPart( ijmatrix ) = hypre_ParCSRMatrixAssumedPartition( parCSRMatrix );
  hypre_ParCSRMatrixOwnsAssumedPartition( parCSRMatrix ) = 0;

  hypre_IJMatrixAssembleFlag( ijmatrix ) = 1;

  hypre_IJMatrixObjectType( ijmatrix ) = HYPRE_PARCSR;
#ifdef HYPRE_USING_OPENMP
  hypre_IJMatrixOMPFlag( ijmatrix ) = 1;
#else
  hypre_IJMatrixOMPFlag( ijmatrix ) = 0;
#endif
  hypre_IJMatrixPrintLevel( ijmatrix ) = 0;

  array1d< HYPRE_BigInt > info( 2 );
  if( MpiWrapper::commRank( hypre_IJMatrixComm( ijmatrix ) ) == 0 )
  {
    info( 0 ) = hypre_ParCSRMatrixFirstRowIndex( parCSRMatrix );
    info( 1 ) = hypre_ParCSRMatrixFirstColDiag( parCSRMatrix );
  }
  MpiWrapper::bcast( info.data(), 2, 0, hypre_IJMatrixComm( ijmatrix ) );
  hypre_IJMatrixGlobalFirstRow( ijmatrix ) = info( 0 );
  hypre_IJMatrixGlobalFirstCol( ijmatrix ) = info( 1 );

  hypre_IJMatrixGlobalNumRows( ijmatrix ) = hypre_ParCSRMatrixGlobalNumRows( parCSRMatrix );
  hypre_IJMatrixGlobalNumCols( ijmatrix ) = hypre_ParCSRMatrixGlobalNumCols( parCSRMatrix );

  // Set row partitioning
  hypre_IJMatrixRowPartitioning( ijmatrix )[0] = hypre_ParCSRMatrixRowStarts( parCSRMatrix )[0];
  hypre_IJMatrixRowPartitioning( ijmatrix )[1] = hypre_ParCSRMatrixRowStarts( parCSRMatrix )[1];

  // Set column partitioning
  if( hypre_IJMatrixGlobalNumRows( ijmatrix ) != hypre_IJMatrixGlobalNumCols( ijmatrix ) )
  {
    // Rectangular matrix
    hypre_IJMatrixColPartitioning( ijmatrix )[0] = hypre_ParCSRMatrixColStarts( parCSRMatrix )[0];
    hypre_IJMatrixColPartitioning( ijmatrix )[1] = hypre_ParCSRMatrixColStarts( parCSRMatrix )[1];
  }
  else
  {
    // Square matrix
    hypre_IJMatrixColPartitioning( ijmatrix )[0] = hypre_IJMatrixRowPartitioning( ijmatrix )[0];
    hypre_IJMatrixColPartitioning( ijmatrix )[1] = hypre_IJMatrixRowPartitioning( ijmatrix )[1];
  }

  m_ij_mat = (HYPRE_IJMatrix) ijmatrix;
  close();
}

void HypreMatrix::gemv( real64 const alpha,
                        HypreVector const & x,
                        real64 const beta,
                        HypreVector & y,
                        bool useTranspose ) const
{
  GEOSX_LAI_ASSERT( ready() );

  if( !useTranspose )
  {
    GEOSX_LAI_CHECK_ERROR( hypre_ParCSRMatrixMatvec( alpha,
                                                     m_parcsr_mat,
                                                     x.unwrapped(),
                                                     beta,
                                                     y.unwrapped() ) );
  }
  else
  {
    GEOSX_LAI_CHECK_ERROR( hypre_ParCSRMatrixMatvecT( alpha,
                                                      m_parcsr_mat,
                                                      x.unwrapped(),
                                                      beta,
                                                      y.unwrapped() ) );
  }
}

void HypreMatrix::scale( real64 const scalingFactor )
{
  GEOSX_LAI_ASSERT( ready() );

  if( isEqual( scalingFactor, 1.0 ) )
  {
    return;
  }

  hypre_CSRMatrix const * const prt_diag_CSR = hypre_ParCSRMatrixDiag( m_parcsr_mat );
  HYPRE_Int const diag_nnz = hypre_CSRMatrixNumNonzeros( prt_diag_CSR );
  HYPRE_Real * const ptr_diag_data = hypre_CSRMatrixData( prt_diag_CSR );

  forAll< hypre::execPolicy >( diag_nnz, [=] GEOSX_HYPRE_HOST_DEVICE ( HYPRE_Int const i )
  {
    ptr_diag_data[i] *= scalingFactor;
  } );

  hypre_CSRMatrix const * const prt_offdiag_CSR = hypre_ParCSRMatrixOffd( m_parcsr_mat );
  HYPRE_Int const offdiag_nnz = hypre_CSRMatrixNumNonzeros( prt_offdiag_CSR );
  HYPRE_Real * const ptr_offdiag_data = hypre_CSRMatrixData( prt_offdiag_CSR );

  forAll< hypre::execPolicy >( offdiag_nnz, [=] GEOSX_HYPRE_HOST_DEVICE ( HYPRE_Int const i )
  {
    ptr_offdiag_data[i] *= scalingFactor;
  } );
}

void HypreMatrix::leftScale( HypreVector const & vec )
{
  GEOSX_LAI_ASSERT( ready() );
  GEOSX_LAI_ASSERT_EQ( vec.localSize(), numLocalRows() );

  hypre_Vector const * const vec_local = hypre_ParVectorLocalVector( vec.unwrapped() );
  HYPRE_Real const * const vec_data = hypre_VectorData( vec_local );

  hypre_CSRMatrix const * const csr_diag = hypre_ParCSRMatrixDiag( m_parcsr_mat );
  hypre_CSRMatrix const * const csr_offdiag = hypre_ParCSRMatrixOffd( m_parcsr_mat );

  HYPRE_Int const * const ia_diag = hypre_CSRMatrixI( csr_diag );
  HYPRE_Int const * const ia_offdiag = hypre_CSRMatrixI( csr_offdiag );

  HYPRE_Real * const va_diag = hypre_CSRMatrixData( csr_diag );
  HYPRE_Real * const va_offdiag = hypre_CSRMatrixData( csr_offdiag );

  forAll< hypre::execPolicy >( numLocalRows(), [=] GEOSX_HYPRE_HOST_DEVICE ( localIndex const i )
  {
    for( HYPRE_Int j = ia_diag[i]; j < ia_diag[i + 1]; ++j )
    {
      va_diag[j] *= vec_data[i];
    }
    for( HYPRE_Int j = ia_offdiag[i]; j < ia_offdiag[i + 1]; ++j )
    {
      va_offdiag[j] *= vec_data[i];
    }
  } );
}

void HypreMatrix::separateComponentFilter( HypreMatrix & dst,
                                           localIndex const dofsPerNode ) const
{
//  GEOSX_MARK_FUNCTION;
  const localIndex numLocRows  = numLocalRows();

  array1d< HYPRE_BigInt > rowsData( numLocRows );
  array1d< HYPRE_Int > numColsData( numLocRows );
  arrayView1d< HYPRE_BigInt > const rows = rowsData;
  arrayView1d< HYPRE_Int > const numCols = numColsData;

  std::iota( rows.begin(), rows.end(), ilower() );

  GEOSX_LAI_CHECK_ERROR( HYPRE_IJMatrixGetRowCounts( m_ij_mat,
                                                     numLocRows,
                                                     rows.data(),
                                                     numCols.data() ) );



  HYPRE_Int const maxRowEntries = *(std::max_element( numCols.begin(), numCols.end() ) );
  HYPRE_Int const maxDstEntries = maxRowEntries / dofsPerNode;

  CRSMatrix< real64 > tempMat;
  tempMat.resize( numLocRows, numGlobalCols(), maxDstEntries );
  CRSMatrixView< real64 > const tempMatView = tempMat.toView();

// Single read is slower on host
// Single read is slower on GPU because hypre interface moves memory to host.
// A direct interface with parcsr should circumvent memory motion.
//#define SINGLE_READ
#ifdef SINGLE_READ
  array1d< HYPRE_BigInt > offsetsData( numLocRows );
  arrayView1d< HYPRE_BigInt > const offsets = offsetsData;

  HYPRE_Int numEntries = 0;
  for( HYPRE_Int r=0; r<numLocRows; ++r )
  {
    offsets[r] = numEntries;
    numEntries += numCols[r];
  }

  std::cout<<numEntries<<std::endl;
  array1d< HYPRE_BigInt > srcIndicesData( numEntries );
  arrayView1d< HYPRE_BigInt > srcIndices = srcIndicesData;

  array1d< real64 > srcValuesData( numEntries );
  arrayView1d< real64 > srcValues = srcValuesData;

  GEOSX_LAI_CHECK_ERROR( hypre_IJMatrixGetValuesParCSR( m_ij_mat,
                                                        -numLocRows,
                                                        numCols.data(),
                                                        rows.data(),
                                                        srcIndices.data(),
                                                        srcValues.data() ) );


#else
  array2d< HYPRE_BigInt > srcIndicesData( numLocRows, maxRowEntries );
  arrayView2d< HYPRE_BigInt > srcIndices = srcIndicesData;

  array2d< real64 > srcValuesData( numLocRows, maxRowEntries );
  arrayView2d< real64 > srcValues = srcValuesData;
#endif

#ifdef SINGLE_READ
  forAll< parallelDevicePolicy< 32 > >( numLocRows,
                                        [=] GEOSX_HOST_DEVICE
                                          ( HYPRE_Int const r )
  {
    HYPRE_BigInt const rowComponent = rows[r] % dofsPerNode;
    for( localIndex c = 0; c < numCols[r]; ++c )
    {
      globalIndex const col = srcIndices( offsets[r] + c );
      globalIndex const colComponent = col % dofsPerNode;
      if( rowComponent == colComponent )
      {
        tempMatView.insertNonZero( r, col, srcValues( offsets[r] + c ) );
      }
    }
#else
  forAll< parallelHostPolicy >( numLocRows,
                                [&] GEOSX_HOST
                                  ( HYPRE_Int const r )
    {
      HYPRE_BigInt const rowComponent = rows[r] % dofsPerNode;

      GEOSX_LAI_CHECK_ERROR( hypre_IJMatrixGetValuesParCSR( m_ij_mat,
                                                            -1,
                                                            &(numCols[r]),
                                                            &(rows[r]),
                                                            srcIndices[r],
                                                            srcValues[r] ) );

      for( localIndex c = 0; c < numCols[r]; ++c )
      {
        globalIndex const col = srcIndices( r, c );
        globalIndex const colComponent = col % dofsPerNode;
        if( rowComponent == colComponent )
        {
          tempMatView.insertNonZero( r, col, srcValues( r, c ) );
        }
      }
#endif


  } );

  dst.create( tempMatView.toViewConst(), MPI_COMM_GEOSX );
  dst.setDofManager( dofManager() );

}

void HypreMatrix::addEntries( HypreMatrix const & src, real64 const scale, bool samePattern )
{
  GEOSX_LAI_ASSERT( ready() );
  GEOSX_LAI_ASSERT( src.ready() );
  GEOSX_LAI_ASSERT( numGlobalRows() == src.numGlobalRows() );
  GEOSX_LAI_ASSERT( numGlobalCols() == src.numGlobalCols() );
  GEOSX_UNUSED_VAR( samePattern );

  HYPRE_ParCSRMatrix parCSRMatrix;
<<<<<<< HEAD
  GEOSX_LAI_CHECK_ERROR( hypre_ParCSRMatrixAdd( 1.0, //GEOSX_LAI_CHECK_ERROR( hypre_ParcsrAdd( 1.0, //GEOSX_LAI_CHECK_ERROR( hypre_ParCSRMatrixAdd( 1.0,
						unwrapped(),
						scale,
						src.unwrapped(),
						&parCSRMatrix ) );
=======
  GEOSX_LAI_CHECK_ERROR( hypre_ParCSRMatrixAdd( 1.0,
                                                unwrapped(),
                                                scale,
                                                src.unwrapped(),
                                                &parCSRMatrix ) );
>>>>>>> e1f643dc

  parCSRtoIJ( parCSRMatrix );
}

void HypreMatrix::addDiagonal( HypreVector const & src )
{
  GEOSX_LAI_ASSERT( ready() );
  GEOSX_LAI_ASSERT( src.ready() );
  GEOSX_LAI_ASSERT( numGlobalRows() == numGlobalCols() );
  GEOSX_LAI_ASSERT( numLocalRows() == src.localSize() );

  open();
  real64 const * values = src.extractLocalVector();
  for( globalIndex i = ilower(), ii = 0; i < iupper(); ++i, ++ii )
  {
    add( i, i, values[ii] );
  }
  close();
}

localIndex HypreMatrix::maxRowLength() const
{
  GEOSX_LAI_ASSERT( assembled() );

  HYPRE_Int const nrows = LvArray::integerConversion< HYPRE_Int >( numLocalRows() );

  array1d< HYPRE_BigInt > rows( nrows );
  //rows.move( LvArray::MemorySpace::cuda, false );
  array1d< HYPRE_Int > ncols( nrows );
  //ncols.move( LvArray::MemorySpace::cuda, false );

  std::iota( rows.begin(), rows.end(), ilower() );

  GEOSX_LAI_CHECK_ERROR( HYPRE_IJMatrixGetRowCounts( m_ij_mat,
                                                     nrows,
                                                     rows.data(),
                                                     ncols.data() ) );

  HYPRE_Int const localMaxRowLength = *std::max_element( ncols.begin(), ncols.end() );
  return MpiWrapper::max( localMaxRowLength, getComm() );
}

localIndex HypreMatrix::localRowLength( localIndex const localRowIndex ) const
{
  return globalRowLength( getGlobalRowID( localRowIndex ) );
}

localIndex HypreMatrix::globalRowLength( globalIndex const globalRowIndex ) const
{
  GEOSX_LAI_ASSERT( assembled() );

  HYPRE_BigInt row = LvArray::integerConversion< HYPRE_BigInt >( globalRowIndex );
  HYPRE_Int ncols;

  GEOSX_LAI_CHECK_ERROR( HYPRE_IJMatrixGetRowCounts( m_ij_mat,
                                                     1,
                                                     &row,
                                                     &ncols ) );

  return LvArray::integerConversion< localIndex >( ncols );
}

void HypreMatrix::getRowCopy( globalIndex const globalRowIndex,
                              arraySlice1d< globalIndex > const & colIndices,
                              arraySlice1d< real64 > const & values ) const
{
  GEOSX_LAI_ASSERT( ready() );
  GEOSX_LAI_ASSERT_GE( globalRowIndex, ilower() );
  GEOSX_LAI_ASSERT_GT( iupper(), globalRowIndex );

  HYPRE_BigInt row = LvArray::integerConversion< HYPRE_BigInt >( globalRowIndex );
  HYPRE_Int numEntries;
  GEOSX_LAI_CHECK_ERROR( HYPRE_IJMatrixGetRowCounts( m_ij_mat,
                                                     1,
                                                     &row,
                                                     &numEntries ) );

  GEOSX_LAI_ASSERT_GE( colIndices.size(), numEntries );
  GEOSX_LAI_ASSERT_GE( values.size(), numEntries );

  GEOSX_LAI_CHECK_ERROR( hypre_IJMatrixGetValuesParCSR( m_ij_mat,
                                                        -1,
                                                        &numEntries,
                                                        &row,
                                                        hypre::toHypreBigInt( colIndices ),
                                                        values ) );
}

real64 HypreMatrix::getDiagValue( globalIndex const globalRow ) const
{
  GEOSX_LAI_ASSERT( assembled() );
  GEOSX_LAI_ASSERT_GE( globalRow, ilower());
  GEOSX_LAI_ASSERT_GT( iupper(), globalRow );

  // Get local row index
  HYPRE_Int const localRow = LvArray::integerConversion< HYPRE_Int >( getLocalRowID( globalRow ) );

  // Get diagonal block
  hypre_CSRMatrix const * const prt_CSR = hypre_ParCSRMatrixDiag( m_parcsr_mat );
  HYPRE_Int const * const IA            = hypre_CSRMatrixI( prt_CSR );
  HYPRE_Int const * const JA            = hypre_CSRMatrixJ( prt_CSR );
  HYPRE_Real const * const ptr_data     = hypre_CSRMatrixData( prt_CSR );

  for( HYPRE_Int j = IA[localRow]; j < IA[localRow + 1]; ++j )
  {
    if( JA[j] == localRow )
    {
      return ptr_data[j];
    }
  }
  return 0.0;
}

void HypreMatrix::extractDiagonal( HypreVector & dst ) const
{
  GEOSX_LAI_ASSERT( ready() );
  GEOSX_LAI_ASSERT( dst.ready() );
  GEOSX_LAI_ASSERT_EQ( dst.localSize(), numLocalRows() );

  dst.zero();
  real64 * const values = dst.extractLocalVector();

  hypre_CSRMatrix const * const csr = hypre_ParCSRMatrixDiag( m_parcsr_mat );
  HYPRE_Int const * const ia        = hypre_CSRMatrixI( csr );
  HYPRE_Int const * const ja        = hypre_CSRMatrixJ( csr );
  HYPRE_Real const * const va       = hypre_CSRMatrixData( csr );

  forAll< hypre::execPolicy >( numLocalRows(), [=] GEOSX_HYPRE_HOST_DEVICE ( localIndex const localRow )
  {
    for( HYPRE_Int j = ia[localRow]; j < ia[localRow + 1]; ++j )
    {
      if( ja[j] == localRow )
      {
        values[localRow] = va[j];
      }
    }
  } );
}

real64 HypreMatrix::clearRow( globalIndex const globalRow,
                              bool const keepDiag,
                              real64 const diagValue )
{
  GEOSX_LAI_ASSERT( modifiable() );
  GEOSX_LAI_ASSERT_GE( globalRow, ilower() );
  GEOSX_LAI_ASSERT_GT( iupper(), globalRow );

  // Get local row index
  HYPRE_Int const localRow = LvArray::integerConversion< HYPRE_Int >( getLocalRowID( globalRow ) );

  // Clear row in diagonal block
  hypre_CSRMatrix * const csr_diag = hypre_ParCSRMatrixDiag( m_parcsr_mat );
  HYPRE_Int const * const ia_diag  = hypre_CSRMatrixI( csr_diag );
  HYPRE_Int const * const ja_diag  = hypre_CSRMatrixJ( csr_diag );
  HYPRE_Real * const va_diag       = hypre_CSRMatrixData( csr_diag );

  bool const square = numGlobalRows() == numGlobalCols();

  real64 oldDiag = 0.0;
  for( HYPRE_Int j = ia_diag[localRow]; j < ia_diag[localRow + 1]; ++j )
  {
    if( square && ja_diag[j] == localRow )
    {
      oldDiag = va_diag[j];
    }
    va_diag[j] = 0.0;
  }

  // Clear row in off-diagonal block
  hypre_CSRMatrix * const csr_offdiag = hypre_ParCSRMatrixOffd( m_parcsr_mat );
  HYPRE_Int const * const ia_offdiag  = hypre_CSRMatrixI( csr_offdiag );
  HYPRE_Real * const va_offdiag       = hypre_CSRMatrixData( csr_offdiag );

  for( HYPRE_Int j = ia_offdiag[localRow]; j < ia_offdiag[localRow + 1]; ++j )
  {
    va_offdiag[j] = 0.0;
  }

  // Set diagonal value
  real64 const newDiag = keepDiag ? oldDiag : diagValue;
  if( square && std::fabs( newDiag ) > 0.0 )
  {
    set( globalRow, globalRow, newDiag );
  }
  return oldDiag;
}

HYPRE_ParCSRMatrix const & HypreMatrix::unwrapped() const
{
  return m_parcsr_mat;
}

HYPRE_IJMatrix const & HypreMatrix::unwrappedIJ() const
{
  return m_ij_mat;
}

localIndex HypreMatrix::getLocalRowID( globalIndex const index ) const
{
  GEOSX_LAI_ASSERT( created() );
  HYPRE_BigInt ilower, iupper, jlower, jupper;
  GEOSX_LAI_CHECK_ERROR( HYPRE_IJMatrixGetLocalRange( m_ij_mat, &ilower, &iupper, &jlower, &jupper ) );
  return (index >= ilower && index <= iupper ) ? LvArray::integerConversion< localIndex >( index - ilower ) : -1;
}

globalIndex HypreMatrix::getGlobalRowID( localIndex const index ) const
{
  GEOSX_LAI_ASSERT( created() );
  GEOSX_LAI_ASSERT_GE( index, 0 );
  GEOSX_LAI_ASSERT_GT( numLocalRows(), index );
  return ilower() + index;
}

globalIndex HypreMatrix::numGlobalRows() const
{
  GEOSX_LAI_ASSERT( created() );
  return hypre_IJMatrixGlobalNumRows( m_ij_mat );
}

globalIndex HypreMatrix::numGlobalCols() const
{
  GEOSX_LAI_ASSERT( created() );
  return hypre_IJMatrixGlobalNumCols( m_ij_mat );
}

localIndex HypreMatrix::numLocalRows() const
{
  GEOSX_LAI_ASSERT( created() );
  HYPRE_BigInt ilower, iupper, jlower, jupper;
  GEOSX_LAI_CHECK_ERROR( HYPRE_IJMatrixGetLocalRange( m_ij_mat, &ilower, &iupper, &jlower, &jupper ) );
  return LvArray::integerConversion< localIndex >( iupper - ilower + 1 );
}

localIndex HypreMatrix::numLocalCols() const
{
  GEOSX_LAI_ASSERT( created() );
  HYPRE_BigInt ilower, iupper, jlower, jupper;
  GEOSX_LAI_CHECK_ERROR( HYPRE_IJMatrixGetLocalRange( m_ij_mat, &ilower, &iupper, &jlower, &jupper ) );
  return LvArray::integerConversion< localIndex >( jupper - jlower + 1 );
}

globalIndex HypreMatrix::ilower() const
{
  GEOSX_LAI_ASSERT( created() );
  HYPRE_BigInt ilower, iupper, jlower, jupper;
  GEOSX_LAI_CHECK_ERROR( HYPRE_IJMatrixGetLocalRange( m_ij_mat, &ilower, &iupper, &jlower, &jupper ) );
  return LvArray::integerConversion< globalIndex >( ilower );
}

globalIndex HypreMatrix::iupper() const
{
  GEOSX_LAI_ASSERT( created() );
  HYPRE_BigInt ilower, iupper, jlower, jupper;
  GEOSX_LAI_CHECK_ERROR( HYPRE_IJMatrixGetLocalRange( m_ij_mat, &ilower, &iupper, &jlower, &jupper ) );
  return LvArray::integerConversion< globalIndex >( iupper + 1 );
}

globalIndex HypreMatrix::jlower() const
{
  GEOSX_LAI_ASSERT( created() );
  HYPRE_BigInt ilower, iupper, jlower, jupper;
  GEOSX_LAI_CHECK_ERROR( HYPRE_IJMatrixGetLocalRange( m_ij_mat, &ilower, &iupper, &jlower, &jupper ) );
  return LvArray::integerConversion< globalIndex >( jlower );
}

globalIndex HypreMatrix::jupper() const
{
  GEOSX_LAI_ASSERT( created() );
  HYPRE_BigInt ilower, iupper, jlower, jupper;
  GEOSX_LAI_CHECK_ERROR( HYPRE_IJMatrixGetLocalRange( m_ij_mat, &ilower, &iupper, &jlower, &jupper ) );
  return LvArray::integerConversion< globalIndex >( jupper + 1 );
}

localIndex HypreMatrix::numLocalNonzeros() const
{
  GEOSX_LAI_ASSERT( assembled() );

  hypre_CSRMatrix const * const prt_diag_CSR = hypre_ParCSRMatrixDiag( m_parcsr_mat );
  HYPRE_Int const diag_nnz = hypre_CSRMatrixNumNonzeros( prt_diag_CSR );

  hypre_CSRMatrix const * const prt_offdiag_CSR = hypre_ParCSRMatrixOffd( m_parcsr_mat );
  HYPRE_Int const offdiag_nnz = hypre_CSRMatrixNumNonzeros( prt_offdiag_CSR );

  return LvArray::integerConversion< localIndex >( diag_nnz + offdiag_nnz );
}

globalIndex HypreMatrix::numGlobalNonzeros() const
{
  return MpiWrapper::sum( LvArray::integerConversion< globalIndex >( numLocalNonzeros() ), getComm() );
}

void HypreMatrix::print( std::ostream & os ) const
{
  GEOSX_LAI_ASSERT( ready() );

  int const myRank = MpiWrapper::commRank( getComm() );
  int const numProcs = MpiWrapper::commSize( getComm() );
  char str[77];

  constexpr char const lineFormat[] = "{:>11}{:>18}{:>18}{:>28.16e}\n";
  constexpr char const headFormat[] = "{:>11}{:>18}{:>18}{:>28}\n";

  if( myRank == 0 )
  {
    GEOSX_FMT_TO( str, sizeof( str ), headFormat, "MPI_Process", "GlobalRowID", "GlobalColID", "Value" );
    os << str;
  }

  for( int rank = 0; rank < numProcs; ++rank )
  {
    MpiWrapper::barrier( getComm() );
    if( rank == myRank )
    {
      globalIndex const firstRowID = ilower();
      globalIndex const firstDiagColID = jlower();

      hypre_CSRMatrix const * const prt_diag_CSR = hypre_ParCSRMatrixDiag( m_parcsr_mat );
      HYPRE_Int const * const diag_IA = hypre_CSRMatrixI( prt_diag_CSR );
      HYPRE_Int const * const diag_JA = hypre_CSRMatrixJ( prt_diag_CSR );
      HYPRE_Real const * const ptr_diag_data = hypre_CSRMatrixData( prt_diag_CSR );

      hypre_CSRMatrix const * const prt_offdiag_CSR = hypre_ParCSRMatrixOffd( m_parcsr_mat );
      HYPRE_Int const * const offdiag_IA = hypre_CSRMatrixI( prt_offdiag_CSR );
      HYPRE_Int const * const offdiag_JA = hypre_CSRMatrixJ( prt_offdiag_CSR );
      HYPRE_BigInt const * const col_map_offdiag = hypre_ParCSRMatrixColMapOffd( m_parcsr_mat );
      HYPRE_Real const * const ptr_offdiag_data = hypre_CSRMatrixData( prt_offdiag_CSR );

      for( HYPRE_Int i = 0; i < hypre_CSRMatrixNumRows( prt_diag_CSR ); ++i )
      {
        for( HYPRE_Int j = diag_IA[i]; j < diag_IA[i + 1]; ++j )
        {
          GEOSX_FMT_TO( str, sizeof( str ), lineFormat,
                        rank,
                        firstRowID + i,
                        firstDiagColID + diag_JA[j],
                        ptr_diag_data[j] );
          os << str;
        }
        for( HYPRE_Int j = offdiag_IA[i]; j < offdiag_IA[i + 1]; ++j )
        {
          GEOSX_FMT_TO( str, sizeof( str ), lineFormat,
                        rank,
                        firstRowID + i,
                        col_map_offdiag[offdiag_JA[j]],
                        ptr_offdiag_data[j] );
          os << str;
        }
      }
    }
  }
}

void HypreMatrix::write( string const & filename,
                         LAIOutputFormat const format ) const
{
  GEOSX_LAI_ASSERT( ready() );

  switch( format )
  {
    case LAIOutputFormat::NATIVE_ASCII:
      {
        GEOSX_LAI_CHECK_ERROR( hypre_ParCSRMatrixPrintIJ( m_parcsr_mat, 1, 1, filename.c_str() ) );
        break;
      }
    case LAIOutputFormat::MATRIX_MARKET:
      {
        MPI_Comm const comm = getComm();
        int const rank = MpiWrapper::commRank( comm );

        if( numGlobalRows() * numGlobalCols() == 0 )
        {
          if( rank == 0 )
          {
            FILE * fp = std::fopen( filename.c_str(), "w" );
            hypre_fprintf( fp, "%s", "%%MatrixMarket matrix coordinate real general\n" );
            hypre_fprintf( fp, "%lld %lld %d\n", numGlobalRows(), numGlobalCols(), 0 );
            std::fclose( fp );
          }
        }
        else
        {
          // Copy distributed parcsr matrix in a local CSR matrix on every process with at least one row
          // Warning: works for a parcsr matrix that is smaller than 2^31-1
          hypre_CSRMatrix * const fullMatrix = hypre_ParCSRMatrixToCSRMatrixAll( m_parcsr_mat );

          // Identify the smallest process where CSRmatrix exists
          int const printID = MpiWrapper::min( fullMatrix ? rank : MpiWrapper::commSize( comm ), comm );

          // Write to file CSRmatrix on one rank
          if( rank == printID )
          {
            FILE * fp = std::fopen( filename.c_str(), "w" );

            HYPRE_Int const num_rows = hypre_CSRMatrixNumRows( fullMatrix );
            HYPRE_Int const num_cols = hypre_CSRMatrixNumCols( fullMatrix );
            HYPRE_Int const num_nnz  = hypre_CSRMatrixNumNonzeros( fullMatrix );

            HYPRE_Real const * const matrix_data = hypre_CSRMatrixData( fullMatrix );
            HYPRE_Int const * const matrix_i     = hypre_CSRMatrixI( fullMatrix );
            HYPRE_Int const * const matrix_j     = hypre_CSRMatrixJ( fullMatrix );

            hypre_fprintf( fp, "%s", "%%MatrixMarket matrix coordinate real general\n" );
            hypre_fprintf( fp, "%d %d %d\n", num_rows, num_cols, num_nnz );
            for( HYPRE_Int i = 0; i < num_rows; i++ )
            {
              for( HYPRE_Int j = matrix_i[i]; j < matrix_i[i+1]; j++ )
              {
                hypre_fprintf( fp, "%d %d %.16e\n", i + 1, matrix_j[j] + 1, matrix_data[j] );
              }
            }
            std::fclose( fp );
          }

          // Destroy CSRmatrix
          if( fullMatrix )
          {
            GEOSX_LAI_CHECK_ERROR( hypre_CSRMatrixDestroy( fullMatrix ) );
          }
        }
        break;
      }
    default:
      {
        GEOSX_ERROR( "Unsupported matrix output format" );
      }
  }
}

real64 HypreMatrix::norm1() const
{
  GEOSX_LAI_ASSERT( ready() );

  HypreMatrix matT;
  transpose( matT );
  return matT.normInf();
}

real64 HypreMatrix::normInf() const
{
  GEOSX_LAI_ASSERT( ready() );

  hypre_CSRMatrix const * const csr_diag = hypre_ParCSRMatrixDiag( m_parcsr_mat );
  hypre_CSRMatrix const * const csr_offdiag = hypre_ParCSRMatrixOffd( m_parcsr_mat );

  HYPRE_Int const * const ia_diag = hypre_CSRMatrixI( csr_diag );
  HYPRE_Int const * const ia_offdiag = hypre_CSRMatrixI( csr_offdiag );
  HYPRE_Real const * const va_diag = hypre_CSRMatrixData( csr_diag );
  HYPRE_Real const * const va_offdiag = hypre_CSRMatrixData( csr_offdiag );

  RAJA::ReduceMax< ReducePolicy< hypre::execPolicy >, HYPRE_Real > maxRowAbsSum( 0.0 );
  forAll< hypre::execPolicy >( numLocalRows(), [=] GEOSX_HYPRE_HOST_DEVICE ( localIndex const i )
  {
    HYPRE_Real rowAbsSum = 0.0;
    for( HYPRE_Int j = ia_diag[i]; j < ia_diag[i + 1]; ++j )
    {
      rowAbsSum += fabs( va_diag[j] );
    }
    for( HYPRE_Int j = ia_offdiag[i]; j < ia_offdiag[i + 1]; ++j )
    {
      rowAbsSum += fabs( va_offdiag[j] );
    }
    maxRowAbsSum.max( rowAbsSum );
  } );

  return MpiWrapper::max( maxRowAbsSum.get(), getComm() );

}

real64 HypreMatrix::normFrobenius() const
{
  GEOSX_LAI_ASSERT( ready() );
  return hypre_ParCSRMatrixFnorm( m_parcsr_mat );
}

void HypreMatrix::rightScale( HypreVector const & vec )
{
  GEOSX_UNUSED_VAR( vec );
  GEOSX_LAI_ASSERT( ready() );
  GEOSX_ERROR( "Not implemented" );
}

void HypreMatrix::leftRightScale( HypreVector const & vecLeft,
                                  HypreVector const & vecRight )
{
  leftScale( vecLeft );
  rightScale( vecRight );
}

void HypreMatrix::transpose( HypreMatrix & dst ) const
{
  GEOSX_LAI_ASSERT( ready() );

  // Transpose this->m_parcsr_mat
  HYPRE_ParCSRMatrix dst_parcsr;
  GEOSX_LAI_CHECK_ERROR( hypre_ParCSRMatrixTranspose( m_parcsr_mat, &dst_parcsr, 1 ) );

  // Create IJ layer (with matrix closed)
  dst.parCSRtoIJ( dst_parcsr );
}

MPI_Comm HypreMatrix::getComm() const
{
  GEOSX_LAI_ASSERT( created() );
  return hypre_IJMatrixComm( m_ij_mat );
}

}// end namespace geosx<|MERGE_RESOLUTION|>--- conflicted
+++ resolved
@@ -1000,19 +1000,11 @@
   GEOSX_UNUSED_VAR( samePattern );
 
   HYPRE_ParCSRMatrix parCSRMatrix;
-<<<<<<< HEAD
-  GEOSX_LAI_CHECK_ERROR( hypre_ParCSRMatrixAdd( 1.0, //GEOSX_LAI_CHECK_ERROR( hypre_ParcsrAdd( 1.0, //GEOSX_LAI_CHECK_ERROR( hypre_ParCSRMatrixAdd( 1.0,
-						unwrapped(),
-						scale,
-						src.unwrapped(),
-						&parCSRMatrix ) );
-=======
   GEOSX_LAI_CHECK_ERROR( hypre_ParCSRMatrixAdd( 1.0,
                                                 unwrapped(),
                                                 scale,
                                                 src.unwrapped(),
                                                 &parCSRMatrix ) );
->>>>>>> e1f643dc
 
   parCSRtoIJ( parCSRMatrix );
 }
