--- conflicted
+++ resolved
@@ -616,7 +616,6 @@
 
     m_functions->aux_destroy = HYPRE_ILUDestroy;
   }
-<<<<<<< HEAD
   else if( m_parameters.mgr.strategy == "CompositionalMultiphaseHybridFVM" )
   {
     // Labels description stored in point_marker_array
@@ -685,46 +684,6 @@
         lv_cindexes[2].push_back( cid );
       }
     }
-=======
-  else if( m_parameters.mgr.strategy == "LagrangianContactMechanics" )
-  {
-    // Contact mechanis with face-centered lagrangian multipliers
-    //
-    // dofLabel: 0 = displacement, x-component
-    // dofLabel: 1 = displacement, y-component
-    // dofLabel: 2 = displacement, z-component
-    // dofLabel: 3 = pressure
-    //
-    // Ingredients
-    //
-    // 1. F-points displacement (0,1,2), C-points pressure (3)
-    // 2. F-points smoother: AMG, single V-cycle, separate displacemente components
-    // 3. C-points coarse-grid/Schur complement solver: boomer AMG
-    // 4. Global smoother: none
-
-    mgr_nlevels = 1;
-    mgr_bsize = 2;
-
-    HYPRE_Int mgr_relax_type = 0;
-    HYPRE_Int mgr_gsmooth_type = 0;
-    HYPRE_Int mgr_num_gsmooth_sweeps = 1;
-    HYPRE_Int mgr_num_relax_sweeps = 0; // skip F-relaxation
-
-    std::vector< HYPRE_Int > mgr_level_restrict_type( mgr_bsize );
-    mgr_level_restrict_type[0] = 0;
-    HYPRE_Int mgr_num_restrict_sweeps = 0;
-    HYPRE_Int mgr_num_interp_sweeps = 0;
-
-    mgr_num_cindexes.resize( mgr_nlevels );
-    mgr_num_cindexes[0] = 1; // Eliminate lagrangian components
-
-    std::vector< HYPRE_BigInt > mgr_idx_array( mgr_bsize );
-    mgr_idx_array[0] = toHYPRE_BigInt( dofManager->rankOffset() );
-    mgr_idx_array[1] = toHYPRE_BigInt( dofManager->rankOffset() + dofManager->numLocalDofs( m_parameters.mgr.displacementFieldName ) );
-
-    lv_cindexes.resize( mgr_nlevels );
-    lv_cindexes[0].push_back( 0 );
->>>>>>> 43fc91e5
 
     mgr_cindexes.resize( mgr_nlevels );
     for( HYPRE_Int iLevel = 0; iLevel < mgr_nlevels; ++iLevel )
@@ -732,31 +691,11 @@
       mgr_cindexes[iLevel] = lv_cindexes[iLevel].data();
     }
 
-<<<<<<< HEAD
-=======
-    GEOSX_LAI_CHECK_ERROR( HYPRE_MGRSetCpointsByContiguousBlock( m_precond, mgr_bsize, mgr_nlevels,
-                                                                 mgr_idx_array.data(),
-                                                                 mgr_num_cindexes.data(),
-                                                                 mgr_cindexes.data() ) );
-
-
-    mgr_level_interp_type.resize( mgr_nlevels );
-    mgr_level_interp_type[0] = 2; // diagonal scaling (Jacobi)
-
-    mgr_level_frelax_method.resize( mgr_nlevels );
-    mgr_level_frelax_method[0] = 0; // Jacobi
-
-    mgr_coarse_grid_method.resize( mgr_nlevels );
-    mgr_coarse_grid_method[0] = 0; // all
-
->>>>>>> 43fc91e5
     GEOSX_LAI_CHECK_ERROR( HYPRE_BoomerAMGCreate( &aux_precond ) );
     GEOSX_LAI_CHECK_ERROR( HYPRE_BoomerAMGSetPrintLevel( aux_precond, 0 ) );
     GEOSX_LAI_CHECK_ERROR( HYPRE_BoomerAMGSetMaxIter( aux_precond, 1 ) );
     GEOSX_LAI_CHECK_ERROR( HYPRE_BoomerAMGSetTol( aux_precond, 0.0 ) );
     GEOSX_LAI_CHECK_ERROR( HYPRE_BoomerAMGSetRelaxOrder( aux_precond, 1 ) );
-
-<<<<<<< HEAD
     GEOSX_LAI_CHECK_ERROR( HYPRE_MGRSetCpointsByPointMarkerArray( m_precond, mgr_bsize, mgr_nlevels,
                                                                   mgr_num_cindexes.data(),
                                                                   mgr_cindexes.data(),
@@ -765,7 +704,83 @@
     GEOSX_LAI_CHECK_ERROR( HYPRE_MGRSetLevelFRelaxMethod( m_precond, mgr_level_frelax_method.data() ) );
     GEOSX_LAI_CHECK_ERROR( HYPRE_MGRSetNonCpointsToFpoints( m_precond, 1 ));
     GEOSX_LAI_CHECK_ERROR( HYPRE_MGRSetLevelInterpType( m_precond, mgr_level_interp_type.data() ) );
-=======
+    GEOSX_LAI_CHECK_ERROR( HYPRE_MGRSetGlobalsmoothType( m_precond, mgr_gsmooth_type ) );
+    GEOSX_LAI_CHECK_ERROR( HYPRE_MGRSetMaxGlobalsmoothIters( m_precond, mgr_num_gsmooth_sweeps ) );
+    GEOSX_LAI_CHECK_ERROR(
+      HYPRE_MGRSetCoarseSolver( m_precond,
+                                (HYPRE_PtrToParSolverFcn)HYPRE_BoomerAMGSolve,
+                                (HYPRE_PtrToParSolverFcn)HYPRE_BoomerAMGSetup,
+                                aux_precond )
+      );
+
+    m_functions->aux_destroy = HYPRE_BoomerAMGDestroy;
+  }
+  else if( m_parameters.mgr.strategy == "LagrangianContactMechanics" )
+  {
+    // Contact mechanis with face-centered lagrangian multipliers
+    //
+    // dofLabel: 0 = displacement, x-component
+    // dofLabel: 1 = displacement, y-component
+    // dofLabel: 2 = displacement, z-component
+    // dofLabel: 3 = pressure
+    //
+    // Ingredients
+    //
+    // 1. F-points displacement (0,1,2), C-points pressure (3)
+    // 2. F-points smoother: AMG, single V-cycle, separate displacemente components
+    // 3. C-points coarse-grid/Schur complement solver: boomer AMG
+    // 4. Global smoother: none
+
+    mgr_nlevels = 1;
+    mgr_bsize = 2;
+
+    HYPRE_Int mgr_relax_type = 0;
+    HYPRE_Int mgr_gsmooth_type = 0;
+    HYPRE_Int mgr_num_gsmooth_sweeps = 1;
+    HYPRE_Int mgr_num_relax_sweeps = 0; // skip F-relaxation
+
+    std::vector< HYPRE_Int > mgr_level_restrict_type( mgr_bsize );
+    mgr_level_restrict_type[0] = 0;
+    HYPRE_Int mgr_num_restrict_sweeps = 0;
+    HYPRE_Int mgr_num_interp_sweeps = 0;
+
+    mgr_num_cindexes.resize( mgr_nlevels );
+    mgr_num_cindexes[0] = 1; // Eliminate lagrangian components
+
+    std::vector< HYPRE_BigInt > mgr_idx_array( mgr_bsize );
+    mgr_idx_array[0] = toHYPRE_BigInt( dofManager->rankOffset() );
+    mgr_idx_array[1] = toHYPRE_BigInt( dofManager->rankOffset() + dofManager->numLocalDofs( m_parameters.mgr.displacementFieldName ) );
+
+    lv_cindexes.resize( mgr_nlevels );
+    lv_cindexes[0].push_back( 0 );
+
+    mgr_cindexes.resize( mgr_nlevels );
+    for( HYPRE_Int iLevel = 0; iLevel < mgr_nlevels; ++iLevel )
+    {
+      mgr_cindexes[iLevel] = lv_cindexes[iLevel].data();
+    }
+
+    GEOSX_LAI_CHECK_ERROR( HYPRE_MGRSetCpointsByContiguousBlock( m_precond, mgr_bsize, mgr_nlevels,
+                                                                 mgr_idx_array.data(),
+                                                                 mgr_num_cindexes.data(),
+                                                                 mgr_cindexes.data() ) );
+
+
+    mgr_level_interp_type.resize( mgr_nlevels );
+    mgr_level_interp_type[0] = 2; // diagonal scaling (Jacobi)
+
+    mgr_level_frelax_method.resize( mgr_nlevels );
+    mgr_level_frelax_method[0] = 0; // Jacobi
+
+    mgr_coarse_grid_method.resize( mgr_nlevels );
+    mgr_coarse_grid_method[0] = 0; // all
+
+    GEOSX_LAI_CHECK_ERROR( HYPRE_BoomerAMGCreate( &aux_precond ) );
+    GEOSX_LAI_CHECK_ERROR( HYPRE_BoomerAMGSetPrintLevel( aux_precond, 0 ) );
+    GEOSX_LAI_CHECK_ERROR( HYPRE_BoomerAMGSetMaxIter( aux_precond, 1 ) );
+    GEOSX_LAI_CHECK_ERROR( HYPRE_BoomerAMGSetTol( aux_precond, 0.0 ) );
+    GEOSX_LAI_CHECK_ERROR( HYPRE_BoomerAMGSetRelaxOrder( aux_precond, 1 ) );
+
     GEOSX_LAI_CHECK_ERROR( HYPRE_MGRSetLevelRestrictType( m_precond, mgr_level_restrict_type.data() ) );
     GEOSX_LAI_CHECK_ERROR( HYPRE_MGRSetNumRestrictSweeps( m_precond, mgr_num_restrict_sweeps ) );
     GEOSX_LAI_CHECK_ERROR( HYPRE_MGRSetNumInterpSweeps( m_precond, mgr_num_interp_sweeps ) );
@@ -775,7 +790,6 @@
     GEOSX_LAI_CHECK_ERROR( HYPRE_MGRSetLevelFRelaxMethod( m_precond, mgr_level_frelax_method.data() ) );
     GEOSX_LAI_CHECK_ERROR( HYPRE_MGRSetLevelInterpType( m_precond, mgr_level_interp_type.data() ) );
     GEOSX_LAI_CHECK_ERROR( HYPRE_MGRSetCoarseGridMethod( m_precond, mgr_coarse_grid_method.data() ) );
->>>>>>> 43fc91e5
     GEOSX_LAI_CHECK_ERROR( HYPRE_MGRSetGlobalsmoothType( m_precond, mgr_gsmooth_type ) );
     GEOSX_LAI_CHECK_ERROR( HYPRE_MGRSetMaxGlobalsmoothIters( m_precond, mgr_num_gsmooth_sweeps ) );
     GEOSX_LAI_CHECK_ERROR(
