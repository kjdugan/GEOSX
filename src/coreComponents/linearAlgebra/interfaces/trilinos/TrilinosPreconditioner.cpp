/*
 * ------------------------------------------------------------------------------------------------------------
 * SPDX-License-Identifier: LGPL-2.1-only
 *
 * Copyright (c) 2018-2020 Lawrence Livermore National Security LLC
 * Copyright (c) 2018-2020 The Board of Trustees of the Leland Stanford Junior University
 * Copyright (c) 2018-2020 Total, S.A
 * Copyright (c) 2019-     GEOSX Contributors
 * All rights reserved
 *
 * See top level LICENSE, COPYRIGHT, CONTRIBUTORS, NOTICE, and ACKNOWLEDGEMENTS files for details.
 * ------------------------------------------------------------------------------------------------------------
 */

/**
 * @file PreconditionerAMG.cpp
 */

#include "TrilinosPreconditioner.hpp"

#include "linearAlgebra/utilities/LAIHelperFunctions.hpp"

#include <Epetra_Operator.h>
#include <Epetra_FEVector.h>
#include <Epetra_FECrsMatrix.h>
#include <ml_MultiLevelPreconditioner.h>
#include <Ifpack.h>

namespace geosx
{

TrilinosPreconditioner::TrilinosPreconditioner( LinearSolverParameters params )
  : Base{},
  m_parameters( std::move( params ) ),
  m_precond{},
  m_nullSpacePointer{}
{}

void ConvertRigidBodyModes( array1d< EpetraVector > const & nearNullKernel,
                            integer & numRBM,
                            array1d< real64 > & nullSpacePointer )
{
  if( nearNullKernel.empty() )
  {
    numRBM = 0;
    return;
  }
  else
  {
    // ML expects the nullspace modes in a single double vector.
    localIndex const size = nearNullKernel[0].localSize();
    numRBM = LvArray::integerConversion< integer >( nearNullKernel.size() );
    nullSpacePointer.resize( numRBM*size );
    for( localIndex k = 0; k < numRBM; ++k )
    {
      for( localIndex j = 0; j < size; ++j )
      {
        nullSpacePointer[k*size + j] = nearNullKernel[k].get( nearNullKernel[k].getGlobalRowID( j ) );
      }
    }
  }
}

TrilinosPreconditioner::TrilinosPreconditioner( LinearSolverParameters params,
                                                array1d< Vector > const & nearNullKernel )
  : Base{},
  m_parameters( std::move( params ) ),
  m_precond{},
  m_nullSpacePointer{}
{
  if( m_parameters.amg.nullSpaceType == "rigidBodyModes" )
  {
    ConvertRigidBodyModes( nearNullKernel, m_nullKernelSize, m_nullSpacePointer );
  }
}

TrilinosPreconditioner::~TrilinosPreconditioner() = default;


namespace
{

string const & getMLCycleType( string const & value )
{
  static std::map< string, string > const optionMap =
  {
    { "V", "MGV" },
    { "W", "MGW" },
  };

  GEOSX_LAI_ASSERT_MSG( optionMap.count( value ) > 0, "Unsupported Trilinos/ML cycle option: " << value );
  return optionMap.at( value );
}

string const & getMLSmootherType( string const & value )
{
  static std::map< string, string > const optionMap =
  {
    { "jacobi", "Jacobi" },
    { "blockJacobi", "block Jacobi" },
    { "gaussSeidel", "Gauss-Seidel" },
    { "blockGaussSeidel", "block Gauss-Seidel" },
    { "chebyshev", "Chebyshev" },
    { "icc", "IC" },
    { "ilu", "ILU" },
    { "ilut", "ILUT" },
  };

  GEOSX_LAI_ASSERT_MSG( optionMap.count( value ) > 0, "Unsupported Trilinos/ML smoother option: " << value );
  return optionMap.at( value );
}

string const & getMLCoarseType( string const & value )
{
  static std::map< string, string > const optionMap =
  {
    { "jacobi", "Jacobi" },
    { "gaussSeidel", "Gauss-Seidel" },
    { "blockGaussSeidel", "block Gauss-Seidel" },
    { "chebyshev", "Chebyshev" },
    { "direct", "Amesos-KLU"},
  };

  GEOSX_LAI_ASSERT_MSG( optionMap.count( value ) > 0, "Unsupported Trilinos/ML coarse solver option: " << value );
  return optionMap.at( value );
}

std::unique_ptr< Epetra_Operator >
CreateMLOperator( LinearSolverParameters const & params,
                  Epetra_RowMatrix const & matrix,
                  integer const & numRBM,
                  array1d< real64 > const & nullSpacePointer )
{
  Teuchos::ParameterList list;
  GEOSX_LAI_CHECK_ERROR( ML_Epetra::SetDefaults( params.isSymmetric ? "SA" : "NSSA", list ) );

  list.set( "ML output", params.logLevel );
  list.set( "max levels", params.amg.maxLevels );
  list.set( "aggregation: type", "Uncoupled" );
  list.set( "aggregation: threshold", params.amg.threshold );
  list.set( "PDE equations", params.dofsPerNode );
  list.set( "smoother: sweeps", params.amg.numSweeps );
  list.set( "prec type", getMLCycleType( params.amg.cycleType ) );
  list.set( "smoother: type", getMLSmootherType( params.amg.smootherType ) );
  list.set( "smoother: pre or post", params.amg.preOrPostSmoothing );
  list.set( "coarse: type", getMLCoarseType( params.amg.coarseType ) );

  if( params.amg.nullSpaceType == "constantModes" )
  {
    list.set( "null space: type", "default vectors" );
  }
  else if( params.amg.nullSpaceType == "rigidBodyModes" && numRBM > 0 )
  {
    // Add user-defined null space / rigid body mode support
    list.set( "null space: type", "pre-computed" );
    list.set( "null space: vectors", nullSpacePointer.data() );
    list.set( "null space: dimension", numRBM );
  }

  std::unique_ptr< Epetra_Operator > precond =
    std::make_unique< ML_Epetra::MultiLevelPreconditioner >( matrix, list );

  return precond;
}

Ifpack::EPrecType getIfpackPrecondType( LinearSolverParameters::PreconditionerType const & type )
{
  static std::map< LinearSolverParameters::PreconditionerType, Ifpack::EPrecType > const typeMap =
  {
    { LinearSolverParameters::PreconditionerType::iluk, Ifpack::ILU },
    { LinearSolverParameters::PreconditionerType::ilut, Ifpack::ILUT },
    { LinearSolverParameters::PreconditionerType::icc, Ifpack::IC },
    { LinearSolverParameters::PreconditionerType::ict, Ifpack::ICT },
    { LinearSolverParameters::PreconditionerType::jacobi, Ifpack::POINT_RELAXATION },
    { LinearSolverParameters::PreconditionerType::gs, Ifpack::POINT_RELAXATION },
    { LinearSolverParameters::PreconditionerType::sgs, Ifpack::POINT_RELAXATION },
  };

  GEOSX_LAI_ASSERT_MSG( typeMap.count( type ) > 0, "Unsupported Trilinos/Ifpack preconditioner option: " << type );
  return typeMap.at( type );
}
string getIfpackRelaxationType( LinearSolverParameters::PreconditionerType const & type )
{
  static std::map< LinearSolverParameters::PreconditionerType, string > const typeMap =
  {
    { LinearSolverParameters::PreconditionerType::jacobi, "Jacobi" },
    { LinearSolverParameters::PreconditionerType::gs, "Gauss-Seidel" },
    { LinearSolverParameters::PreconditionerType::sgs, "symmetric Gauss-Seidel" },
  };

  GEOSX_LAI_ASSERT_MSG( typeMap.count( type ) > 0, "Unsupported Trilinos/Ifpack preconditioner option: " << type );
  return typeMap.at( type );
}

std::unique_ptr< Epetra_Operator >
CreateIfpackOperator( LinearSolverParameters const & params, Epetra_RowMatrix const & matrix )
{
  Ifpack::EPrecType const type = getIfpackPrecondType( params.preconditionerType );
  std::unique_ptr< Ifpack_Preconditioner > precond( Ifpack::Create( type,
                                                                    const_cast< Epetra_RowMatrix * >( &matrix ),
                                                                    params.dd.overlap ) );
  Teuchos::ParameterList list;
  if( type == Ifpack::POINT_RELAXATION )
  {
    list.set( "relaxation: type", getIfpackRelaxationType( params.preconditionerType ) );
  }
  else
  {
    list.set( "fact: level-of-fill", params.ilu.fill );
    list.set( "fact: ilut level-of-fill", std::max( real64( params.ilu.fill ), 1.0 ) );
    list.set( "fact: ict level-of-fill", std::max( real64( params.ilu.fill ), 1.0 ) );
  }

  GEOSX_LAI_CHECK_ERROR( precond->SetParameters( list ) );
  GEOSX_LAI_CHECK_ERROR( precond->Compute() );

  return precond;
}

} // namespace


void TrilinosPreconditioner::compute( Matrix const & mat )
{
  Base::compute( mat );

<<<<<<< HEAD
  if( m_parameters.preconditionerType == "amg" )
  {
    m_precond = CreateMLOperator( m_parameters, mat.unwrapped(), m_nullKernelSize, m_nullSpacePointer );
  }
  else if( m_parameters.preconditionerType == "mgr" )
  {
    GEOSX_ERROR( "MGR preconditioner available only through the hypre interface" );
  }
  else if( m_parameters.preconditionerType == "iluk" ||
           m_parameters.preconditionerType == "ilut" ||
           m_parameters.preconditionerType == "icc" ||
           m_parameters.preconditionerType == "ict" )
  {
    m_precond = CreateIfpackOperator( m_parameters, mat.unwrapped() );
  }
  else if( m_parameters.preconditionerType == "none" )
  {
    m_precond.reset();
  }
  else
=======
  switch( m_parameters.preconditionerType )
>>>>>>> 7f7faa24
  {
    case LinearSolverParameters::PreconditionerType::amg:
    {
      m_precond = CreateMLOperator( m_parameters, mat.unwrapped() );
      break;
    }
    case LinearSolverParameters::PreconditionerType::jacobi:
    case LinearSolverParameters::PreconditionerType::gs:
    case LinearSolverParameters::PreconditionerType::sgs:
    case LinearSolverParameters::PreconditionerType::iluk:
    case LinearSolverParameters::PreconditionerType::ilut:
    case LinearSolverParameters::PreconditionerType::icc:
    case LinearSolverParameters::PreconditionerType::ict:
    {
      m_precond = CreateIfpackOperator( m_parameters, mat.unwrapped() );
      break;
    }
    case LinearSolverParameters::PreconditionerType::none:
    {
      m_precond.reset();
      break;
    }
    default:
    {
      GEOSX_ERROR( "Preconditioner type not supported in Trilinos interface: " << m_parameters.preconditionerType );
    }
  }
}

void TrilinosPreconditioner::apply( Vector const & src,
                                    Vector & dst ) const
{
  GEOSX_LAI_ASSERT( ready() );
  GEOSX_LAI_ASSERT( src.ready() );
  GEOSX_LAI_ASSERT( dst.ready() );
  GEOSX_LAI_ASSERT_EQ( src.globalSize(), this->numGlobalCols() );
  GEOSX_LAI_ASSERT_EQ( dst.globalSize(), this->numGlobalRows() );

  if( !m_precond )
  {
    dst.copy( src );
  }
  else
  {
    GEOSX_LAI_ASSERT( m_precond );
    m_precond->ApplyInverse( src.unwrapped(), dst.unwrapped() );
  }
}

void TrilinosPreconditioner::clear()
{
  PreconditionerBase::clear();
  m_precond.reset();
}

Epetra_Operator const & TrilinosPreconditioner::unwrapped() const
{
  GEOSX_LAI_ASSERT( ready() );
  return *m_precond;
}

Epetra_Operator & TrilinosPreconditioner::unwrapped()
{
  GEOSX_LAI_ASSERT( ready() );
  return *m_precond;
}

}<|MERGE_RESOLUTION|>--- conflicted
+++ resolved
@@ -224,34 +224,11 @@
 {
   Base::compute( mat );
 
-<<<<<<< HEAD
-  if( m_parameters.preconditionerType == "amg" )
-  {
-    m_precond = CreateMLOperator( m_parameters, mat.unwrapped(), m_nullKernelSize, m_nullSpacePointer );
-  }
-  else if( m_parameters.preconditionerType == "mgr" )
-  {
-    GEOSX_ERROR( "MGR preconditioner available only through the hypre interface" );
-  }
-  else if( m_parameters.preconditionerType == "iluk" ||
-           m_parameters.preconditionerType == "ilut" ||
-           m_parameters.preconditionerType == "icc" ||
-           m_parameters.preconditionerType == "ict" )
-  {
-    m_precond = CreateIfpackOperator( m_parameters, mat.unwrapped() );
-  }
-  else if( m_parameters.preconditionerType == "none" )
-  {
-    m_precond.reset();
-  }
-  else
-=======
   switch( m_parameters.preconditionerType )
->>>>>>> 7f7faa24
   {
     case LinearSolverParameters::PreconditionerType::amg:
     {
-      m_precond = CreateMLOperator( m_parameters, mat.unwrapped() );
+      m_precond = CreateMLOperator( m_parameters, mat.unwrapped(), m_nullKernelSize, m_nullSpacePointer );
       break;
     }
     case LinearSolverParameters::PreconditionerType::jacobi:
