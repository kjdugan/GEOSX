/*
 * ------------------------------------------------------------------------------------------------------------
 * SPDX-License-Identifier: LGPL-2.1-only
 *
 * Copyright (c) 2018-2020 Lawrence Livermore National Security LLC
 * Copyright (c) 2018-2020 The Board of Trustees of the Leland Stanford Junior University
 * Copyright (c) 2018-2020 Total, S.A
 * Copyright (c) 2019-     GEOSX Contributors
 * All rights reserved
 *
 * See top level LICENSE, COPYRIGHT, CONTRIBUTORS, NOTICE, and ACKNOWLEDGEMENTS files for details.
 * ------------------------------------------------------------------------------------------------------------
 */

/**
 * @file PetscVector.hpp
 */

#ifndef GEOSX_LINEARALGEBRA_INTERFACES_PETSCVECTOR_HPP_
#define GEOSX_LINEARALGEBRA_INTERFACES_PETSCVECTOR_HPP_

#include "linearAlgebra/interfaces/VectorBase.hpp"

/**
 * @name PETSc forward declarations.
 *
 * Forward declare PETSc's vector struct and pointer aliases in order
 * to avoid including PETSc headers and leaking into the rest of GEOSX.
 */
///@{

/// Vec struct forward declaration
extern "C" struct _p_Vec;

///@}

namespace geosx
{

/**
 * @brief This class creates and provides basic support for Vec
 *        vector object type used in PETSc.
 */
class PetscVector final : private VectorBase< PetscVector >
{
public:

  /// Alias for PETSc vector struct pointer
  using Vec = struct _p_Vec *;

  /**
   * @name Constructor/Destructor Methods
   */
  ///@{

  /**
   * @brief Empty vector constructor.
   */
  PetscVector();

  /**
   * @brief Copy constructor.
   * @param src PetscVector to be copied.
   */
  PetscVector( PetscVector const & src );

  /**
   * @brief Move constructor
   * @param src PetscVector to move from
   */
  PetscVector( PetscVector && src ) noexcept;

  /**
   * @brief Copy assignment.
   * @param src PetscVector to be copied.
   * @return the new vector.
   */
  PetscVector & operator=( PetscVector const & src );

  /**
   * @brief Move assignment.
   * @param src PetscVector to be moved from.
   * @return the new vector.
   */
  PetscVector & operator=( PetscVector && src ) noexcept;

  /**
   * @brief Destructor.
   */
  ~PetscVector();

  ///@}

  /**
   * @name VectorBase interface
   */
  ///@{

  using VectorBase::closed;
  using VectorBase::ready;
  using VectorBase::extract;

  /**
   * @copydoc VectorBase<PetscVector>::created
   */
  virtual bool created() const override;

  virtual void createWithLocalSize( localIndex const localSize,
                                    MPI_Comm const & comm ) override;

  virtual void createWithGlobalSize( globalIndex const globalSize,
                                     MPI_Comm const & comm ) override;

  virtual void create( arrayView1d< real64 const > const & localValues,
                       MPI_Comm const & comm ) override;

  virtual void open() override;

  virtual void close() override;

  virtual void reset() override;

  virtual void set( globalIndex const globalRow,
                    real64 const value ) override;

  virtual void add( globalIndex const globalRow,
                    real64 const value ) override;

  virtual void set( globalIndex const * globalIndices,
                    real64 const * values,
                    localIndex size ) override;

  virtual void add( globalIndex const * globalIndices,
                    real64 const * values,
                    localIndex size ) override;

  virtual void set( arraySlice1d< globalIndex const > const & globalIndices,
                    arraySlice1d< real64 const > const & values ) override;

  virtual void add( arraySlice1d< globalIndex const > const & globalIndices,
                    arraySlice1d< real64 const > const & values ) override;

  virtual void set( real64 const value ) override;

  virtual void zero() override;

  virtual void rand( unsigned const seed = 1984 ) override;

  virtual void scale( real64 const scalingFactor ) override;

  virtual void reciprocal() override;

  virtual real64 dot( PetscVector const & vec ) const override;

  virtual void copy( PetscVector const & x ) override;

  virtual void axpy( real64 const alpha,
                     PetscVector const & x ) override;

  virtual void axpby( real64 const alpha,
                      PetscVector const & x,
                      real64 const beta ) override;

  virtual void pointwiseProduct( PetscVector const & x,
                                 PetscVector & y ) const override;

<<<<<<< HEAD
=======
  /**
   * @copydoc VectorBase<PetscVector>::norm1
   */
>>>>>>> 06f712fd
  virtual real64 norm1() const override;

  /**
   * @copydoc VectorBase<PetscVector>::norm2
   */
  virtual real64 norm2() const override;

  /**
   * @copydoc VectorBase<PetscVector>::normInf
   */
  virtual real64 normInf() const override;

  /**
   * @copydoc VectorBase<PetscVector>::globalSize
   */
  virtual globalIndex globalSize() const override;

  /**
   * @copydoc VectorBase<PetscVector>::localSize
   */
  virtual localIndex localSize() const override;

  /**
   * @copydoc VectorBase<PetscVector>::ilower
   */
  virtual globalIndex ilower() const override;

  /**
   * @copydoc VectorBase<PetscVector>::iupper
   */
  virtual globalIndex iupper() const override;

  virtual real64 get( globalIndex const globalRow ) const override;

  void get( arraySlice1d< globalIndex const > const & globalIndices,
            arraySlice1d< real64 > const & values ) const override;

  virtual void print( std::ostream & os = std::cout ) const override;

  virtual void write( string const & filename,
                      LAIOutputFormat const format = LAIOutputFormat::MATRIX_MARKET ) const override;

  virtual localIndex getLocalRowID( globalIndex const globalRow ) const override;

  virtual globalIndex getGlobalRowID( localIndex const localRow ) const override;

  /**
   * @copydoc VectorBase<PetscVector>::extractLocalVector
   */
  virtual real64 const * extractLocalVector() const override;

  /**
   * @copydoc VectorBase<PetscVector>::extractLocalVector
   */
  virtual real64 * extractLocalVector() override;

  /**
   * @copydoc VectorBase<PetscVector>::getComm
   */
  virtual MPI_Comm getComm() const override;

  ///@}

  /**
   * @brief Returns a const pointer to the underlying Vec.
   * @return the const pointer to the underlying Vec.
   */
  const Vec & unwrapped() const;

  /**
   * @brief Returns a non-const pointer to the underlying Vec.
   * @return the non-const pointer to the underlying Vec.
   */
  Vec & unwrapped();

protected:

  /**
   * Pointer to underlying PETSc Vec
   */
  Vec m_vec;
};

} // end geosx namespace

#endif /*GEOSX_LINEARALGEBRA_INTERFACES_PETSCVECTOR_HPP_*/<|MERGE_RESOLUTION|>--- conflicted
+++ resolved
@@ -164,12 +164,9 @@
   virtual void pointwiseProduct( PetscVector const & x,
                                  PetscVector & y ) const override;
 
-<<<<<<< HEAD
-=======
   /**
    * @copydoc VectorBase<PetscVector>::norm1
    */
->>>>>>> 06f712fd
   virtual real64 norm1() const override;
 
   /**
