--- conflicted
+++ resolved
@@ -11,14 +11,9 @@
      interfaces/VectorBase.hpp
      solvers/BicgstabSolver.hpp
      solvers/BlockPreconditioner.hpp
-<<<<<<< HEAD
      solvers/BlockPreconditionerGeneral.hpp
-     solvers/CGsolver.hpp
-     solvers/GMRESsolver.hpp
-=======
      solvers/CgSolver.hpp
      solvers/GmresSolver.hpp
->>>>>>> 3da629ea
      solvers/KrylovSolver.hpp
      solvers/KrylovUtils.hpp
      common/LinearSolverBase.hpp
@@ -51,14 +46,9 @@
      interfaces/dense/BlasLapackLA.cpp
      solvers/BicgstabSolver.cpp
      solvers/BlockPreconditioner.cpp
-<<<<<<< HEAD
      solvers/BlockPreconditionerGeneral.cpp
-     solvers/CGsolver.cpp
-     solvers/GMRESsolver.cpp
-=======
      solvers/CgSolver.cpp
      solvers/GmresSolver.cpp
->>>>>>> 3da629ea
      solvers/KrylovSolver.cpp
      solvers/SeparateComponentPreconditioner.cpp
      DofManager.cpp )
