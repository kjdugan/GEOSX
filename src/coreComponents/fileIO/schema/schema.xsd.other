--- conflicted
+++ resolved
@@ -1095,11 +1095,6 @@
 		<xsd:attribute name="faceNormal" type="real64_array2d" />
 		<!--facePressure => An array that holds the pressures at the faces. => SinglePhaseHybridFVM-->
 		<xsd:attribute name="facePressure" type="real64_array" />
-<<<<<<< HEAD
-=======
-		<!--faceRotationMatrix => (no description available)-->
-		<xsd:attribute name="faceRotationMatrix" type="real64_array3d" />
->>>>>>> 2482b88f
 		<!--ghostRank => (no description available)-->
 		<xsd:attribute name="ghostRank" type="integer_array" />
 		<!--globalToLocalMap => (no description available)-->
