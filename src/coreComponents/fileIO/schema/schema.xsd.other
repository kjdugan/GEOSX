--- conflicted
+++ resolved
@@ -528,13 +528,8 @@
 		<xsd:choice minOccurs="0" maxOccurs="unbounded">
 			<xsd:element name="SystemSolverParameters" type="SystemSolverParametersType" maxOccurs="1" />
 		</xsd:choice>
-<<<<<<< HEAD
-		<!--gravityVector => (no description available)-->
-		<xsd:attribute name="gravityVector" type="R1Tensor" />
 		<!--maxForce => The maximum force contribution in the problem domain.-->
 		<xsd:attribute name="maxForce" type="real64" />
-=======
->>>>>>> 817d06ff
 		<!--maxStableDt => Value of the Maximum Stable Timestep for this solver.-->
 		<xsd:attribute name="maxStableDt" type="real64" />
 		<!--timeIntegrationOptionEnum => Time integration enum class value.-->
@@ -544,13 +539,8 @@
 		<xsd:choice minOccurs="0" maxOccurs="unbounded">
 			<xsd:element name="SystemSolverParameters" type="SystemSolverParametersType" maxOccurs="1" />
 		</xsd:choice>
-<<<<<<< HEAD
-		<!--gravityVector => (no description available)-->
-		<xsd:attribute name="gravityVector" type="R1Tensor" />
 		<!--maxForce => The maximum force contribution in the problem domain.-->
 		<xsd:attribute name="maxForce" type="real64" />
-=======
->>>>>>> 817d06ff
 		<!--maxStableDt => Value of the Maximum Stable Timestep for this solver.-->
 		<xsd:attribute name="maxStableDt" type="real64" />
 		<!--timeIntegrationOptionEnum => Time integration enum class value.-->
@@ -1099,13 +1089,10 @@
 		<xsd:attribute name="boundaryFaceViscosity" type="real64_array2d" />
 		<!--childIndex => child index of the face.-->
 		<xsd:attribute name="childIndex" type="localIndex_array" />
-<<<<<<< HEAD
 		<!--degreeFromCrackTip => degree of connectivity separation from crack tip.-->
 		<xsd:attribute name="degreeFromCrackTip" type="integer_array" />
-=======
 		<!--deltaFacePressure => An array that holds the accumulated pressure updates at the faces. => SinglePhaseHybridFVM-->
 		<xsd:attribute name="deltaFacePressure" type="real64_array" />
->>>>>>> 817d06ff
 		<!--domainBoundaryIndicator => (no description available)-->
 		<xsd:attribute name="domainBoundaryIndicator" type="integer_array" />
 		<!--edgeList => (no description available)-->
