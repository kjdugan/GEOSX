<?xml version="1.0"?>
<xsd:schema xmlns:xsd="http://www.w3.org/2001/XMLSchema">
	<xsd:annotation>
		<xsd:documentation xml:lang="en">GEOSX Input Schema</xsd:documentation>
	</xsd:annotation>
	<xsd:simpleType name="R1Tensor">
		<xsd:restriction base="xsd:string">
			<xsd:pattern value=".*[\[\]`$].*|\s*([+-]?[\d]*([\d]\.?|\.[\d])[\d]*([eE][-+]?[\d]+|\s*),\s*){2}[+-]?[\d]*([\d]\.?|\.[\d])[\d]*([eE][-+]?[\d]+|\s*)" />
		</xsd:restriction>
	</xsd:simpleType>
	<xsd:simpleType name="geosx_TimeIntegrationOption">
		<xsd:restriction base="xsd:string">
			<xsd:pattern value=".*[\[\]`$].*|[^,\{\}]*" />
		</xsd:restriction>
	</xsd:simpleType>
	<xsd:simpleType name="geosx_dataRepository_PlotLevel">
		<xsd:restriction base="xsd:string">
			<xsd:pattern value=".*[\[\]`$].*|[+-]?[\d]+" />
		</xsd:restriction>
	</xsd:simpleType>
	<xsd:simpleType name="globalIndex">
		<xsd:restriction base="xsd:string">
			<xsd:pattern value=".*[\[\]`$].*|[+-]?[\d]+" />
		</xsd:restriction>
	</xsd:simpleType>
	<xsd:simpleType name="globalIndex_array">
		<xsd:restriction base="xsd:string">
			<xsd:pattern value=".*[\[\]`$].*|\{\s*(([+-]?[\d]+,\s*)*[+-]?[\d]+)?\s*\}" />
		</xsd:restriction>
	</xsd:simpleType>
	<xsd:simpleType name="globalIndex_array2d">
		<xsd:restriction base="xsd:string">
			<xsd:pattern value=".*[\[\]`$].*|\{\s*(\{\s*(([+-]?[\d]+,\s*)*[+-]?[\d]+)?\s*\},\s*)*\{\s*(([+-]?[\d]+,\s*)*[+-]?[\d]+)?\s*\}\s*\}" />
		</xsd:restriction>
	</xsd:simpleType>
	<xsd:simpleType name="globalIndex_array3d">
		<xsd:restriction base="xsd:string">
			<xsd:pattern value=".*[\[\]`$].*|\{\s*(\{\s*(\{\s*(([+-]?[\d]+,\s*)*[+-]?[\d]+)?\s*\},\s*)*\{\s*(([+-]?[\d]+,\s*)*[+-]?[\d]+)?\s*\}\s*\},\s*)*\{\s*(\{\s*(([+-]?[\d]+,\s*)*[+-]?[\d]+)?\s*\},\s*)*\{\s*(([+-]?[\d]+,\s*)*[+-]?[\d]+)?\s*\}\s*\}\s*\}" />
		</xsd:restriction>
	</xsd:simpleType>
	<xsd:simpleType name="integer">
		<xsd:restriction base="xsd:string">
			<xsd:pattern value=".*[\[\]`$].*|[+-]?[\d]+" />
		</xsd:restriction>
	</xsd:simpleType>
	<xsd:simpleType name="integer_array">
		<xsd:restriction base="xsd:string">
			<xsd:pattern value=".*[\[\]`$].*|\{\s*(([+-]?[\d]+,\s*)*[+-]?[\d]+)?\s*\}" />
		</xsd:restriction>
	</xsd:simpleType>
	<xsd:simpleType name="integer_array2d">
		<xsd:restriction base="xsd:string">
			<xsd:pattern value=".*[\[\]`$].*|\{\s*(\{\s*(([+-]?[\d]+,\s*)*[+-]?[\d]+)?\s*\},\s*)*\{\s*(([+-]?[\d]+,\s*)*[+-]?[\d]+)?\s*\}\s*\}" />
		</xsd:restriction>
	</xsd:simpleType>
	<xsd:simpleType name="integer_array3d">
		<xsd:restriction base="xsd:string">
			<xsd:pattern value=".*[\[\]`$].*|\{\s*(\{\s*(\{\s*(([+-]?[\d]+,\s*)*[+-]?[\d]+)?\s*\},\s*)*\{\s*(([+-]?[\d]+,\s*)*[+-]?[\d]+)?\s*\}\s*\},\s*)*\{\s*(\{\s*(([+-]?[\d]+,\s*)*[+-]?[\d]+)?\s*\},\s*)*\{\s*(([+-]?[\d]+,\s*)*[+-]?[\d]+)?\s*\}\s*\}\s*\}" />
		</xsd:restriction>
	</xsd:simpleType>
	<xsd:simpleType name="localIndex">
		<xsd:restriction base="xsd:string">
			<xsd:pattern value=".*[\[\]`$].*|[+-]?[\d]+" />
		</xsd:restriction>
	</xsd:simpleType>
	<xsd:simpleType name="localIndex_array">
		<xsd:restriction base="xsd:string">
			<xsd:pattern value=".*[\[\]`$].*|\{\s*(([+-]?[\d]+,\s*)*[+-]?[\d]+)?\s*\}" />
		</xsd:restriction>
	</xsd:simpleType>
	<xsd:simpleType name="localIndex_array2d">
		<xsd:restriction base="xsd:string">
			<xsd:pattern value=".*[\[\]`$].*|\{\s*(\{\s*(([+-]?[\d]+,\s*)*[+-]?[\d]+)?\s*\},\s*)*\{\s*(([+-]?[\d]+,\s*)*[+-]?[\d]+)?\s*\}\s*\}" />
		</xsd:restriction>
	</xsd:simpleType>
	<xsd:simpleType name="localIndex_array3d">
		<xsd:restriction base="xsd:string">
			<xsd:pattern value=".*[\[\]`$].*|\{\s*(\{\s*(\{\s*(([+-]?[\d]+,\s*)*[+-]?[\d]+)?\s*\},\s*)*\{\s*(([+-]?[\d]+,\s*)*[+-]?[\d]+)?\s*\}\s*\},\s*)*\{\s*(\{\s*(([+-]?[\d]+,\s*)*[+-]?[\d]+)?\s*\},\s*)*\{\s*(([+-]?[\d]+,\s*)*[+-]?[\d]+)?\s*\}\s*\}\s*\}" />
		</xsd:restriction>
	</xsd:simpleType>
	<xsd:simpleType name="mapPair">
		<xsd:restriction base="xsd:string">
			<xsd:pattern value=".*[\[\]`$].*|[^,\{\}]*" />
		</xsd:restriction>
	</xsd:simpleType>
	<xsd:simpleType name="mapPair_array">
		<xsd:restriction base="xsd:string">
			<xsd:pattern value=".*[\[\]`$].*|\{\s*(([^,\{\}]*,\s*)*[^,\{\}]*)?\s*\}" />
		</xsd:restriction>
	</xsd:simpleType>
	<xsd:simpleType name="path">
		<xsd:restriction base="xsd:string">
			<xsd:pattern value=".*[\[\]`$].*|[^,\{\}]*" />
		</xsd:restriction>
	</xsd:simpleType>
	<xsd:simpleType name="path_array">
		<xsd:restriction base="xsd:string">
			<xsd:pattern value=".*[\[\]`$].*|\{\s*(([^,\{\}]*,\s*)*[^,\{\}]*)?\s*\}" />
		</xsd:restriction>
	</xsd:simpleType>
	<xsd:simpleType name="r1_array">
		<xsd:restriction base="xsd:string">
			<xsd:pattern value=".*[\[\]`$].*|\{\s*((\s*([+-]?[\d]*([\d]\.?|\.[\d])[\d]*([eE][-+]?[\d]+|\s*),\s*){2}[+-]?[\d]*([\d]\.?|\.[\d])[\d]*([eE][-+]?[\d]+|\s*),\s*)*\s*([+-]?[\d]*([\d]\.?|\.[\d])[\d]*([eE][-+]?[\d]+|\s*),\s*){2}[+-]?[\d]*([\d]\.?|\.[\d])[\d]*([eE][-+]?[\d]+|\s*))?\s*\}" />
		</xsd:restriction>
	</xsd:simpleType>
	<xsd:simpleType name="r1_array2d">
		<xsd:restriction base="xsd:string">
			<xsd:pattern value=".*[\[\]`$].*|\{\s*(\{\s*((\s*([+-]?[\d]*([\d]\.?|\.[\d])[\d]*([eE][-+]?[\d]+|\s*),\s*){2}[+-]?[\d]*([\d]\.?|\.[\d])[\d]*([eE][-+]?[\d]+|\s*),\s*)*\s*([+-]?[\d]*([\d]\.?|\.[\d])[\d]*([eE][-+]?[\d]+|\s*),\s*){2}[+-]?[\d]*([\d]\.?|\.[\d])[\d]*([eE][-+]?[\d]+|\s*))?\s*\},\s*)*\{\s*((\s*([+-]?[\d]*([\d]\.?|\.[\d])[\d]*([eE][-+]?[\d]+|\s*),\s*){2}[+-]?[\d]*([\d]\.?|\.[\d])[\d]*([eE][-+]?[\d]+|\s*),\s*)*\s*([+-]?[\d]*([\d]\.?|\.[\d])[\d]*([eE][-+]?[\d]+|\s*),\s*){2}[+-]?[\d]*([\d]\.?|\.[\d])[\d]*([eE][-+]?[\d]+|\s*))?\s*\}\s*\}" />
		</xsd:restriction>
	</xsd:simpleType>
	<xsd:simpleType name="real32">
		<xsd:restriction base="xsd:string">
			<xsd:pattern value=".*[\[\]`$].*|[+-]?[\d]*([\d]\.?|\.[\d])[\d]*([eE][-+]?[\d]+|\s*)" />
		</xsd:restriction>
	</xsd:simpleType>
	<xsd:simpleType name="real32_array">
		<xsd:restriction base="xsd:string">
			<xsd:pattern value=".*[\[\]`$].*|\{\s*(([+-]?[\d]*([\d]\.?|\.[\d])[\d]*([eE][-+]?[\d]+|\s*),\s*)*[+-]?[\d]*([\d]\.?|\.[\d])[\d]*([eE][-+]?[\d]+|\s*))?\s*\}" />
		</xsd:restriction>
	</xsd:simpleType>
	<xsd:simpleType name="real32_array2d">
		<xsd:restriction base="xsd:string">
			<xsd:pattern value=".*[\[\]`$].*|\{\s*(\{\s*(([+-]?[\d]*([\d]\.?|\.[\d])[\d]*([eE][-+]?[\d]+|\s*),\s*)*[+-]?[\d]*([\d]\.?|\.[\d])[\d]*([eE][-+]?[\d]+|\s*))?\s*\},\s*)*\{\s*(([+-]?[\d]*([\d]\.?|\.[\d])[\d]*([eE][-+]?[\d]+|\s*),\s*)*[+-]?[\d]*([\d]\.?|\.[\d])[\d]*([eE][-+]?[\d]+|\s*))?\s*\}\s*\}" />
		</xsd:restriction>
	</xsd:simpleType>
	<xsd:simpleType name="real32_array3d">
		<xsd:restriction base="xsd:string">
			<xsd:pattern value=".*[\[\]`$].*|\{\s*(\{\s*(\{\s*(([+-]?[\d]*([\d]\.?|\.[\d])[\d]*([eE][-+]?[\d]+|\s*),\s*)*[+-]?[\d]*([\d]\.?|\.[\d])[\d]*([eE][-+]?[\d]+|\s*))?\s*\},\s*)*\{\s*(([+-]?[\d]*([\d]\.?|\.[\d])[\d]*([eE][-+]?[\d]+|\s*),\s*)*[+-]?[\d]*([\d]\.?|\.[\d])[\d]*([eE][-+]?[\d]+|\s*))?\s*\}\s*\},\s*)*\{\s*(\{\s*(([+-]?[\d]*([\d]\.?|\.[\d])[\d]*([eE][-+]?[\d]+|\s*),\s*)*[+-]?[\d]*([\d]\.?|\.[\d])[\d]*([eE][-+]?[\d]+|\s*))?\s*\},\s*)*\{\s*(([+-]?[\d]*([\d]\.?|\.[\d])[\d]*([eE][-+]?[\d]+|\s*),\s*)*[+-]?[\d]*([\d]\.?|\.[\d])[\d]*([eE][-+]?[\d]+|\s*))?\s*\}\s*\}\s*\}" />
		</xsd:restriction>
	</xsd:simpleType>
	<xsd:simpleType name="real64">
		<xsd:restriction base="xsd:string">
			<xsd:pattern value=".*[\[\]`$].*|[+-]?[\d]*([\d]\.?|\.[\d])[\d]*([eE][-+]?[\d]+|\s*)" />
		</xsd:restriction>
	</xsd:simpleType>
	<xsd:simpleType name="real64_array">
		<xsd:restriction base="xsd:string">
			<xsd:pattern value=".*[\[\]`$].*|\{\s*(([+-]?[\d]*([\d]\.?|\.[\d])[\d]*([eE][-+]?[\d]+|\s*),\s*)*[+-]?[\d]*([\d]\.?|\.[\d])[\d]*([eE][-+]?[\d]+|\s*))?\s*\}" />
		</xsd:restriction>
	</xsd:simpleType>
	<xsd:simpleType name="real64_array2d">
		<xsd:restriction base="xsd:string">
			<xsd:pattern value=".*[\[\]`$].*|\{\s*(\{\s*(([+-]?[\d]*([\d]\.?|\.[\d])[\d]*([eE][-+]?[\d]+|\s*),\s*)*[+-]?[\d]*([\d]\.?|\.[\d])[\d]*([eE][-+]?[\d]+|\s*))?\s*\},\s*)*\{\s*(([+-]?[\d]*([\d]\.?|\.[\d])[\d]*([eE][-+]?[\d]+|\s*),\s*)*[+-]?[\d]*([\d]\.?|\.[\d])[\d]*([eE][-+]?[\d]+|\s*))?\s*\}\s*\}" />
		</xsd:restriction>
	</xsd:simpleType>
	<xsd:simpleType name="real64_array3d">
		<xsd:restriction base="xsd:string">
			<xsd:pattern value=".*[\[\]`$].*|\{\s*(\{\s*(\{\s*(([+-]?[\d]*([\d]\.?|\.[\d])[\d]*([eE][-+]?[\d]+|\s*),\s*)*[+-]?[\d]*([\d]\.?|\.[\d])[\d]*([eE][-+]?[\d]+|\s*))?\s*\},\s*)*\{\s*(([+-]?[\d]*([\d]\.?|\.[\d])[\d]*([eE][-+]?[\d]+|\s*),\s*)*[+-]?[\d]*([\d]\.?|\.[\d])[\d]*([eE][-+]?[\d]+|\s*))?\s*\}\s*\},\s*)*\{\s*(\{\s*(([+-]?[\d]*([\d]\.?|\.[\d])[\d]*([eE][-+]?[\d]+|\s*),\s*)*[+-]?[\d]*([\d]\.?|\.[\d])[\d]*([eE][-+]?[\d]+|\s*))?\s*\},\s*)*\{\s*(([+-]?[\d]*([\d]\.?|\.[\d])[\d]*([eE][-+]?[\d]+|\s*),\s*)*[+-]?[\d]*([\d]\.?|\.[\d])[\d]*([eE][-+]?[\d]+|\s*))?\s*\}\s*\}\s*\}" />
		</xsd:restriction>
	</xsd:simpleType>
	<xsd:simpleType name="string">
		<xsd:restriction base="xsd:string">
			<xsd:pattern value=".*[\[\]`$].*|[^,\{\}]*" />
		</xsd:restriction>
	</xsd:simpleType>
	<xsd:simpleType name="string_array">
		<xsd:restriction base="xsd:string">
			<xsd:pattern value=".*[\[\]`$].*|\{\s*(([^,\{\}]*,\s*)*[^,\{\}]*)?\s*\}" />
		</xsd:restriction>
	</xsd:simpleType>
	<xsd:element name="Problem" type="ProblemType" />
	<xsd:complexType name="ProblemType">
		<xsd:choice minOccurs="0" maxOccurs="unbounded">
			<xsd:element name="Events" type="EventsType" minOccurs="1" maxOccurs="1" />
			<xsd:element name="FieldSpecifications" type="FieldSpecificationsType" maxOccurs="1" />
			<xsd:element name="Functions" type="FunctionsType" maxOccurs="1" />
			<xsd:element name="Geometry" type="GeometryType" maxOccurs="1" />
			<xsd:element name="Mesh" type="MeshType" minOccurs="1" maxOccurs="1" />
			<xsd:element name="NumericalMethods" type="NumericalMethodsType" maxOccurs="1" />
			<xsd:element name="Outputs" type="OutputsType" minOccurs="1" maxOccurs="1" />
			<xsd:element name="Solvers" type="SolversType" minOccurs="1" maxOccurs="1" />
			<xsd:element name="Tasks" type="TasksType" maxOccurs="1" />
			<xsd:element name="Constitutive" type="ConstitutiveType" maxOccurs="1" />
			<xsd:element name="ElementRegions" type="ElementRegionsType" maxOccurs="1" />
			<xsd:element name="Included" type="IncludedType" maxOccurs="1" />
			<xsd:element name="Parameters" type="ParametersType" maxOccurs="1" />
			<xsd:element name="Benchmarks" type="BenchmarksType" maxOccurs="1" />
		</xsd:choice>
	</xsd:complexType>
	<xsd:complexType name="EventsType">
		<xsd:choice minOccurs="0" maxOccurs="unbounded">
			<xsd:element name="HaltEvent" type="HaltEventType" />
			<xsd:element name="PeriodicEvent" type="PeriodicEventType" />
			<xsd:element name="SoloEvent" type="SoloEventType" />
		</xsd:choice>
		<!--logLevel => Log level-->
		<xsd:attribute name="logLevel" type="integer" default="0" />
		<!--maxCycle => Maximum simulation cycle for the global event loop.-->
		<xsd:attribute name="maxCycle" type="integer" default="2147483647" />
		<!--maxTime => Maximum simulation time for the global event loop.-->
		<xsd:attribute name="maxTime" type="real64" default="1.79769e+308" />
	</xsd:complexType>
	<xsd:complexType name="HaltEventType">
		<xsd:choice minOccurs="0" maxOccurs="unbounded">
			<xsd:element name="HaltEvent" type="HaltEventType" />
			<xsd:element name="PeriodicEvent" type="PeriodicEventType" />
			<xsd:element name="SoloEvent" type="SoloEventType" />
		</xsd:choice>
		<!--beginTime => Start time of this event.-->
		<xsd:attribute name="beginTime" type="real64" default="0" />
		<!--endTime => End time of this event.-->
		<xsd:attribute name="endTime" type="real64" default="1e+100" />
		<!--finalDtStretch => Allow the final dt request for this event to grow by this percentage to match the endTime exactly.-->
		<xsd:attribute name="finalDtStretch" type="real64" default="0.001" />
		<!--forceDt => While active, this event will request this timestep value (ignoring any children/targets requests).-->
		<xsd:attribute name="forceDt" type="real64" default="-1" />
		<!--logLevel => Log level-->
		<xsd:attribute name="logLevel" type="integer" default="0" />
		<!--maxEventDt => While active, this event will request a timestep <= this value (depending upon any child/target requests).-->
		<xsd:attribute name="maxEventDt" type="real64" default="-1" />
		<!--maxRuntime => The maximum allowable runtime for the job.-->
		<xsd:attribute name="maxRuntime" type="real64" use="required" />
		<!--target => Name of the object to be executed when the event criteria are met.-->
		<xsd:attribute name="target" type="string" default="" />
		<!--targetExactStartStop => If this option is set, the event will reduce its timestep requests to match any specified beginTime/endTimes exactly.-->
		<xsd:attribute name="targetExactStartStop" type="integer" default="1" />
		<!--name => A name is required for any non-unique nodes-->
		<xsd:attribute name="name" type="string" use="required" />
	</xsd:complexType>
	<xsd:complexType name="PeriodicEventType">
		<xsd:choice minOccurs="0" maxOccurs="unbounded">
			<xsd:element name="HaltEvent" type="HaltEventType" />
			<xsd:element name="PeriodicEvent" type="PeriodicEventType" />
			<xsd:element name="SoloEvent" type="SoloEventType" />
		</xsd:choice>
		<!--beginTime => Start time of this event.-->
		<xsd:attribute name="beginTime" type="real64" default="0" />
		<!--cycleFrequency => Event application frequency (cycle, default)-->
		<xsd:attribute name="cycleFrequency" type="integer" default="1" />
		<!--endTime => End time of this event.-->
		<xsd:attribute name="endTime" type="real64" default="1e+100" />
		<!--finalDtStretch => Allow the final dt request for this event to grow by this percentage to match the endTime exactly.-->
		<xsd:attribute name="finalDtStretch" type="real64" default="0.001" />
		<!--forceDt => While active, this event will request this timestep value (ignoring any children/targets requests).-->
		<xsd:attribute name="forceDt" type="real64" default="-1" />
		<!--function => Name of an optional function to evaluate when the time/cycle criteria are met.If the result is greater than the specified eventThreshold, the function will continue to execute.-->
		<xsd:attribute name="function" type="string" default="" />
		<!--logLevel => Log level-->
		<xsd:attribute name="logLevel" type="integer" default="0" />
		<!--maxEventDt => While active, this event will request a timestep <= this value (depending upon any child/target requests).-->
		<xsd:attribute name="maxEventDt" type="real64" default="-1" />
		<!--object => If the optional function requires an object as an input, specify its path here.-->
		<xsd:attribute name="object" type="string" default="" />
		<!--set => If the optional function is applied to an object, specify the setname to evaluate (default = everything).-->
		<xsd:attribute name="set" type="string" default="" />
		<!--stat => If the optional function is applied to an object, specify the statistic to compare to the eventThreshold.The current options include: min, avg, and max.-->
		<xsd:attribute name="stat" type="integer" default="0" />
		<!--target => Name of the object to be executed when the event criteria are met.-->
		<xsd:attribute name="target" type="string" default="" />
		<!--targetExactStartStop => If this option is set, the event will reduce its timestep requests to match any specified beginTime/endTimes exactly.-->
		<xsd:attribute name="targetExactStartStop" type="integer" default="1" />
		<!--targetExactTimestep => If this option is set, the event will reduce its timestep requests to match the specified timeFrequency perfectly: dt_request = min(dt_request, t_last + time_frequency - time)).-->
		<xsd:attribute name="targetExactTimestep" type="integer" default="1" />
		<!--threshold => If the optional function is used, the event will execute if the value returned by the function exceeds this threshold.-->
		<xsd:attribute name="threshold" type="real64" default="0" />
		<!--timeFrequency => Event application frequency (time).  Note: if this value is specified, it will override any cycle-based behavior.-->
		<xsd:attribute name="timeFrequency" type="real64" default="-1" />
		<!--name => A name is required for any non-unique nodes-->
		<xsd:attribute name="name" type="string" use="required" />
	</xsd:complexType>
	<xsd:complexType name="SoloEventType">
		<xsd:choice minOccurs="0" maxOccurs="unbounded">
			<xsd:element name="HaltEvent" type="HaltEventType" />
			<xsd:element name="PeriodicEvent" type="PeriodicEventType" />
			<xsd:element name="SoloEvent" type="SoloEventType" />
		</xsd:choice>
		<!--beginTime => Start time of this event.-->
		<xsd:attribute name="beginTime" type="real64" default="0" />
		<!--endTime => End time of this event.-->
		<xsd:attribute name="endTime" type="real64" default="1e+100" />
		<!--finalDtStretch => Allow the final dt request for this event to grow by this percentage to match the endTime exactly.-->
		<xsd:attribute name="finalDtStretch" type="real64" default="0.001" />
		<!--forceDt => While active, this event will request this timestep value (ignoring any children/targets requests).-->
		<xsd:attribute name="forceDt" type="real64" default="-1" />
		<!--logLevel => Log level-->
		<xsd:attribute name="logLevel" type="integer" default="0" />
		<!--maxEventDt => While active, this event will request a timestep <= this value (depending upon any child/target requests).-->
		<xsd:attribute name="maxEventDt" type="real64" default="-1" />
		<!--target => Name of the object to be executed when the event criteria are met.-->
		<xsd:attribute name="target" type="string" default="" />
		<!--targetCycle => Targeted cycle to execute the event.-->
		<xsd:attribute name="targetCycle" type="integer" default="-1" />
		<!--targetExactStartStop => If this option is set, the event will reduce its timestep requests to match any specified beginTime/endTimes exactly.-->
		<xsd:attribute name="targetExactStartStop" type="integer" default="1" />
		<!--targetExactTimestep => If this option is set, the event will reduce its timestep requests to match the specified execution time exactly: dt_request = min(dt_request, t_target - time)).-->
		<xsd:attribute name="targetExactTimestep" type="integer" default="1" />
		<!--targetTime => Targeted time to execute the event.-->
		<xsd:attribute name="targetTime" type="real64" default="-1" />
		<!--name => A name is required for any non-unique nodes-->
		<xsd:attribute name="name" type="string" use="required" />
	</xsd:complexType>
	<xsd:complexType name="FieldSpecificationsType">
		<xsd:choice minOccurs="0" maxOccurs="unbounded">
			<xsd:element name="Dirichlet" type="DirichletType" />
			<xsd:element name="FieldSpecification" type="FieldSpecificationType" />
			<xsd:element name="SourceFlux" type="SourceFluxType" />
		</xsd:choice>
	</xsd:complexType>
	<xsd:complexType name="DirichletType">
		<!--bcApplicationTableName => Name of table that specifies the on/off application of the bc.-->
		<xsd:attribute name="bcApplicationTableName" type="string" default="" />
		<!--beginTime => time at which BC will start being applied.-->
		<xsd:attribute name="beginTime" type="real64" default="-1e+99" />
		<!--component => Component of field (if tensor) to apply boundary condition to-->
		<xsd:attribute name="component" type="integer" default="0" />
		<!--direction => Direction to apply boundary condition to-->
		<xsd:attribute name="direction" type="R1Tensor" default="0,0,0" />
		<!--endTime => time at which bc will stop being applied-->
		<xsd:attribute name="endTime" type="real64" default="1e+99" />
		<!--fieldName => Name of field that boundary condition is applied to.-->
		<xsd:attribute name="fieldName" type="string" default="" />
		<!--functionName => Name of function that specifies variation of the BC-->
		<xsd:attribute name="functionName" type="string" default="" />
		<!--initialCondition => BC is applied as an initial condition.-->
		<xsd:attribute name="initialCondition" type="integer" default="0" />
		<!--objectPath => Path to the target field-->
		<xsd:attribute name="objectPath" type="string" default="" />
		<!--scale => Scale factor for value of BC.-->
		<xsd:attribute name="scale" type="real64" default="0" />
		<!--setNames => Name of sets that boundary condition is applied to.-->
		<xsd:attribute name="setNames" type="string_array" use="required" />
		<!--name => A name is required for any non-unique nodes-->
		<xsd:attribute name="name" type="string" use="required" />
	</xsd:complexType>
	<xsd:complexType name="FieldSpecificationType">
		<!--bcApplicationTableName => Name of table that specifies the on/off application of the bc.-->
		<xsd:attribute name="bcApplicationTableName" type="string" default="" />
		<!--beginTime => time at which BC will start being applied.-->
		<xsd:attribute name="beginTime" type="real64" default="-1e+99" />
		<!--component => Component of field (if tensor) to apply boundary condition to-->
		<xsd:attribute name="component" type="integer" default="0" />
		<!--direction => Direction to apply boundary condition to-->
		<xsd:attribute name="direction" type="R1Tensor" default="0,0,0" />
		<!--endTime => time at which bc will stop being applied-->
		<xsd:attribute name="endTime" type="real64" default="1e+99" />
		<!--fieldName => Name of field that boundary condition is applied to.-->
		<xsd:attribute name="fieldName" type="string" default="" />
		<!--functionName => Name of function that specifies variation of the BC-->
		<xsd:attribute name="functionName" type="string" default="" />
		<!--initialCondition => BC is applied as an initial condition.-->
		<xsd:attribute name="initialCondition" type="integer" default="0" />
		<!--objectPath => Path to the target field-->
		<xsd:attribute name="objectPath" type="string" default="" />
		<!--scale => Scale factor for value of BC.-->
		<xsd:attribute name="scale" type="real64" default="0" />
		<!--setNames => Name of sets that boundary condition is applied to.-->
		<xsd:attribute name="setNames" type="string_array" use="required" />
		<!--name => A name is required for any non-unique nodes-->
		<xsd:attribute name="name" type="string" use="required" />
	</xsd:complexType>
	<xsd:complexType name="SourceFluxType">
		<!--bcApplicationTableName => Name of table that specifies the on/off application of the bc.-->
		<xsd:attribute name="bcApplicationTableName" type="string" default="" />
		<!--beginTime => time at which BC will start being applied.-->
		<xsd:attribute name="beginTime" type="real64" default="-1e+99" />
		<!--component => Component of field (if tensor) to apply boundary condition to-->
		<xsd:attribute name="component" type="integer" default="0" />
		<!--direction => Direction to apply boundary condition to-->
		<xsd:attribute name="direction" type="R1Tensor" default="0,0,0" />
		<!--endTime => time at which bc will stop being applied-->
		<xsd:attribute name="endTime" type="real64" default="1e+99" />
		<!--fieldName => Name of field that boundary condition is applied to.-->
		<xsd:attribute name="fieldName" type="string" default="" />
		<!--functionName => Name of function that specifies variation of the BC-->
		<xsd:attribute name="functionName" type="string" default="" />
		<!--initialCondition => BC is applied as an initial condition.-->
		<xsd:attribute name="initialCondition" type="integer" default="0" />
		<!--objectPath => Path to the target field-->
		<xsd:attribute name="objectPath" type="string" default="" />
		<!--scale => Scale factor for value of BC.-->
		<xsd:attribute name="scale" type="real64" default="0" />
		<!--setNames => Name of sets that boundary condition is applied to.-->
		<xsd:attribute name="setNames" type="string_array" use="required" />
		<!--name => A name is required for any non-unique nodes-->
		<xsd:attribute name="name" type="string" use="required" />
	</xsd:complexType>
	<xsd:complexType name="FunctionsType">
		<xsd:choice minOccurs="0" maxOccurs="unbounded">
			<xsd:element name="CompositeFunction" type="CompositeFunctionType" />
			<xsd:element name="SymbolicFunction" type="SymbolicFunctionType" />
			<xsd:element name="TableFunction" type="TableFunctionType" />
		</xsd:choice>
	</xsd:complexType>
	<xsd:complexType name="CompositeFunctionType">
		<!--expression => Composite math expression-->
		<xsd:attribute name="expression" type="string" default="" />
		<!--functionNames => List of source functions. The order must match the variableNames argument.-->
		<xsd:attribute name="functionNames" type="string_array" default="{}" />
		<!--inputVarNames => Name of fields are input to function.-->
		<xsd:attribute name="inputVarNames" type="string_array" default="{}" />
		<!--variableNames => List of variables in expression-->
		<xsd:attribute name="variableNames" type="string_array" default="{}" />
		<!--name => A name is required for any non-unique nodes-->
		<xsd:attribute name="name" type="string" use="required" />
	</xsd:complexType>
	<xsd:complexType name="SymbolicFunctionType">
		<!--expression => Symbolic math expression-->
		<xsd:attribute name="expression" type="string" use="required" />
		<!--inputVarNames => Name of fields are input to function.-->
		<xsd:attribute name="inputVarNames" type="string_array" default="{}" />
		<!--variableNames => List of variables in expression.  The order must match the evaluate argument-->
		<xsd:attribute name="variableNames" type="string_array" use="required" />
		<!--name => A name is required for any non-unique nodes-->
		<xsd:attribute name="name" type="string" use="required" />
	</xsd:complexType>
	<xsd:complexType name="TableFunctionType">
		<!--coordinateFiles => List of coordinate file names for ND Table-->
		<xsd:attribute name="coordinateFiles" type="path_array" default="{}" />
		<!--coordinates => Coordinates inputs for 1D tables-->
		<xsd:attribute name="coordinates" type="real64_array" default="{0}" />
		<!--inputVarNames => Name of fields are input to function.-->
		<xsd:attribute name="inputVarNames" type="string_array" default="{}" />
		<!--interpolation => Interpolation method (options = linear, nearest, upper, lower)-->
		<xsd:attribute name="interpolation" type="string" default="linear" />
		<!--values => Values for 1D tables-->
		<xsd:attribute name="values" type="real64_array" default="{0}" />
		<!--voxelFile => Voxel file name for ND Table-->
		<xsd:attribute name="voxelFile" type="path" default="" />
		<!--name => A name is required for any non-unique nodes-->
		<xsd:attribute name="name" type="string" use="required" />
	</xsd:complexType>
	<xsd:complexType name="GeometryType">
		<xsd:choice minOccurs="0" maxOccurs="unbounded">
			<xsd:element name="BoundedPlane" type="BoundedPlaneType" />
			<xsd:element name="Box" type="BoxType" />
			<xsd:element name="Cylinder" type="CylinderType" />
			<xsd:element name="ThickPlane" type="ThickPlaneType" />
		</xsd:choice>
	</xsd:complexType>
	<xsd:complexType name="BoundedPlaneType">
		<!--dimensions => Length and width of the bounded plane-->
		<xsd:attribute name="dimensions" type="real64_array" use="required" />
		<!--lengthVector => Tangent vector defining the orthonormal basis along with the normal.-->
		<xsd:attribute name="lengthVector" type="R1Tensor" use="required" />
		<!--normal => Normal (n_x,n_y,n_z) to the plane (will be normalized automatically)-->
		<xsd:attribute name="normal" type="R1Tensor" use="required" />
		<!--origin => Origin point (x,y,z) of the plane (basically, any point on the plane)-->
		<xsd:attribute name="origin" type="R1Tensor" use="required" />
		<!--widthVector => Tangent vector defining the orthonormal basis along with the normal.-->
		<xsd:attribute name="widthVector" type="R1Tensor" use="required" />
		<!--name => A name is required for any non-unique nodes-->
		<xsd:attribute name="name" type="string" use="required" />
	</xsd:complexType>
	<xsd:complexType name="BoxType">
		<!--strike => The strike angle of the box-->
		<xsd:attribute name="strike" type="real64" default="-90" />
		<!--xMax => Maximum (x,y,z) coordinates of the box-->
		<xsd:attribute name="xMax" type="R1Tensor" use="required" />
		<!--xMin => Minimum (x,y,z) coordinates of the box-->
		<xsd:attribute name="xMin" type="R1Tensor" use="required" />
		<!--name => A name is required for any non-unique nodes-->
		<xsd:attribute name="name" type="string" use="required" />
	</xsd:complexType>
	<xsd:complexType name="CylinderType">
		<!--point1 => Center point of one (upper or lower) face of the cylinder-->
		<xsd:attribute name="point1" type="R1Tensor" use="required" />
		<!--point2 => Center point of the other face of the cylinder-->
		<xsd:attribute name="point2" type="R1Tensor" use="required" />
		<!--radius => Radius of the cylinder-->
		<xsd:attribute name="radius" type="real64" use="required" />
		<!--name => A name is required for any non-unique nodes-->
		<xsd:attribute name="name" type="string" use="required" />
	</xsd:complexType>
	<xsd:complexType name="ThickPlaneType">
		<!--normal => Normal (n_x,n_y,n_z) to the plane (will be normalized automatically)-->
		<xsd:attribute name="normal" type="R1Tensor" use="required" />
		<!--origin => Origin point (x,y,z) of the plane (basically, any point on the plane)-->
		<xsd:attribute name="origin" type="R1Tensor" use="required" />
		<!--thickness => The total thickness of the plane (with half to each side)-->
		<xsd:attribute name="thickness" type="real64" use="required" />
		<!--name => A name is required for any non-unique nodes-->
		<xsd:attribute name="name" type="string" use="required" />
	</xsd:complexType>
	<xsd:complexType name="MeshType">
		<xsd:choice minOccurs="0" maxOccurs="unbounded">
			<xsd:element name="InternalMesh" type="InternalMeshType" />
			<xsd:element name="InternalWell" type="InternalWellType" />
			<xsd:element name="PAMELAMeshGenerator" type="PAMELAMeshGeneratorType" />
		</xsd:choice>
	</xsd:complexType>
	<xsd:complexType name="InternalMeshType">
		<!--cellBlockNames => names of each mesh block-->
		<xsd:attribute name="cellBlockNames" type="string_array" use="required" />
		<!--elementTypes => element types of each mesh block-->
		<xsd:attribute name="elementTypes" type="string_array" use="required" />
		<!--nx => number of elements in the x-direction within each mesh block-->
		<xsd:attribute name="nx" type="integer_array" use="required" />
		<!--ny => number of elements in the y-direction within each mesh block-->
		<xsd:attribute name="ny" type="integer_array" use="required" />
		<!--nz => number of elements in the z-direction within each mesh block-->
		<xsd:attribute name="nz" type="integer_array" use="required" />
		<!--trianglePattern => pattern by which to decompose the hex mesh into prisms (more explanation required)-->
		<xsd:attribute name="trianglePattern" type="integer" default="0" />
		<!--xBias => bias of element sizes in the x-direction within each mesh block (dx_left=(1+b)*L/N, dx_right=(1-b)*L/N)-->
		<xsd:attribute name="xBias" type="real64_array" default="{1}" />
		<!--xCoords => x-coordinates of each mesh block vertex-->
		<xsd:attribute name="xCoords" type="real64_array" use="required" />
		<!--yBias => bias of element sizes in the y-direction within each mesh block (dy_left=(1+b)*L/N, dx_right=(1-b)*L/N)-->
		<xsd:attribute name="yBias" type="real64_array" default="{1}" />
		<!--yCoords => y-coordinates of each mesh block vertex-->
		<xsd:attribute name="yCoords" type="real64_array" use="required" />
		<!--zBias => bias of element sizes in the z-direction within each mesh block (dz_left=(1+b)*L/N, dz_right=(1-b)*L/N)-->
		<xsd:attribute name="zBias" type="real64_array" default="{1}" />
		<!--zCoords => z-coordinates of each mesh block vertex-->
		<xsd:attribute name="zCoords" type="real64_array" use="required" />
		<!--name => A name is required for any non-unique nodes-->
		<xsd:attribute name="name" type="string" use="required" />
	</xsd:complexType>
	<xsd:complexType name="InternalWellType">
		<xsd:choice minOccurs="0" maxOccurs="unbounded">
			<xsd:element name="Perforation" type="PerforationType" />
		</xsd:choice>
		<!--meshName => Name of the reservoir mesh associated with this well-->
		<xsd:attribute name="meshName" type="string" use="required" />
		<!--numElementsPerSegment => Number of well elements per polyline segment-->
		<xsd:attribute name="numElementsPerSegment" type="integer" use="required" />
		<!--polylineNodeCoords => Physical coordinates of the well polyline nodes-->
		<xsd:attribute name="polylineNodeCoords" type="real64_array2d" use="required" />
		<!--polylineSegmentConn => Connectivity of the polyline segments-->
		<xsd:attribute name="polylineSegmentConn" type="globalIndex_array2d" use="required" />
		<!--radius => Radius of the well-->
		<xsd:attribute name="radius" type="real64" use="required" />
		<!--wellControlsName => Name of the set of constraints associated with this well-->
		<xsd:attribute name="wellControlsName" type="string" use="required" />
		<!--wellRegionName => Name of the well element region-->
		<xsd:attribute name="wellRegionName" type="string" use="required" />
		<!--name => A name is required for any non-unique nodes-->
		<xsd:attribute name="name" type="string" use="required" />
	</xsd:complexType>
	<xsd:complexType name="PerforationType">
		<!--distanceFromHead => Linear distance from well head to the perforation-->
		<xsd:attribute name="distanceFromHead" type="real64" use="required" />
		<!--transmissibility => Perforation transmissibility-->
		<xsd:attribute name="transmissibility" type="real64" default="-1" />
		<!--name => A name is required for any non-unique nodes-->
		<xsd:attribute name="name" type="string" use="required" />
	</xsd:complexType>
	<xsd:complexType name="PAMELAMeshGeneratorType">
		<!--fieldNamesInGEOSX => Name of the fields within GEOSX-->
		<xsd:attribute name="fieldNamesInGEOSX" type="string_array" default="{}" />
		<!--fieldsToImport => Fields to be imported from the external mesh file-->
		<xsd:attribute name="fieldsToImport" type="string_array" default="{}" />
		<!--file => path to the mesh file-->
		<xsd:attribute name="file" type="path" use="required" />
		<!--reverseZ => 0 : Z coordinate is upward, 1 : Z coordinate is downward-->
		<xsd:attribute name="reverseZ" type="integer" default="0" />
		<!--scale => Scale the coordinates of the vertices-->
		<xsd:attribute name="scale" type="real64" default="1" />
		<!--name => A name is required for any non-unique nodes-->
		<xsd:attribute name="name" type="string" use="required" />
	</xsd:complexType>
	<xsd:complexType name="NumericalMethodsType">
		<xsd:choice minOccurs="0" maxOccurs="unbounded">
			<xsd:element name="FiniteElements" type="FiniteElementsType" maxOccurs="1" />
			<xsd:element name="FiniteVolume" type="FiniteVolumeType" maxOccurs="1" />
		</xsd:choice>
	</xsd:complexType>
	<xsd:complexType name="FiniteElementsType">
		<xsd:choice minOccurs="0" maxOccurs="unbounded">
			<xsd:element name="FiniteElementSpace" type="FiniteElementSpaceType" />
			<xsd:element name="LinearSolverParameters" type="LinearSolverParametersType" maxOccurs="1" />
			<xsd:element name="NonlinearSolverParameters" type="NonlinearSolverParametersType" maxOccurs="1" />
		</xsd:choice>
	</xsd:complexType>
	<xsd:complexType name="FiniteElementSpaceType">
		<!--formulation => Specifier to indicate any specialized formuations. For instance, one of the many enhanced assumed strain methods of the Hexahedron parent shape would be indicated here-->
		<xsd:attribute name="formulation" type="string" default="default" />
		<!--order => The order of the finite element basis.-->
		<xsd:attribute name="order" type="integer" use="required" />
		<!--name => A name is required for any non-unique nodes-->
		<xsd:attribute name="name" type="string" use="required" />
	</xsd:complexType>
	<xsd:complexType name="LinearSolverParametersType">
		<!--amgCoarseSolver => AMG coarsest level solver/smoother type
Available options are: jacobi, gaussSeidel, blockGaussSeidel, chebyshev, direct-->
		<xsd:attribute name="amgCoarseSolver" type="string" default="direct" />
		<!--amgNullSpaceType => AMG near null space approximation-->
		<xsd:attribute name="amgNullSpaceType" type="string" default="constantModes" />
		<!--amgNumSweeps => AMG smoother sweeps-->
		<xsd:attribute name="amgNumSweeps" type="integer" default="2" />
		<!--amgSmootherType => AMG smoother type
Available options are: jacobi, blockJacobi, gaussSeidel, blockGaussSeidel, chebyshev, icc, ilu, ilut-->
		<xsd:attribute name="amgSmootherType" type="string" default="gaussSeidel" />
		<!--amgThreshold => AMG strength-of-connection threshold-->
		<xsd:attribute name="amgThreshold" type="real64" default="0" />
		<!--dofsPerNode => Dofs per node (or support location) for non-scalar problems-->
		<xsd:attribute name="dofsPerNode" type="integer" default="1" />
		<!--iluFill => ILU(K) fill factor-->
		<xsd:attribute name="iluFill" type="integer" default="0" />
		<!--iluThreshold => ILU(T) threshold factor-->
		<xsd:attribute name="iluThreshold" type="real64" default="0" />
		<!--krylovAdaptiveTol => Use Eisenstat-Walker adaptive linear tolerance-->
		<xsd:attribute name="krylovAdaptiveTol" type="integer" default="0" />
		<!--krylovMaxIter => Maximum iterations allowed for an iterative solver-->
		<xsd:attribute name="krylovMaxIter" type="integer" default="200" />
		<!--krylovMaxRestart => Maximum iterations before restart (GMRES only)-->
		<xsd:attribute name="krylovMaxRestart" type="integer" default="200" />
		<!--krylovTol => Relative convergence tolerance of the iterative method
If the method converges, the iterative solution :math:`\mathsf{x}_k` is such that
the relative residual norm satisfies:
:math:`\left\lVert \mathsf{b} - \mathsf{A} \mathsf{x}_k \right\rVert_2` < ``krylovTol`` * :math:`\left\lVert\mathsf{b}\right\rVert_2`-->
		<xsd:attribute name="krylovTol" type="real64" default="1e-06" />
		<!--krylovWeakestTol => Weakest-allowed tolerance for adaptive method-->
		<xsd:attribute name="krylovWeakestTol" type="real64" default="0.001" />
		<!--logLevel => Log level-->
		<xsd:attribute name="logLevel" type="integer" default="0" />
		<!--preconditionerType => Preconditioner type
Available options are: none, jacobi, iluk, ilut, icc, amg, mgr, block-->
		<xsd:attribute name="preconditionerType" type="string" default="iluk" />
		<!--solverType => Linear solver type
Available options are: direct, cg, gmres, fgmres, bicgstab, preconditioner-->
		<xsd:attribute name="solverType" type="string" default="direct" />
	</xsd:complexType>
	<xsd:complexType name="NonlinearSolverParametersType">
		<!--allowNonConverged => Allow non-converged solution to be accepted. (i.e. exit from the Newton loop without achieving the desired tolerance)-->
		<xsd:attribute name="allowNonConverged" type="integer" default="0" />
		<!--dtCutIterLimit => Fraction of the Max Newton iterations above which the solver asks for the time-step to be cut for the next dt.-->
		<xsd:attribute name="dtCutIterLimit" type="real64" default="0.7" />
		<!--dtIncIterLimit => Fraction of the Max Newton iterations below which the solver asks for the time-step to be doubled for the next dt.-->
		<xsd:attribute name="dtIncIterLimit" type="real64" default="0.4" />
		<!--lineSearchAction => How the line search is to be used. Options are: 
 0 - Do not use line search.
1 - Use line search. Allow exit from line search without achieving smaller residual than starting residual.
2 - Use line search. If smaller residual than starting resdual is not achieved, cut time step.
-->
		<xsd:attribute name="lineSearchAction" type="integer" default="1" />
		<!--lineSearchCutFactor => Line search cut factor. For instance, a value of 0.5 will result in the effective application of the last solution by a factor of (0.5, 0.25, 0.125, ...)-->
		<xsd:attribute name="lineSearchCutFactor" type="real64" default="0.5" />
		<!--lineSearchMaxCuts => Maximum number of line search cuts.-->
		<xsd:attribute name="lineSearchMaxCuts" type="integer" default="4" />
		<!--logLevel => Log level-->
		<xsd:attribute name="logLevel" type="integer" default="0" />
		<!--maxSubSteps => Maximum number of time sub-steps allowed for the solver-->
		<xsd:attribute name="maxSubSteps" type="integer" default="10" />
		<!--maxTimeStepCuts => Max number of time step cuts-->
		<xsd:attribute name="maxTimeStepCuts" type="integer" default="2" />
		<!--newtonMaxIter => Maximum number of iterations that are allowed in a Newton loop.-->
		<xsd:attribute name="newtonMaxIter" type="integer" default="5" />
		<!--newtonMinIter => Minimum number of iterations that are required before exiting the Newton loop.-->
		<xsd:attribute name="newtonMinIter" type="integer" default="1" />
		<!--newtonTol => The required tolerance in order to exit the Newton iteration loop.-->
		<xsd:attribute name="newtonTol" type="real64" default="1e-06" />
		<!--timestepCutFactor => Factor by which the time step will be cut if a timestep cut is required.-->
		<xsd:attribute name="timestepCutFactor" type="real64" default="0.5" />
	</xsd:complexType>
	<xsd:complexType name="FiniteVolumeType">
		<xsd:choice minOccurs="0" maxOccurs="unbounded">
			<xsd:element name="TwoPointFluxApproximation" type="TwoPointFluxApproximationType" />
		</xsd:choice>
	</xsd:complexType>
	<xsd:complexType name="TwoPointFluxApproximationType">
		<!--areaRelTol => Relative tolerance for area calculations.-->
		<xsd:attribute name="areaRelTol" type="real64" default="1e-08" />
		<!--coefficientName => Name of coefficient field-->
		<xsd:attribute name="coefficientName" type="string" use="required" />
		<!--fieldName => Name of primary solution field-->
		<xsd:attribute name="fieldName" type="string" use="required" />
		<!--targetRegions => List of regions to build the stencil for-->
		<xsd:attribute name="targetRegions" type="string_array" default="{}" />
		<!--name => A name is required for any non-unique nodes-->
		<xsd:attribute name="name" type="string" use="required" />
	</xsd:complexType>
	<xsd:complexType name="OutputsType">
		<xsd:choice minOccurs="0" maxOccurs="unbounded">
			<xsd:element name="Blueprint" type="BlueprintType" />
			<xsd:element name="ChomboIO" type="ChomboIOType" />
			<xsd:element name="Restart" type="RestartType" />
			<xsd:element name="Silo" type="SiloType" />
			<xsd:element name="TimeHistory" type="TimeHistoryType" />
			<xsd:element name="VTK" type="VTKType" />
		</xsd:choice>
	</xsd:complexType>
	<xsd:complexType name="BlueprintType">
		<!--childDirectory => Child directory path-->
		<xsd:attribute name="childDirectory" type="string" default="" />
		<!--outputFullQuadratureData => If true writes out data associated with every quadrature point.-->
		<xsd:attribute name="outputFullQuadratureData" type="integer" default="0" />
		<!--parallelThreads => Number of plot files.-->
		<xsd:attribute name="parallelThreads" type="integer" default="1" />
		<!--plotLevel => Determines which fields to write.-->
		<xsd:attribute name="plotLevel" type="geosx_dataRepository_PlotLevel" default="1" />
		<!--name => A name is required for any non-unique nodes-->
		<xsd:attribute name="name" type="string" use="required" />
	</xsd:complexType>
	<xsd:complexType name="ChomboIOType">
		<!--beginCycle => Cycle at which the coupling will commence.-->
		<xsd:attribute name="beginCycle" type="real64" use="required" />
		<!--childDirectory => Child directory path-->
		<xsd:attribute name="childDirectory" type="string" default="" />
		<!--inputPath => Path at which the chombo to geosx file will be written.-->
		<xsd:attribute name="inputPath" type="string" default="/INVALID_INPUT_PATH" />
		<!--outputPath => Path at which the geosx to chombo file will be written.-->
		<xsd:attribute name="outputPath" type="string" use="required" />
		<!--parallelThreads => Number of plot files.-->
		<xsd:attribute name="parallelThreads" type="integer" default="1" />
		<!--useChomboPressures => True iff geosx should use the pressures chombo writes out.-->
		<xsd:attribute name="useChomboPressures" type="integer" default="0" />
		<!--waitForInput => True iff geosx should wait for chombo to write out a file. When true the inputPath must be set.-->
		<xsd:attribute name="waitForInput" type="integer" use="required" />
		<!--name => A name is required for any non-unique nodes-->
		<xsd:attribute name="name" type="string" use="required" />
	</xsd:complexType>
	<xsd:complexType name="RestartType">
		<!--childDirectory => Child directory path-->
		<xsd:attribute name="childDirectory" type="string" default="" />
		<!--parallelThreads => Number of plot files.-->
		<xsd:attribute name="parallelThreads" type="integer" default="1" />
		<!--name => A name is required for any non-unique nodes-->
		<xsd:attribute name="name" type="string" use="required" />
	</xsd:complexType>
	<xsd:complexType name="SiloType">
		<!--childDirectory => Child directory path-->
		<xsd:attribute name="childDirectory" type="string" default="" />
		<!--parallelThreads => Number of plot files.-->
		<xsd:attribute name="parallelThreads" type="integer" default="1" />
		<!--plotFileRoot => (no description available)-->
		<xsd:attribute name="plotFileRoot" type="string" default="plot" />
		<!--plotLevel => (no description available)-->
		<xsd:attribute name="plotLevel" type="integer" default="1" />
		<!--writeCellElementMesh => (no description available)-->
		<xsd:attribute name="writeCellElementMesh" type="integer" default="1" />
		<!--writeEdgeMesh => (no description available)-->
		<xsd:attribute name="writeEdgeMesh" type="integer" default="0" />
		<!--writeFEMFaces => (no description available)-->
		<xsd:attribute name="writeFEMFaces" type="integer" default="0" />
		<!--writeFaceElementMesh => (no description available)-->
		<xsd:attribute name="writeFaceElementMesh" type="integer" default="1" />
		<!--name => A name is required for any non-unique nodes-->
		<xsd:attribute name="name" type="string" use="required" />
	</xsd:complexType>
	<xsd:complexType name="TimeHistoryType">
		<!--childDirectory => Child directory path-->
		<xsd:attribute name="childDirectory" type="string" default="" />
		<!--filename => The filename to which to write time history output.-->
		<xsd:attribute name="filename" type="string" default="TimeHistory" />
		<!--format => The output file format for time history output.-->
		<xsd:attribute name="format" type="string" default="hdf" />
		<!--parallelThreads => Number of plot files.-->
		<xsd:attribute name="parallelThreads" type="integer" default="1" />
		<!--sources => A list of collectors from which to collect and output time history information.-->
		<xsd:attribute name="sources" type="string_array" use="required" />
		<!--name => A name is required for any non-unique nodes-->
		<xsd:attribute name="name" type="string" use="required" />
	</xsd:complexType>
	<xsd:complexType name="VTKType">
		<!--childDirectory => Child directory path-->
		<xsd:attribute name="childDirectory" type="string" default="" />
		<!--parallelThreads => Number of plot files.-->
		<xsd:attribute name="parallelThreads" type="integer" default="1" />
		<!--plotFileRoot => (no description available)-->
		<xsd:attribute name="plotFileRoot" type="string" default="" />
		<!--plotLevel => (no description available)-->
		<xsd:attribute name="plotLevel" type="integer" default="1" />
		<!--writeBinaryData => Output the data in binary format-->
		<xsd:attribute name="writeBinaryData" type="integer" default="1" />
		<!--writeFEMFaces => (no description available)-->
		<xsd:attribute name="writeFEMFaces" type="integer" default="0" />
		<!--name => A name is required for any non-unique nodes-->
		<xsd:attribute name="name" type="string" use="required" />
	</xsd:complexType>
	<xsd:complexType name="SolversType">
		<xsd:choice minOccurs="0" maxOccurs="unbounded">
			<xsd:element name="CompositionalMultiphaseFlow" type="CompositionalMultiphaseFlowType" />
			<xsd:element name="CompositionalMultiphaseReservoir" type="CompositionalMultiphaseReservoirType" />
			<xsd:element name="CompositionalMultiphaseWell" type="CompositionalMultiphaseWellType" />
			<xsd:element name="EmbeddedSurfaceGenerator" type="EmbeddedSurfaceGeneratorType" />
			<xsd:element name="FlowProppantTransport" type="FlowProppantTransportType" />
			<xsd:element name="Hydrofracture" type="HydrofractureType" />
			<xsd:element name="LagrangianContact" type="LagrangianContactType" />
			<xsd:element name="LaplaceFEM" type="LaplaceFEMType" />
			<xsd:element name="PhaseFieldDamageFEM" type="PhaseFieldDamageFEMType" />
			<xsd:element name="PhaseFieldFracture" type="PhaseFieldFractureType" />
			<xsd:element name="Poroelastic" type="PoroelasticType" />
			<xsd:element name="ProppantTransport" type="ProppantTransportType" />
			<xsd:element name="SinglePhaseFVM" type="SinglePhaseFVMType" />
			<xsd:element name="SinglePhaseHybridFVM" type="SinglePhaseHybridFVMType" />
			<xsd:element name="SinglePhaseProppantFVM" type="SinglePhaseProppantFVMType" />
			<xsd:element name="SinglePhaseReservoir" type="SinglePhaseReservoirType" />
			<xsd:element name="SinglePhaseWell" type="SinglePhaseWellType" />
			<xsd:element name="SolidMechanicsEmbeddedFractures" type="SolidMechanicsEmbeddedFracturesType" />
			<xsd:element name="SolidMechanicsLagrangianSSLE" type="SolidMechanicsLagrangianSSLEType" />
			<xsd:element name="SolidMechanics_LagrangianFEM" type="SolidMechanics_LagrangianFEMType" />
			<xsd:element name="SurfaceGenerator" type="SurfaceGeneratorType" />
		</xsd:choice>
		<!--gravityVector => Gravity vector used in the physics solvers-->
		<xsd:attribute name="gravityVector" type="R1Tensor" default="0,0,-9.81" />
	</xsd:complexType>
	<xsd:complexType name="CompositionalMultiphaseFlowType">
		<xsd:choice minOccurs="0" maxOccurs="unbounded">
			<xsd:element name="LinearSolverParameters" type="LinearSolverParametersType" maxOccurs="1" />
			<xsd:element name="NonlinearSolverParameters" type="NonlinearSolverParametersType" maxOccurs="1" />
		</xsd:choice>
		<!--allowLocalCompDensityChopping => Flag indicating whether local (cell-wise) chopping of negative compositions is allowed-->
		<xsd:attribute name="allowLocalCompDensityChopping" type="integer" default="1" />
		<!--capPressureNames => Name of the capillary pressure constitutive model to use-->
		<xsd:attribute name="capPressureNames" type="string_array" default="{}" />
		<!--cflFactor => Factor to apply to the `CFL condition <http://en.wikipedia.org/wiki/Courant-Friedrichs-Lewy_condition>`_ when calculating the maximum allowable time step. Values should be in the interval (0,1] -->
		<xsd:attribute name="cflFactor" type="real64" default="0.5" />
		<!--discretization => Name of discretization object to use for this solver.-->
		<xsd:attribute name="discretization" type="string" use="required" />
		<!--fluidNames => Names of fluid constitutive models for each region.-->
		<xsd:attribute name="fluidNames" type="string_array" use="required" />
		<!--initialDt => Initial time-step value required by the solver to the event manager.-->
		<xsd:attribute name="initialDt" type="real64" default="1e+99" />
		<!--inputFluxEstimate => Initial estimate of the input flux used only for residual scaling. This should be essentially equivalent to the input flux * dt.-->
		<xsd:attribute name="inputFluxEstimate" type="real64" default="1" />
		<!--logLevel => Log level-->
		<xsd:attribute name="logLevel" type="integer" default="0" />
		<!--maxCompFractionChange => Maximum (absolute) change in a component fraction between two Newton iterations-->
		<xsd:attribute name="maxCompFractionChange" type="real64" default="1" />
		<!--meanPermCoeff => Coefficient to move between harmonic mean (1.0) and arithmetic mean (0.0) for the calculation of permeability between elements.-->
		<xsd:attribute name="meanPermCoeff" type="real64" default="1" />
		<!--relPermNames => Name of the relative permeability constitutive model to use-->
		<xsd:attribute name="relPermNames" type="string_array" use="required" />
		<!--solidNames => Names of solid constitutive models for each region.-->
		<xsd:attribute name="solidNames" type="string_array" use="required" />
		<!--targetRegions => Allowable regions that the solver may be applied to. Note that this does not indicate that the solver will be applied to these regions, only that allocation will occur such that the solver may be applied to these regions. The decision about what regions this solver will beapplied to rests in the EventManager.-->
		<xsd:attribute name="targetRegions" type="string_array" use="required" />
		<!--temperature => Temperature-->
		<xsd:attribute name="temperature" type="real64" use="required" />
		<!--useMass => Use mass formulation instead of molar-->
		<xsd:attribute name="useMass" type="integer" default="0" />
		<!--name => A name is required for any non-unique nodes-->
		<xsd:attribute name="name" type="string" use="required" />
	</xsd:complexType>
	<xsd:complexType name="CompositionalMultiphaseReservoirType">
		<xsd:choice minOccurs="0" maxOccurs="unbounded">
			<xsd:element name="LinearSolverParameters" type="LinearSolverParametersType" maxOccurs="1" />
			<xsd:element name="NonlinearSolverParameters" type="NonlinearSolverParametersType" maxOccurs="1" />
		</xsd:choice>
		<!--cflFactor => Factor to apply to the `CFL condition <http://en.wikipedia.org/wiki/Courant-Friedrichs-Lewy_condition>`_ when calculating the maximum allowable time step. Values should be in the interval (0,1] -->
		<xsd:attribute name="cflFactor" type="real64" default="0.5" />
		<!--discretization => Name of discretization object (defined in the :ref:`NumericalMethodsManager`) to use for this solver. For instance, if this is a Finite Element Solver, the name of a :ref:`FiniteElement` should be specified. If this is a Finite Volume Method, the name of a :ref:`FiniteVolume` discretization should be specified.-->
		<xsd:attribute name="discretization" type="string" default="none" />
		<!--flowSolverName => Name of the flow solver to use in the reservoir-well system solver-->
		<xsd:attribute name="flowSolverName" type="string" use="required" />
		<!--initialDt => Initial time-step value required by the solver to the event manager.-->
		<xsd:attribute name="initialDt" type="real64" default="1e+99" />
		<!--logLevel => Log level-->
		<xsd:attribute name="logLevel" type="integer" default="0" />
		<!--targetRegions => Allowable regions that the solver may be applied to. Note that this does not indicate that the solver will be applied to these regions, only that allocation will occur such that the solver may be applied to these regions. The decision about what regions this solver will beapplied to rests in the EventManager.-->
		<xsd:attribute name="targetRegions" type="string_array" use="required" />
		<!--wellSolverName => Name of the well solver to use in the reservoir-well system solver-->
		<xsd:attribute name="wellSolverName" type="string" use="required" />
		<!--name => A name is required for any non-unique nodes-->
		<xsd:attribute name="name" type="string" use="required" />
	</xsd:complexType>
	<xsd:complexType name="CompositionalMultiphaseWellType">
		<xsd:choice minOccurs="0" maxOccurs="unbounded">
			<xsd:element name="LinearSolverParameters" type="LinearSolverParametersType" maxOccurs="1" />
			<xsd:element name="NonlinearSolverParameters" type="NonlinearSolverParametersType" maxOccurs="1" />
			<xsd:element name="WellControls" type="WellControlsType" />
		</xsd:choice>
		<!--allowLocalCompDensityChopping => Flag indicating whether local (cell-wise) chopping of negative compositions is allowed-->
		<xsd:attribute name="allowLocalCompDensityChopping" type="integer" default="1" />
		<!--cflFactor => Factor to apply to the `CFL condition <http://en.wikipedia.org/wiki/Courant-Friedrichs-Lewy_condition>`_ when calculating the maximum allowable time step. Values should be in the interval (0,1] -->
		<xsd:attribute name="cflFactor" type="real64" default="0.5" />
		<!--discretization => Name of discretization object (defined in the :ref:`NumericalMethodsManager`) to use for this solver. For instance, if this is a Finite Element Solver, the name of a :ref:`FiniteElement` should be specified. If this is a Finite Volume Method, the name of a :ref:`FiniteVolume` discretization should be specified.-->
		<xsd:attribute name="discretization" type="string" default="none" />
		<!--fluidNames => Name of fluid constitutive object to use for this solver.-->
		<xsd:attribute name="fluidNames" type="string_array" use="required" />
		<!--initialDt => Initial time-step value required by the solver to the event manager.-->
		<xsd:attribute name="initialDt" type="real64" default="1e+99" />
		<!--logLevel => Log level-->
		<xsd:attribute name="logLevel" type="integer" default="0" />
		<!--maxCompFractionChange => Maximum (absolute) change in a component fraction between two Newton iterations-->
		<xsd:attribute name="maxCompFractionChange" type="real64" default="1" />
		<!--relPermNames => Names of relative permeability constitutive models to use-->
		<xsd:attribute name="relPermNames" type="string_array" use="required" />
		<!--targetRegions => Allowable regions that the solver may be applied to. Note that this does not indicate that the solver will be applied to these regions, only that allocation will occur such that the solver may be applied to these regions. The decision about what regions this solver will beapplied to rests in the EventManager.-->
		<xsd:attribute name="targetRegions" type="string_array" use="required" />
		<!--useMass => Use mass formulation instead of molar-->
		<xsd:attribute name="useMass" type="integer" default="0" />
		<!--wellTemperature => Temperature-->
		<xsd:attribute name="wellTemperature" type="real64" use="required" />
		<!--name => A name is required for any non-unique nodes-->
		<xsd:attribute name="name" type="string" use="required" />
	</xsd:complexType>
	<xsd:complexType name="WellControlsType">
		<!--control => Well control (BHP/gasRate/oilRate/waterRate)-->
		<xsd:attribute name="control" type="string" use="required" />
		<!--injectionStream => Global component densities for the injection stream-->
		<xsd:attribute name="injectionStream" type="real64_array" default="{-1}" />
		<!--targetBHP => Target bottom-hole pressure-->
		<xsd:attribute name="targetBHP" type="real64" use="required" />
		<!--targetRate => Target rate-->
		<xsd:attribute name="targetRate" type="real64" use="required" />
		<!--type => Well type (producer/injector)-->
		<xsd:attribute name="type" type="string" use="required" />
		<!--name => A name is required for any non-unique nodes-->
		<xsd:attribute name="name" type="string" use="required" />
	</xsd:complexType>
	<xsd:complexType name="EmbeddedSurfaceGeneratorType">
		<xsd:choice minOccurs="0" maxOccurs="unbounded">
			<xsd:element name="LinearSolverParameters" type="LinearSolverParametersType" maxOccurs="1" />
			<xsd:element name="NonlinearSolverParameters" type="NonlinearSolverParametersType" maxOccurs="1" />
		</xsd:choice>
		<!--cflFactor => Factor to apply to the `CFL condition <http://en.wikipedia.org/wiki/Courant-Friedrichs-Lewy_condition>`_ when calculating the maximum allowable time step. Values should be in the interval (0,1] -->
		<xsd:attribute name="cflFactor" type="real64" default="0.5" />
		<!--discretization => Name of discretization object (defined in the :ref:`NumericalMethodsManager`) to use for this solver. For instance, if this is a Finite Element Solver, the name of a :ref:`FiniteElement` should be specified. If this is a Finite Volume Method, the name of a :ref:`FiniteVolume` discretization should be specified.-->
		<xsd:attribute name="discretization" type="string" default="none" />
		<!--fractureRegion => (no description available)-->
		<xsd:attribute name="fractureRegion" type="string" default="FractureRegion" />
		<!--initialDt => Initial time-step value required by the solver to the event manager.-->
		<xsd:attribute name="initialDt" type="real64" default="1e+99" />
		<!--logLevel => Log level-->
		<xsd:attribute name="logLevel" type="integer" default="0" />
		<!--solidMaterialNames => Name of the solid material used in solid mechanic solver-->
		<xsd:attribute name="solidMaterialNames" type="string_array" use="required" />
		<!--targetRegions => Allowable regions that the solver may be applied to. Note that this does not indicate that the solver will be applied to these regions, only that allocation will occur such that the solver may be applied to these regions. The decision about what regions this solver will beapplied to rests in the EventManager.-->
		<xsd:attribute name="targetRegions" type="string_array" use="required" />
		<!--name => A name is required for any non-unique nodes-->
		<xsd:attribute name="name" type="string" use="required" />
	</xsd:complexType>
	<xsd:complexType name="FlowProppantTransportType">
		<xsd:choice minOccurs="0" maxOccurs="unbounded">
			<xsd:element name="LinearSolverParameters" type="LinearSolverParametersType" maxOccurs="1" />
			<xsd:element name="NonlinearSolverParameters" type="NonlinearSolverParametersType" maxOccurs="1" />
		</xsd:choice>
		<!--cflFactor => Factor to apply to the `CFL condition <http://en.wikipedia.org/wiki/Courant-Friedrichs-Lewy_condition>`_ when calculating the maximum allowable time step. Values should be in the interval (0,1] -->
		<xsd:attribute name="cflFactor" type="real64" default="0.5" />
		<!--discretization => Name of discretization object (defined in the :ref:`NumericalMethodsManager`) to use for this solver. For instance, if this is a Finite Element Solver, the name of a :ref:`FiniteElement` should be specified. If this is a Finite Volume Method, the name of a :ref:`FiniteVolume` discretization should be specified.-->
		<xsd:attribute name="discretization" type="string" default="none" />
		<!--flowSolverName => Name of the flow solver to use in the flowProppantTransport solver-->
		<xsd:attribute name="flowSolverName" type="string" use="required" />
		<!--initialDt => Initial time-step value required by the solver to the event manager.-->
		<xsd:attribute name="initialDt" type="real64" default="1e+99" />
		<!--logLevel => Log level-->
		<xsd:attribute name="logLevel" type="integer" default="0" />
		<!--proppantSolverName => Name of the proppant transport solver to use in the flowProppantTransport solver-->
		<xsd:attribute name="proppantSolverName" type="string" use="required" />
		<!--targetRegions => Allowable regions that the solver may be applied to. Note that this does not indicate that the solver will be applied to these regions, only that allocation will occur such that the solver may be applied to these regions. The decision about what regions this solver will beapplied to rests in the EventManager.-->
		<xsd:attribute name="targetRegions" type="string_array" use="required" />
		<!--name => A name is required for any non-unique nodes-->
		<xsd:attribute name="name" type="string" use="required" />
	</xsd:complexType>
	<xsd:complexType name="HydrofractureType">
		<xsd:choice minOccurs="0" maxOccurs="unbounded">
			<xsd:element name="LinearSolverParameters" type="LinearSolverParametersType" maxOccurs="1" />
			<xsd:element name="NonlinearSolverParameters" type="NonlinearSolverParametersType" maxOccurs="1" />
		</xsd:choice>
		<!--cflFactor => Factor to apply to the `CFL condition <http://en.wikipedia.org/wiki/Courant-Friedrichs-Lewy_condition>`_ when calculating the maximum allowable time step. Values should be in the interval (0,1] -->
		<xsd:attribute name="cflFactor" type="real64" default="0.5" />
		<!--contactRelationName => Name of contact relation to enforce constraints on fracture boundary.-->
		<xsd:attribute name="contactRelationName" type="string" use="required" />
		<!--couplingTypeOption => Coupling option: (FIM, SIM_FixedStress)-->
		<xsd:attribute name="couplingTypeOption" type="string" use="required" />
		<!--discretization => Name of discretization object (defined in the :ref:`NumericalMethodsManager`) to use for this solver. For instance, if this is a Finite Element Solver, the name of a :ref:`FiniteElement` should be specified. If this is a Finite Volume Method, the name of a :ref:`FiniteVolume` discretization should be specified.-->
		<xsd:attribute name="discretization" type="string" default="none" />
		<!--fluidSolverName => Name of the fluid mechanics solver to use in the poroelastic solver-->
		<xsd:attribute name="fluidSolverName" type="string" use="required" />
		<!--initialDt => Initial time-step value required by the solver to the event manager.-->
		<xsd:attribute name="initialDt" type="real64" default="1e+99" />
		<!--logLevel => Log level-->
		<xsd:attribute name="logLevel" type="integer" default="0" />
		<!--maxNumResolves => Value to indicate how many resolves may be executed to perform surface generation after the execution of flow and mechanics solver. -->
		<xsd:attribute name="maxNumResolves" type="integer" default="10" />
		<!--solidSolverName => Name of the solid mechanics solver to use in the poroelastic solver-->
		<xsd:attribute name="solidSolverName" type="string" use="required" />
		<!--targetRegions => Allowable regions that the solver may be applied to. Note that this does not indicate that the solver will be applied to these regions, only that allocation will occur such that the solver may be applied to these regions. The decision about what regions this solver will beapplied to rests in the EventManager.-->
		<xsd:attribute name="targetRegions" type="string_array" use="required" />
		<!--name => A name is required for any non-unique nodes-->
		<xsd:attribute name="name" type="string" use="required" />
	</xsd:complexType>
	<xsd:complexType name="LagrangianContactType">
		<xsd:choice minOccurs="0" maxOccurs="unbounded">
			<xsd:element name="LinearSolverParameters" type="LinearSolverParametersType" maxOccurs="1" />
			<xsd:element name="NonlinearSolverParameters" type="NonlinearSolverParametersType" maxOccurs="1" />
		</xsd:choice>
		<!--activeSetMaxIter => Maximum number of iteration for the active set strategy in the lagrangian contact solver-->
		<xsd:attribute name="activeSetMaxIter" type="integer" default="10" />
		<!--cflFactor => Factor to apply to the `CFL condition <http://en.wikipedia.org/wiki/Courant-Friedrichs-Lewy_condition>`_ when calculating the maximum allowable time step. Values should be in the interval (0,1] -->
		<xsd:attribute name="cflFactor" type="real64" default="0.5" />
		<!--contactRelationName => Name of the constitutive law used for fracture elements-->
		<xsd:attribute name="contactRelationName" type="string" use="required" />
		<!--discretization => Name of discretization object (defined in the :ref:`NumericalMethodsManager`) to use for this solver. For instance, if this is a Finite Element Solver, the name of a :ref:`FiniteElement` should be specified. If this is a Finite Volume Method, the name of a :ref:`FiniteVolume` discretization should be specified.-->
		<xsd:attribute name="discretization" type="string" default="none" />
		<!--initialDt => Initial time-step value required by the solver to the event manager.-->
		<xsd:attribute name="initialDt" type="real64" default="1e+99" />
		<!--logLevel => Log level-->
		<xsd:attribute name="logLevel" type="integer" default="0" />
		<!--solidSolverName => Name of the solid mechanics solver to use in the lagrangian contact solver-->
		<xsd:attribute name="solidSolverName" type="string" use="required" />
		<!--stabilizationName => Name of the stabilization to use in the lagrangian contact solver-->
		<xsd:attribute name="stabilizationName" type="string" use="required" />
		<!--targetRegions => Allowable regions that the solver may be applied to. Note that this does not indicate that the solver will be applied to these regions, only that allocation will occur such that the solver may be applied to these regions. The decision about what regions this solver will beapplied to rests in the EventManager.-->
		<xsd:attribute name="targetRegions" type="string_array" use="required" />
		<!--name => A name is required for any non-unique nodes-->
		<xsd:attribute name="name" type="string" use="required" />
	</xsd:complexType>
	<xsd:complexType name="LaplaceFEMType">
		<xsd:choice minOccurs="0" maxOccurs="unbounded">
			<xsd:element name="LinearSolverParameters" type="LinearSolverParametersType" maxOccurs="1" />
			<xsd:element name="NonlinearSolverParameters" type="NonlinearSolverParametersType" maxOccurs="1" />
		</xsd:choice>
		<!--cflFactor => Factor to apply to the `CFL condition <http://en.wikipedia.org/wiki/Courant-Friedrichs-Lewy_condition>`_ when calculating the maximum allowable time step. Values should be in the interval (0,1] -->
		<xsd:attribute name="cflFactor" type="real64" default="0.5" />
		<!--discretization => Name of discretization object (defined in the :ref:`NumericalMethodsManager`) to use for this solver. For instance, if this is a Finite Element Solver, the name of a :ref:`FiniteElement` should be specified. If this is a Finite Volume Method, the name of a :ref:`FiniteVolume` discretization should be specified.-->
		<xsd:attribute name="discretization" type="string" default="none" />
		<!--fieldName => name of field variable-->
		<xsd:attribute name="fieldName" type="string" use="required" />
		<!--initialDt => Initial time-step value required by the solver to the event manager.-->
		<xsd:attribute name="initialDt" type="real64" default="1e+99" />
		<!--logLevel => Log level-->
		<xsd:attribute name="logLevel" type="integer" default="0" />
		<!--targetRegions => Allowable regions that the solver may be applied to. Note that this does not indicate that the solver will be applied to these regions, only that allocation will occur such that the solver may be applied to these regions. The decision about what regions this solver will beapplied to rests in the EventManager.-->
		<xsd:attribute name="targetRegions" type="string_array" use="required" />
		<!--timeIntegrationOption => option for default time integration method-->
		<xsd:attribute name="timeIntegrationOption" type="string" use="required" />
		<!--name => A name is required for any non-unique nodes-->
		<xsd:attribute name="name" type="string" use="required" />
	</xsd:complexType>
	<xsd:complexType name="PhaseFieldDamageFEMType">
		<xsd:choice minOccurs="0" maxOccurs="unbounded">
			<xsd:element name="LinearSolverParameters" type="LinearSolverParametersType" maxOccurs="1" />
			<xsd:element name="NonlinearSolverParameters" type="NonlinearSolverParametersType" maxOccurs="1" />
		</xsd:choice>
		<!--cflFactor => Factor to apply to the `CFL condition <http://en.wikipedia.org/wiki/Courant-Friedrichs-Lewy_condition>`_ when calculating the maximum allowable time step. Values should be in the interval (0,1] -->
		<xsd:attribute name="cflFactor" type="real64" default="0.5" />
		<!--criticalFractureEnergy => critical fracture energy-->
		<xsd:attribute name="criticalFractureEnergy" type="real64" use="required" />
		<!--discretization => Name of discretization object (defined in the :ref:`NumericalMethodsManager`) to use for this solver. For instance, if this is a Finite Element Solver, the name of a :ref:`FiniteElement` should be specified. If this is a Finite Volume Method, the name of a :ref:`FiniteVolume` discretization should be specified.-->
		<xsd:attribute name="discretization" type="string" default="none" />
		<!--fieldName => name of field variable-->
		<xsd:attribute name="fieldName" type="string" use="required" />
		<!--initialDt => Initial time-step value required by the solver to the event manager.-->
		<xsd:attribute name="initialDt" type="real64" default="1e+99" />
		<!--lengthScale => lenght scale l in the phase-field equation-->
		<xsd:attribute name="lengthScale" type="real64" use="required" />
		<!--localDissipation => Type of local dissipation function. Can be Linear or Quadratic-->
		<xsd:attribute name="localDissipation" type="string" use="required" />
		<!--logLevel => Log level-->
		<xsd:attribute name="logLevel" type="integer" default="0" />
		<!--solidMaterialNames => name of solid constitutive model-->
		<xsd:attribute name="solidMaterialNames" type="string_array" use="required" />
		<!--targetRegions => Allowable regions that the solver may be applied to. Note that this does not indicate that the solver will be applied to these regions, only that allocation will occur such that the solver may be applied to these regions. The decision about what regions this solver will beapplied to rests in the EventManager.-->
		<xsd:attribute name="targetRegions" type="string_array" use="required" />
		<!--timeIntegrationOption => option for default time integration method-->
		<xsd:attribute name="timeIntegrationOption" type="string" use="required" />
		<!--name => A name is required for any non-unique nodes-->
		<xsd:attribute name="name" type="string" use="required" />
	</xsd:complexType>
	<xsd:complexType name="PhaseFieldFractureType">
		<xsd:choice minOccurs="0" maxOccurs="unbounded">
			<xsd:element name="LinearSolverParameters" type="LinearSolverParametersType" maxOccurs="1" />
			<xsd:element name="NonlinearSolverParameters" type="NonlinearSolverParametersType" maxOccurs="1" />
		</xsd:choice>
		<!--cflFactor => Factor to apply to the `CFL condition <http://en.wikipedia.org/wiki/Courant-Friedrichs-Lewy_condition>`_ when calculating the maximum allowable time step. Values should be in the interval (0,1] -->
		<xsd:attribute name="cflFactor" type="real64" default="0.5" />
		<!--couplingTypeOption => Coupling option: (FixedStress, TightlyCoupled)-->
		<xsd:attribute name="couplingTypeOption" type="string" use="required" />
		<!--damageSolverName => Name of the damage mechanics solver to use in the PhaseFieldFracture solver-->
		<xsd:attribute name="damageSolverName" type="string" use="required" />
		<!--discretization => Name of discretization object (defined in the :ref:`NumericalMethodsManager`) to use for this solver. For instance, if this is a Finite Element Solver, the name of a :ref:`FiniteElement` should be specified. If this is a Finite Volume Method, the name of a :ref:`FiniteVolume` discretization should be specified.-->
		<xsd:attribute name="discretization" type="string" default="none" />
		<!--initialDt => Initial time-step value required by the solver to the event manager.-->
		<xsd:attribute name="initialDt" type="real64" default="1e+99" />
		<!--logLevel => Log level-->
		<xsd:attribute name="logLevel" type="integer" default="0" />
		<!--solidSolverName => Name of the solid mechanics solver to use in the PhaseFieldFracture solver-->
		<xsd:attribute name="solidSolverName" type="string" use="required" />
		<!--subcycling => turn on subcycling on each load step-->
		<xsd:attribute name="subcycling" type="integer" use="required" />
		<!--targetRegions => Allowable regions that the solver may be applied to. Note that this does not indicate that the solver will be applied to these regions, only that allocation will occur such that the solver may be applied to these regions. The decision about what regions this solver will beapplied to rests in the EventManager.-->
		<xsd:attribute name="targetRegions" type="string_array" use="required" />
		<!--name => A name is required for any non-unique nodes-->
		<xsd:attribute name="name" type="string" use="required" />
	</xsd:complexType>
	<xsd:complexType name="PoroelasticType">
		<xsd:choice minOccurs="0" maxOccurs="unbounded">
			<xsd:element name="LinearSolverParameters" type="LinearSolverParametersType" maxOccurs="1" />
			<xsd:element name="NonlinearSolverParameters" type="NonlinearSolverParametersType" maxOccurs="1" />
		</xsd:choice>
		<!--cflFactor => Factor to apply to the `CFL condition <http://en.wikipedia.org/wiki/Courant-Friedrichs-Lewy_condition>`_ when calculating the maximum allowable time step. Values should be in the interval (0,1] -->
		<xsd:attribute name="cflFactor" type="real64" default="0.5" />
		<!--couplingTypeOption => Coupling option: (FIM, SIM_FixedStress)-->
		<xsd:attribute name="couplingTypeOption" type="string" use="required" />
		<!--discretization => Name of discretization object (defined in the :ref:`NumericalMethodsManager`) to use for this solver. For instance, if this is a Finite Element Solver, the name of a :ref:`FiniteElement` should be specified. If this is a Finite Volume Method, the name of a :ref:`FiniteVolume` discretization should be specified.-->
		<xsd:attribute name="discretization" type="string" default="none" />
		<!--fluidSolverName => Name of the fluid mechanics solver to use in the poroelastic solver-->
		<xsd:attribute name="fluidSolverName" type="string" use="required" />
		<!--initialDt => Initial time-step value required by the solver to the event manager.-->
		<xsd:attribute name="initialDt" type="real64" default="1e+99" />
		<!--logLevel => Log level-->
		<xsd:attribute name="logLevel" type="integer" default="0" />
		<!--solidSolverName => Name of the solid mechanics solver to use in the poroelastic solver-->
		<xsd:attribute name="solidSolverName" type="string" use="required" />
		<!--targetRegions => Allowable regions that the solver may be applied to. Note that this does not indicate that the solver will be applied to these regions, only that allocation will occur such that the solver may be applied to these regions. The decision about what regions this solver will beapplied to rests in the EventManager.-->
		<xsd:attribute name="targetRegions" type="string_array" use="required" />
		<!--name => A name is required for any non-unique nodes-->
		<xsd:attribute name="name" type="string" use="required" />
	</xsd:complexType>
	<xsd:complexType name="ProppantTransportType">
		<xsd:choice minOccurs="0" maxOccurs="unbounded">
			<xsd:element name="LinearSolverParameters" type="LinearSolverParametersType" maxOccurs="1" />
			<xsd:element name="NonlinearSolverParameters" type="NonlinearSolverParametersType" maxOccurs="1" />
		</xsd:choice>
		<!--bridgingFactor => Bridging factor used for bridging/screen-out calculation-->
		<xsd:attribute name="bridgingFactor" type="real64" default="0" />
		<!--cflFactor => Factor to apply to the `CFL condition <http://en.wikipedia.org/wiki/Courant-Friedrichs-Lewy_condition>`_ when calculating the maximum allowable time step. Values should be in the interval (0,1] -->
		<xsd:attribute name="cflFactor" type="real64" default="0.5" />
		<!--criticalShieldsNumber => Critical Shields number-->
		<xsd:attribute name="criticalShieldsNumber" type="real64" default="0" />
		<!--discretization => Name of discretization object to use for this solver.-->
		<xsd:attribute name="discretization" type="string" use="required" />
		<!--fluidNames => Names of fluid constitutive models for each region.-->
		<xsd:attribute name="fluidNames" type="string_array" use="required" />
		<!--frictionCoefficient => Friction coefficient-->
		<xsd:attribute name="frictionCoefficient" type="real64" default="0.03" />
		<!--initialDt => Initial time-step value required by the solver to the event manager.-->
		<xsd:attribute name="initialDt" type="real64" default="1e+99" />
		<!--inputFluxEstimate => Initial estimate of the input flux used only for residual scaling. This should be essentially equivalent to the input flux * dt.-->
		<xsd:attribute name="inputFluxEstimate" type="real64" default="1" />
		<!--logLevel => Log level-->
		<xsd:attribute name="logLevel" type="integer" default="0" />
		<!--maxProppantConcentration => Maximum proppant concentration-->
		<xsd:attribute name="maxProppantConcentration" type="real64" default="0.6" />
		<!--meanPermCoeff => Coefficient to move between harmonic mean (1.0) and arithmetic mean (0.0) for the calculation of permeability between elements.-->
		<xsd:attribute name="meanPermCoeff" type="real64" default="1" />
		<!--proppantDensity => Proppant density-->
		<xsd:attribute name="proppantDensity" type="real64" default="2500" />
		<!--proppantDiameter => Proppant diameter-->
		<xsd:attribute name="proppantDiameter" type="real64" default="0.0004" />
		<!--proppantNames => Name of proppant constitutive object to use for this solver.-->
		<xsd:attribute name="proppantNames" type="string_array" use="required" />
		<!--solidNames => Names of solid constitutive models for each region.-->
		<xsd:attribute name="solidNames" type="string_array" use="required" />
		<!--targetRegions => Allowable regions that the solver may be applied to. Note that this does not indicate that the solver will be applied to these regions, only that allocation will occur such that the solver may be applied to these regions. The decision about what regions this solver will beapplied to rests in the EventManager.-->
		<xsd:attribute name="targetRegions" type="string_array" use="required" />
		<!--updateProppantPacking => Flag that enables/disables proppant-packing update-->
		<xsd:attribute name="updateProppantPacking" type="integer" default="0" />
		<!--name => A name is required for any non-unique nodes-->
		<xsd:attribute name="name" type="string" use="required" />
	</xsd:complexType>
	<xsd:complexType name="SinglePhaseFVMType">
		<xsd:choice minOccurs="0" maxOccurs="unbounded">
			<xsd:element name="LinearSolverParameters" type="LinearSolverParametersType" maxOccurs="1" />
			<xsd:element name="NonlinearSolverParameters" type="NonlinearSolverParametersType" maxOccurs="1" />
		</xsd:choice>
		<!--cflFactor => Factor to apply to the `CFL condition <http://en.wikipedia.org/wiki/Courant-Friedrichs-Lewy_condition>`_ when calculating the maximum allowable time step. Values should be in the interval (0,1] -->
		<xsd:attribute name="cflFactor" type="real64" default="0.5" />
		<!--discretization => Name of discretization object to use for this solver.-->
		<xsd:attribute name="discretization" type="string" use="required" />
		<!--fluidNames => Names of fluid constitutive models for each region.-->
		<xsd:attribute name="fluidNames" type="string_array" use="required" />
		<!--initialDt => Initial time-step value required by the solver to the event manager.-->
		<xsd:attribute name="initialDt" type="real64" default="1e+99" />
		<!--inputFluxEstimate => Initial estimate of the input flux used only for residual scaling. This should be essentially equivalent to the input flux * dt.-->
		<xsd:attribute name="inputFluxEstimate" type="real64" default="1" />
		<!--logLevel => Log level-->
		<xsd:attribute name="logLevel" type="integer" default="0" />
		<!--meanPermCoeff => Coefficient to move between harmonic mean (1.0) and arithmetic mean (0.0) for the calculation of permeability between elements.-->
		<xsd:attribute name="meanPermCoeff" type="real64" default="1" />
		<!--solidNames => Names of solid constitutive models for each region.-->
		<xsd:attribute name="solidNames" type="string_array" use="required" />
		<!--targetRegions => Allowable regions that the solver may be applied to. Note that this does not indicate that the solver will be applied to these regions, only that allocation will occur such that the solver may be applied to these regions. The decision about what regions this solver will beapplied to rests in the EventManager.-->
		<xsd:attribute name="targetRegions" type="string_array" use="required" />
		<!--name => A name is required for any non-unique nodes-->
		<xsd:attribute name="name" type="string" use="required" />
	</xsd:complexType>
	<xsd:complexType name="SinglePhaseHybridFVMType">
		<xsd:choice minOccurs="0" maxOccurs="unbounded">
			<xsd:element name="LinearSolverParameters" type="LinearSolverParametersType" maxOccurs="1" />
			<xsd:element name="NonlinearSolverParameters" type="NonlinearSolverParametersType" maxOccurs="1" />
		</xsd:choice>
		<!--cflFactor => Factor to apply to the `CFL condition <http://en.wikipedia.org/wiki/Courant-Friedrichs-Lewy_condition>`_ when calculating the maximum allowable time step. Values should be in the interval (0,1] -->
		<xsd:attribute name="cflFactor" type="real64" default="0.5" />
		<!--discretization => Name of discretization object to use for this solver.-->
		<xsd:attribute name="discretization" type="string" use="required" />
		<!--fluidNames => Names of fluid constitutive models for each region.-->
		<xsd:attribute name="fluidNames" type="string_array" use="required" />
		<!--initialDt => Initial time-step value required by the solver to the event manager.-->
		<xsd:attribute name="initialDt" type="real64" default="1e+99" />
		<!--inputFluxEstimate => Initial estimate of the input flux used only for residual scaling. This should be essentially equivalent to the input flux * dt.-->
		<xsd:attribute name="inputFluxEstimate" type="real64" default="1" />
		<!--logLevel => Log level-->
		<xsd:attribute name="logLevel" type="integer" default="0" />
		<!--meanPermCoeff => Coefficient to move between harmonic mean (1.0) and arithmetic mean (0.0) for the calculation of permeability between elements.-->
		<xsd:attribute name="meanPermCoeff" type="real64" default="1" />
		<!--solidNames => Names of solid constitutive models for each region.-->
		<xsd:attribute name="solidNames" type="string_array" use="required" />
		<!--targetRegions => Allowable regions that the solver may be applied to. Note that this does not indicate that the solver will be applied to these regions, only that allocation will occur such that the solver may be applied to these regions. The decision about what regions this solver will beapplied to rests in the EventManager.-->
		<xsd:attribute name="targetRegions" type="string_array" use="required" />
		<!--name => A name is required for any non-unique nodes-->
		<xsd:attribute name="name" type="string" use="required" />
	</xsd:complexType>
	<xsd:complexType name="SinglePhaseProppantFVMType">
		<xsd:choice minOccurs="0" maxOccurs="unbounded">
			<xsd:element name="LinearSolverParameters" type="LinearSolverParametersType" maxOccurs="1" />
			<xsd:element name="NonlinearSolverParameters" type="NonlinearSolverParametersType" maxOccurs="1" />
		</xsd:choice>
		<!--cflFactor => Factor to apply to the `CFL condition <http://en.wikipedia.org/wiki/Courant-Friedrichs-Lewy_condition>`_ when calculating the maximum allowable time step. Values should be in the interval (0,1] -->
		<xsd:attribute name="cflFactor" type="real64" default="0.5" />
		<!--discretization => Name of discretization object to use for this solver.-->
		<xsd:attribute name="discretization" type="string" use="required" />
		<!--fluidNames => Names of fluid constitutive models for each region.-->
		<xsd:attribute name="fluidNames" type="string_array" use="required" />
		<!--initialDt => Initial time-step value required by the solver to the event manager.-->
		<xsd:attribute name="initialDt" type="real64" default="1e+99" />
		<!--inputFluxEstimate => Initial estimate of the input flux used only for residual scaling. This should be essentially equivalent to the input flux * dt.-->
		<xsd:attribute name="inputFluxEstimate" type="real64" default="1" />
		<!--logLevel => Log level-->
		<xsd:attribute name="logLevel" type="integer" default="0" />
		<!--meanPermCoeff => Coefficient to move between harmonic mean (1.0) and arithmetic mean (0.0) for the calculation of permeability between elements.-->
		<xsd:attribute name="meanPermCoeff" type="real64" default="1" />
		<!--solidNames => Names of solid constitutive models for each region.-->
		<xsd:attribute name="solidNames" type="string_array" use="required" />
		<!--targetRegions => Allowable regions that the solver may be applied to. Note that this does not indicate that the solver will be applied to these regions, only that allocation will occur such that the solver may be applied to these regions. The decision about what regions this solver will beapplied to rests in the EventManager.-->
		<xsd:attribute name="targetRegions" type="string_array" use="required" />
		<!--name => A name is required for any non-unique nodes-->
		<xsd:attribute name="name" type="string" use="required" />
	</xsd:complexType>
	<xsd:complexType name="SinglePhaseReservoirType">
		<xsd:choice minOccurs="0" maxOccurs="unbounded">
			<xsd:element name="LinearSolverParameters" type="LinearSolverParametersType" maxOccurs="1" />
			<xsd:element name="NonlinearSolverParameters" type="NonlinearSolverParametersType" maxOccurs="1" />
		</xsd:choice>
		<!--cflFactor => Factor to apply to the `CFL condition <http://en.wikipedia.org/wiki/Courant-Friedrichs-Lewy_condition>`_ when calculating the maximum allowable time step. Values should be in the interval (0,1] -->
		<xsd:attribute name="cflFactor" type="real64" default="0.5" />
		<!--discretization => Name of discretization object (defined in the :ref:`NumericalMethodsManager`) to use for this solver. For instance, if this is a Finite Element Solver, the name of a :ref:`FiniteElement` should be specified. If this is a Finite Volume Method, the name of a :ref:`FiniteVolume` discretization should be specified.-->
		<xsd:attribute name="discretization" type="string" default="none" />
		<!--flowSolverName => Name of the flow solver to use in the reservoir-well system solver-->
		<xsd:attribute name="flowSolverName" type="string" use="required" />
		<!--initialDt => Initial time-step value required by the solver to the event manager.-->
		<xsd:attribute name="initialDt" type="real64" default="1e+99" />
		<!--logLevel => Log level-->
		<xsd:attribute name="logLevel" type="integer" default="0" />
		<!--targetRegions => Allowable regions that the solver may be applied to. Note that this does not indicate that the solver will be applied to these regions, only that allocation will occur such that the solver may be applied to these regions. The decision about what regions this solver will beapplied to rests in the EventManager.-->
		<xsd:attribute name="targetRegions" type="string_array" use="required" />
		<!--wellSolverName => Name of the well solver to use in the reservoir-well system solver-->
		<xsd:attribute name="wellSolverName" type="string" use="required" />
		<!--name => A name is required for any non-unique nodes-->
		<xsd:attribute name="name" type="string" use="required" />
	</xsd:complexType>
	<xsd:complexType name="SinglePhaseWellType">
		<xsd:choice minOccurs="0" maxOccurs="unbounded">
			<xsd:element name="LinearSolverParameters" type="LinearSolverParametersType" maxOccurs="1" />
			<xsd:element name="NonlinearSolverParameters" type="NonlinearSolverParametersType" maxOccurs="1" />
			<xsd:element name="WellControls" type="WellControlsType" />
		</xsd:choice>
		<!--cflFactor => Factor to apply to the `CFL condition <http://en.wikipedia.org/wiki/Courant-Friedrichs-Lewy_condition>`_ when calculating the maximum allowable time step. Values should be in the interval (0,1] -->
		<xsd:attribute name="cflFactor" type="real64" default="0.5" />
		<!--discretization => Name of discretization object (defined in the :ref:`NumericalMethodsManager`) to use for this solver. For instance, if this is a Finite Element Solver, the name of a :ref:`FiniteElement` should be specified. If this is a Finite Volume Method, the name of a :ref:`FiniteVolume` discretization should be specified.-->
		<xsd:attribute name="discretization" type="string" default="none" />
		<!--fluidNames => Name of fluid constitutive object to use for this solver.-->
		<xsd:attribute name="fluidNames" type="string_array" use="required" />
		<!--initialDt => Initial time-step value required by the solver to the event manager.-->
		<xsd:attribute name="initialDt" type="real64" default="1e+99" />
		<!--logLevel => Log level-->
		<xsd:attribute name="logLevel" type="integer" default="0" />
		<!--targetRegions => Allowable regions that the solver may be applied to. Note that this does not indicate that the solver will be applied to these regions, only that allocation will occur such that the solver may be applied to these regions. The decision about what regions this solver will beapplied to rests in the EventManager.-->
		<xsd:attribute name="targetRegions" type="string_array" use="required" />
		<!--name => A name is required for any non-unique nodes-->
		<xsd:attribute name="name" type="string" use="required" />
	</xsd:complexType>
	<xsd:complexType name="SolidMechanicsEmbeddedFracturesType">
		<xsd:choice minOccurs="0" maxOccurs="unbounded">
			<xsd:element name="LinearSolverParameters" type="LinearSolverParametersType" maxOccurs="1" />
			<xsd:element name="NonlinearSolverParameters" type="NonlinearSolverParametersType" maxOccurs="1" />
		</xsd:choice>
		<!--cflFactor => Factor to apply to the `CFL condition <http://en.wikipedia.org/wiki/Courant-Friedrichs-Lewy_condition>`_ when calculating the maximum allowable time step. Values should be in the interval (0,1] -->
		<xsd:attribute name="cflFactor" type="real64" default="0.5" />
		<!--contactRelationName => Name of contact relation to enforce constraints on fracture boundary.-->
		<xsd:attribute name="contactRelationName" type="string" use="required" />
		<!--discretization => Name of discretization object (defined in the :ref:`NumericalMethodsManager`) to use for this solver. For instance, if this is a Finite Element Solver, the name of a :ref:`FiniteElement` should be specified. If this is a Finite Volume Method, the name of a :ref:`FiniteVolume` discretization should be specified.-->
		<xsd:attribute name="discretization" type="string" default="none" />
		<!--initialDt => Initial time-step value required by the solver to the event manager.-->
		<xsd:attribute name="initialDt" type="real64" default="1e+99" />
		<!--logLevel => Log level-->
		<xsd:attribute name="logLevel" type="integer" default="0" />
		<!--solidSolverName => Name of the solid mechanics solver in the rock matrix-->
		<xsd:attribute name="solidSolverName" type="string" use="required" />
		<!--targetRegions => Allowable regions that the solver may be applied to. Note that this does not indicate that the solver will be applied to these regions, only that allocation will occur such that the solver may be applied to these regions. The decision about what regions this solver will beapplied to rests in the EventManager.-->
		<xsd:attribute name="targetRegions" type="string_array" use="required" />
		<!--name => A name is required for any non-unique nodes-->
		<xsd:attribute name="name" type="string" use="required" />
	</xsd:complexType>
	<xsd:complexType name="SolidMechanicsLagrangianSSLEType">
		<xsd:choice minOccurs="0" maxOccurs="unbounded">
			<xsd:element name="LinearSolverParameters" type="LinearSolverParametersType" maxOccurs="1" />
			<xsd:element name="NonlinearSolverParameters" type="NonlinearSolverParametersType" maxOccurs="1" />
		</xsd:choice>
		<!--cflFactor => Factor to apply to the `CFL condition <http://en.wikipedia.org/wiki/Courant-Friedrichs-Lewy_condition>`_ when calculating the maximum allowable time step. Values should be in the interval (0,1] -->
		<xsd:attribute name="cflFactor" type="real64" default="0.5" />
		<!--contactRelationName => Name of contact relation to enforce constraints on fracture boundary.-->
		<xsd:attribute name="contactRelationName" type="string" default="NOCONTACT" />
		<!--discretization => Name of discretization object (defined in the :ref:`NumericalMethodsManager`) to use for this solver. For instance, if this is a Finite Element Solver, the name of a :ref:`FiniteElement` should be specified. If this is a Finite Volume Method, the name of a :ref:`FiniteVolume` discretization should be specified.-->
		<xsd:attribute name="discretization" type="string" default="none" />
		<!--effectiveStress => Apply fluid pressure to produce effective stress when integrating stress.-->
		<xsd:attribute name="effectiveStress" type="integer" default="0" />
		<!--initialDt => Initial time-step value required by the solver to the event manager.-->
		<xsd:attribute name="initialDt" type="real64" default="1e+99" />
		<!--logLevel => Log level-->
		<xsd:attribute name="logLevel" type="integer" default="0" />
		<!--massDamping => Value of mass based damping coefficient. -->
		<xsd:attribute name="massDamping" type="real64" default="0" />
		<!--maxNumResolves => Value to indicate how many resolves may be executed after some other event is executed. For example, if a SurfaceGenerator is specified, it will be executed after the mechanics solve. However if a new surface is generated, then the mechanics solve must be executed again due to the change in topology.-->
		<xsd:attribute name="maxNumResolves" type="integer" default="10" />
		<!--newmarkBeta => Value of :math:`\beta` in the Newmark Method for Implicit Dynamic time integration option. This should be pow(newmarkGamma+0.5,2.0)/4.0 unless you know what you are doing.-->
		<xsd:attribute name="newmarkBeta" type="real64" default="0.25" />
		<!--newmarkGamma => Value of :math:`\gamma` in the Newmark Method for Implicit Dynamic time integration option-->
		<xsd:attribute name="newmarkGamma" type="real64" default="0.5" />
		<!--solidMaterialNames => The name of the material that should be used in the constitutive updates-->
		<xsd:attribute name="solidMaterialNames" type="string_array" use="required" />
		<!--stiffnessDamping => Value of stiffness based damping coefficient. -->
		<xsd:attribute name="stiffnessDamping" type="real64" default="0" />
		<!--strainTheory => Indicates whether or not to use `Infinitesimal Strain Theory <https://en.wikipedia.org/wiki/Infinitesimal_strain_theory>`_, or `Finite Strain Theory <https://en.wikipedia.org/wiki/Finite_strain_theory>`_. Valid Inputs are:
 0 - Infinitesimal Strain 
 1 - Finite Strain-->
		<xsd:attribute name="strainTheory" type="integer" default="0" />
		<!--targetRegions => Allowable regions that the solver may be applied to. Note that this does not indicate that the solver will be applied to these regions, only that allocation will occur such that the solver may be applied to these regions. The decision about what regions this solver will beapplied to rests in the EventManager.-->
		<xsd:attribute name="targetRegions" type="string_array" use="required" />
		<!--timeIntegrationOption => Time integration method. Options are: 
 QuasiStatic 
 ImplicitDynamic 
 ExplicitDynamic-->
		<xsd:attribute name="timeIntegrationOption" type="geosx_TimeIntegrationOption" default="TimeIntegrationOption::ExplicitDynamic" />
		<!--useVelocityForQS => Flag to indicate the use of the incremental displacement from the previous step as an initial estimate for the incremental displacement of the current step.-->
		<xsd:attribute name="useVelocityForQS" type="integer" default="0" />
		<!--name => A name is required for any non-unique nodes-->
		<xsd:attribute name="name" type="string" use="required" />
	</xsd:complexType>
	<xsd:complexType name="SolidMechanics_LagrangianFEMType">
		<xsd:choice minOccurs="0" maxOccurs="unbounded">
			<xsd:element name="LinearSolverParameters" type="LinearSolverParametersType" maxOccurs="1" />
			<xsd:element name="NonlinearSolverParameters" type="NonlinearSolverParametersType" maxOccurs="1" />
		</xsd:choice>
		<!--cflFactor => Factor to apply to the `CFL condition <http://en.wikipedia.org/wiki/Courant-Friedrichs-Lewy_condition>`_ when calculating the maximum allowable time step. Values should be in the interval (0,1] -->
		<xsd:attribute name="cflFactor" type="real64" default="0.5" />
		<!--contactRelationName => Name of contact relation to enforce constraints on fracture boundary.-->
		<xsd:attribute name="contactRelationName" type="string" default="NOCONTACT" />
		<!--discretization => Name of discretization object (defined in the :ref:`NumericalMethodsManager`) to use for this solver. For instance, if this is a Finite Element Solver, the name of a :ref:`FiniteElement` should be specified. If this is a Finite Volume Method, the name of a :ref:`FiniteVolume` discretization should be specified.-->
		<xsd:attribute name="discretization" type="string" default="none" />
		<!--effectiveStress => Apply fluid pressure to produce effective stress when integrating stress.-->
		<xsd:attribute name="effectiveStress" type="integer" default="0" />
		<!--initialDt => Initial time-step value required by the solver to the event manager.-->
		<xsd:attribute name="initialDt" type="real64" default="1e+99" />
		<!--logLevel => Log level-->
		<xsd:attribute name="logLevel" type="integer" default="0" />
		<!--massDamping => Value of mass based damping coefficient. -->
		<xsd:attribute name="massDamping" type="real64" default="0" />
		<!--maxNumResolves => Value to indicate how many resolves may be executed after some other event is executed. For example, if a SurfaceGenerator is specified, it will be executed after the mechanics solve. However if a new surface is generated, then the mechanics solve must be executed again due to the change in topology.-->
		<xsd:attribute name="maxNumResolves" type="integer" default="10" />
		<!--newmarkBeta => Value of :math:`\beta` in the Newmark Method for Implicit Dynamic time integration option. This should be pow(newmarkGamma+0.5,2.0)/4.0 unless you know what you are doing.-->
		<xsd:attribute name="newmarkBeta" type="real64" default="0.25" />
		<!--newmarkGamma => Value of :math:`\gamma` in the Newmark Method for Implicit Dynamic time integration option-->
		<xsd:attribute name="newmarkGamma" type="real64" default="0.5" />
		<!--solidMaterialNames => The name of the material that should be used in the constitutive updates-->
		<xsd:attribute name="solidMaterialNames" type="string_array" use="required" />
		<!--stiffnessDamping => Value of stiffness based damping coefficient. -->
		<xsd:attribute name="stiffnessDamping" type="real64" default="0" />
		<!--strainTheory => Indicates whether or not to use `Infinitesimal Strain Theory <https://en.wikipedia.org/wiki/Infinitesimal_strain_theory>`_, or `Finite Strain Theory <https://en.wikipedia.org/wiki/Finite_strain_theory>`_. Valid Inputs are:
 0 - Infinitesimal Strain 
 1 - Finite Strain-->
		<xsd:attribute name="strainTheory" type="integer" default="0" />
		<!--targetRegions => Allowable regions that the solver may be applied to. Note that this does not indicate that the solver will be applied to these regions, only that allocation will occur such that the solver may be applied to these regions. The decision about what regions this solver will beapplied to rests in the EventManager.-->
		<xsd:attribute name="targetRegions" type="string_array" use="required" />
		<!--timeIntegrationOption => Time integration method. Options are: 
 QuasiStatic 
 ImplicitDynamic 
 ExplicitDynamic-->
		<xsd:attribute name="timeIntegrationOption" type="geosx_TimeIntegrationOption" default="TimeIntegrationOption::ExplicitDynamic" />
		<!--useVelocityForQS => Flag to indicate the use of the incremental displacement from the previous step as an initial estimate for the incremental displacement of the current step.-->
		<xsd:attribute name="useVelocityForQS" type="integer" default="0" />
		<!--name => A name is required for any non-unique nodes-->
		<xsd:attribute name="name" type="string" use="required" />
	</xsd:complexType>
	<xsd:complexType name="SurfaceGeneratorType">
		<xsd:choice minOccurs="0" maxOccurs="unbounded">
			<xsd:element name="LinearSolverParameters" type="LinearSolverParametersType" maxOccurs="1" />
			<xsd:element name="NonlinearSolverParameters" type="NonlinearSolverParametersType" maxOccurs="1" />
		</xsd:choice>
		<!--cflFactor => Factor to apply to the `CFL condition <http://en.wikipedia.org/wiki/Courant-Friedrichs-Lewy_condition>`_ when calculating the maximum allowable time step. Values should be in the interval (0,1] -->
		<xsd:attribute name="cflFactor" type="real64" default="0.5" />
		<!--discretization => Name of discretization object (defined in the :ref:`NumericalMethodsManager`) to use for this solver. For instance, if this is a Finite Element Solver, the name of a :ref:`FiniteElement` should be specified. If this is a Finite Volume Method, the name of a :ref:`FiniteVolume` discretization should be specified.-->
		<xsd:attribute name="discretization" type="string" default="none" />
		<!--fractureRegion => (no description available)-->
		<xsd:attribute name="fractureRegion" type="string" default="FractureRegion" />
		<!--initialDt => Initial time-step value required by the solver to the event manager.-->
		<xsd:attribute name="initialDt" type="real64" default="1e+99" />
		<!--logLevel => Log level-->
		<xsd:attribute name="logLevel" type="integer" default="0" />
		<!--mpiCommOrder => Flag to enable MPI consistent communication ordering-->
		<xsd:attribute name="mpiCommOrder" type="integer" default="0" />
		<!--nodeBasedSIF => Rock toughness of the solid material-->
		<xsd:attribute name="nodeBasedSIF" type="integer" default="0" />
		<!--rockToughness => Rock toughness of the solid material-->
		<xsd:attribute name="rockToughness" type="real64" use="required" />
		<!--solidMaterialNames => Name of the solid material used in solid mechanic solver-->
		<xsd:attribute name="solidMaterialNames" type="string_array" use="required" />
		<!--targetRegions => Allowable regions that the solver may be applied to. Note that this does not indicate that the solver will be applied to these regions, only that allocation will occur such that the solver may be applied to these regions. The decision about what regions this solver will beapplied to rests in the EventManager.-->
		<xsd:attribute name="targetRegions" type="string_array" use="required" />
		<!--name => A name is required for any non-unique nodes-->
		<xsd:attribute name="name" type="string" use="required" />
	</xsd:complexType>
	<xsd:complexType name="TasksType">
		<xsd:choice minOccurs="0" maxOccurs="unbounded">
			<xsd:element name="PackCollection" type="PackCollectionType" />
		</xsd:choice>
	</xsd:complexType>
	<xsd:complexType name="PackCollectionType">
		<!--fieldName => The name of the (packable) field associated with the specified object to retrieve data from-->
		<xsd:attribute name="fieldName" type="string" use="required" />
		<!--objectPath => The name of the object from which to retrieve field values.-->
		<xsd:attribute name="objectPath" type="string" use="required" />
		<!--setNames => The set(s) for which to retrieve data.-->
		<xsd:attribute name="setNames" type="string_array" default="{}" />
		<!--name => A name is required for any non-unique nodes-->
		<xsd:attribute name="name" type="string" use="required" />
	</xsd:complexType>
	<xsd:complexType name="ConstitutiveType">
		<xsd:choice minOccurs="0" maxOccurs="unbounded">
			<xsd:element name="BlackOilFluid" type="BlackOilFluidType" />
			<xsd:element name="BrooksCoreyBakerRelativePermeability" type="BrooksCoreyBakerRelativePermeabilityType" />
			<xsd:element name="BrooksCoreyCapillaryPressure" type="BrooksCoreyCapillaryPressureType" />
			<xsd:element name="BrooksCoreyRelativePermeability" type="BrooksCoreyRelativePermeabilityType" />
			<xsd:element name="CompositionalMultiphaseFluid" type="CompositionalMultiphaseFluidType" />
			<xsd:element name="CompressibleSinglePhaseFluid" type="CompressibleSinglePhaseFluidType" />
			<xsd:element name="Contact" type="ContactType" />
<<<<<<< HEAD
			<xsd:element name="Coulomb" type="CoulombType" />
=======
			<xsd:element name="DamageLinearElasticIsotropic" type="DamageLinearElasticIsotropicType" />
>>>>>>> 065fb113
			<xsd:element name="LinearElasticAnisotropic" type="LinearElasticAnisotropicType" />
			<xsd:element name="LinearElasticIsotropic" type="LinearElasticIsotropicType" />
			<xsd:element name="LinearElasticTransverseIsotropic" type="LinearElasticTransverseIsotropicType" />
			<xsd:element name="MultiPhaseMultiComponentFluid" type="MultiPhaseMultiComponentFluidType" />
			<xsd:element name="NullModel" type="NullModelType" />
			<xsd:element name="ParticleFluid" type="ParticleFluidType" />
			<xsd:element name="PoreVolumeCompressibleSolid" type="PoreVolumeCompressibleSolidType" />
			<xsd:element name="PoroLinearElasticAnisotropic" type="PoroLinearElasticAnisotropicType" />
			<xsd:element name="PoroLinearElasticIsotropic" type="PoroLinearElasticIsotropicType" />
			<xsd:element name="PoroLinearElasticTransverseIsotropic" type="PoroLinearElasticTransverseIsotropicType" />
			<xsd:element name="ProppantSlurryFluid" type="ProppantSlurryFluidType" />
			<xsd:element name="VanGenuchtenBakerRelativePermeability" type="VanGenuchtenBakerRelativePermeabilityType" />
			<xsd:element name="VanGenuchtenCapillaryPressure" type="VanGenuchtenCapillaryPressureType" />
		</xsd:choice>
	</xsd:complexType>
	<xsd:complexType name="BlackOilFluidType">
		<!--componentMolarWeight => Component molar weights-->
		<xsd:attribute name="componentMolarWeight" type="real64_array" use="required" />
		<!--componentNames => List of component names-->
		<xsd:attribute name="componentNames" type="string_array" default="{}" />
		<!--fluidType => Type of black-oil fluid (LiveOil/DeadOil)-->
		<xsd:attribute name="fluidType" type="string" use="required" />
		<!--phaseNames => List of fluid phases-->
		<xsd:attribute name="phaseNames" type="string_array" use="required" />
		<!--surfaceDensities => List of surface densities for each phase-->
		<xsd:attribute name="surfaceDensities" type="real64_array" use="required" />
		<!--tableFiles => List of filenames with input PVT tables-->
		<xsd:attribute name="tableFiles" type="path_array" use="required" />
		<!--name => A name is required for any non-unique nodes-->
		<xsd:attribute name="name" type="string" use="required" />
	</xsd:complexType>
	<xsd:complexType name="BrooksCoreyBakerRelativePermeabilityType">
		<!--gasOilRelPermExponent => Rel perm power law exponent for the pair (gas phase, oil phase) at residual water saturation-->
		<xsd:attribute name="gasOilRelPermExponent" type="real64_array" default="{1}" />
		<!--gasOilRelPermMaxValue => Maximum rel perm value for the pair (gas phase, oil phase) at residual water saturation-->
		<xsd:attribute name="gasOilRelPermMaxValue" type="real64_array" default="{0}" />
		<!--phaseMinVolumeFraction => Minimum volume fraction value for each phase-->
		<xsd:attribute name="phaseMinVolumeFraction" type="real64_array" default="{0}" />
		<!--phaseNames => List of fluid phases-->
		<xsd:attribute name="phaseNames" type="string_array" use="required" />
		<!--waterOilRelPermExponent => Rel perm power law exponent for the pair (water phase, oil phase) at residual gas saturation-->
		<xsd:attribute name="waterOilRelPermExponent" type="real64_array" default="{1}" />
		<!--waterOilRelPermMaxValue => Maximum rel perm value for the pair (water phase, oil phase) at residual gas saturation-->
		<xsd:attribute name="waterOilRelPermMaxValue" type="real64_array" default="{0}" />
		<!--name => A name is required for any non-unique nodes-->
		<xsd:attribute name="name" type="string" use="required" />
	</xsd:complexType>
	<xsd:complexType name="BrooksCoreyCapillaryPressureType">
		<!--capPressureEpsilon => Wetting-phase saturation at which the max cap. pressure is attained; used to avoid infinite cap. pressure values for saturations close to zero-->
		<xsd:attribute name="capPressureEpsilon" type="real64" default="1e-06" />
		<!--phaseCapPressureExponentInv => Inverse of capillary power law exponent for each phase-->
		<xsd:attribute name="phaseCapPressureExponentInv" type="real64_array" default="{2}" />
		<!--phaseEntryPressure => Entry pressure value for each phase-->
		<xsd:attribute name="phaseEntryPressure" type="real64_array" default="{1}" />
		<!--phaseMinVolumeFraction => Minimum volume fraction value for each phase-->
		<xsd:attribute name="phaseMinVolumeFraction" type="real64_array" default="{0}" />
		<!--phaseNames => List of fluid phases-->
		<xsd:attribute name="phaseNames" type="string_array" use="required" />
		<!--name => A name is required for any non-unique nodes-->
		<xsd:attribute name="name" type="string" use="required" />
	</xsd:complexType>
	<xsd:complexType name="BrooksCoreyRelativePermeabilityType">
		<!--phaseMinVolumeFraction => Minimum volume fraction value for each phase-->
		<xsd:attribute name="phaseMinVolumeFraction" type="real64_array" default="{0}" />
		<!--phaseNames => List of fluid phases-->
		<xsd:attribute name="phaseNames" type="string_array" use="required" />
		<!--phaseRelPermExponent => MinimumRel perm power law exponent for each phase-->
		<xsd:attribute name="phaseRelPermExponent" type="real64_array" default="{1}" />
		<!--phaseRelPermMaxValue => Maximum rel perm value for each phase-->
		<xsd:attribute name="phaseRelPermMaxValue" type="real64_array" default="{0}" />
		<!--name => A name is required for any non-unique nodes-->
		<xsd:attribute name="name" type="string" use="required" />
	</xsd:complexType>
	<xsd:complexType name="CompositionalMultiphaseFluidType">
		<!--componentAcentricFactor => Component acentric factors-->
		<xsd:attribute name="componentAcentricFactor" type="real64_array" use="required" />
		<!--componentBinaryCoeff => Table of binary interaction coefficients-->
		<xsd:attribute name="componentBinaryCoeff" type="real64_array2d" default="{{0}}" />
		<!--componentCriticalPressure => Component critical pressures-->
		<xsd:attribute name="componentCriticalPressure" type="real64_array" use="required" />
		<!--componentCriticalTemperature => Component critical temperatures-->
		<xsd:attribute name="componentCriticalTemperature" type="real64_array" use="required" />
		<!--componentMolarWeight => Component molar weights-->
		<xsd:attribute name="componentMolarWeight" type="real64_array" use="required" />
		<!--componentNames => List of component names-->
		<xsd:attribute name="componentNames" type="string_array" use="required" />
		<!--componentVolumeShift => Component volume shifts-->
		<xsd:attribute name="componentVolumeShift" type="real64_array" default="{0}" />
		<!--equationsOfState => List of equation of state types for each phase-->
		<xsd:attribute name="equationsOfState" type="string_array" use="required" />
		<!--phaseNames => List of fluid phases-->
		<xsd:attribute name="phaseNames" type="string_array" use="required" />
		<!--name => A name is required for any non-unique nodes-->
		<xsd:attribute name="name" type="string" use="required" />
	</xsd:complexType>
	<xsd:complexType name="CompressibleSinglePhaseFluidType">
		<!--compressibility => Fluid compressibility-->
		<xsd:attribute name="compressibility" type="real64" default="0" />
		<!--defaultDensity => Default value for density.-->
		<xsd:attribute name="defaultDensity" type="real64" use="required" />
		<!--defaultViscosity => Default value for viscosity.-->
		<xsd:attribute name="defaultViscosity" type="real64" use="required" />
		<!--densityModelString => Type of density model (linear, quadratic, exponential)-->
		<xsd:attribute name="densityModelString" type="string" default="linear" />
		<!--referenceDensity => Reference fluid density-->
		<xsd:attribute name="referenceDensity" type="real64" default="1000" />
		<!--referencePressure => Reference pressure-->
		<xsd:attribute name="referencePressure" type="real64" default="0" />
		<!--referenceViscosity => Reference fluid viscosity-->
		<xsd:attribute name="referenceViscosity" type="real64" default="0.001" />
		<!--viscosibility => Fluid viscosity exponential coefficient-->
		<xsd:attribute name="viscosibility" type="real64" default="0" />
		<!--viscosityModelString => Type of viscosity model (linear, quadratic, exponential)-->
		<xsd:attribute name="viscosityModelString" type="string" default="linear" />
		<!--name => A name is required for any non-unique nodes-->
		<xsd:attribute name="name" type="string" use="required" />
	</xsd:complexType>
	<xsd:complexType name="ContactType">
		<xsd:choice minOccurs="0" maxOccurs="1">
			<xsd:element name="TableFunction" type="TableFunctionType" />
		</xsd:choice>
		<!--apertureTolerance => Value to be used to avoid floating point errors in expressions involving aperture. For example in the case of dividing by the actual aperture (not the effective aperture that results from the aperture function) this value may be used to avoid 1/0 errors. Note that this value may have some physical significance in its usage, as it may be used to smooth out highly nonlinear behavior associated with 1/0 in addition to avoiding the 1/0 error.-->
		<xsd:attribute name="apertureTolerance" type="real64" default="1e-09" />
		<!--penaltyStiffness => Value of the penetration penalty stiffness. Units of Pressure/length-->
		<xsd:attribute name="penaltyStiffness" type="real64" default="0" />
		<!--name => A name is required for any non-unique nodes-->
		<xsd:attribute name="name" type="string" use="required" />
	</xsd:complexType>
<<<<<<< HEAD
	<xsd:complexType name="CoulombType">
		<xsd:choice minOccurs="0" maxOccurs="1">
			<xsd:element name="TableFunction" type="TableFunctionType" />
		</xsd:choice>
		<!--apertureTolerance => Value to be used to avoid floating point errors in expressions involving aperture. For example in the case of dividing by the actual aperture (not the effective aperture that results from the aperture function) this value may be used to avoid 1/0 errors. Note that this value may have some physical significance in its usage, as it may be used to smooth out highly nonlinear behavior associated with 1/0 in addition to avoiding the 1/0 error.-->
		<xsd:attribute name="apertureTolerance" type="real64" default="1e-09" />
		<!--cohesion => Cohesion-->
		<xsd:attribute name="cohesion" type="real64" use="required" />
		<!--frictionAngle => Friction Angle (in radians)-->
		<xsd:attribute name="frictionAngle" type="real64" default="-1" />
		<!--frictionCoefficient => Friction Coefficient-->
		<xsd:attribute name="frictionCoefficient" type="real64" default="-1" />
		<!--penaltyStiffness => Value of the penetration penalty stiffness. Units of Pressure/length-->
		<xsd:attribute name="penaltyStiffness" type="real64" default="0" />
=======
	<xsd:complexType name="DamageLinearElasticIsotropicType">
		<!--defaultBulkModulus => Elastic Bulk Modulus Parameter-->
		<xsd:attribute name="defaultBulkModulus" type="real64" default="-1" />
		<!--defaultDensity => Default Material Density-->
		<xsd:attribute name="defaultDensity" type="real64" use="required" />
		<!--defaultPoissonRatio => Poisson's ratio-->
		<xsd:attribute name="defaultPoissonRatio" type="real64" default="-1" />
		<!--defaultShearModulus => Elastic Shear Modulus Parameter-->
		<xsd:attribute name="defaultShearModulus" type="real64" default="-1" />
		<!--defaultYoungsModulus => Elastic Young's Modulus.-->
		<xsd:attribute name="defaultYoungsModulus" type="real64" default="-1" />
>>>>>>> 065fb113
		<!--name => A name is required for any non-unique nodes-->
		<xsd:attribute name="name" type="string" use="required" />
	</xsd:complexType>
	<xsd:complexType name="LinearElasticAnisotropicType">
		<!--defaultDensity => Default Material Density-->
		<xsd:attribute name="defaultDensity" type="real64" use="required" />
		<!--defaultStiffness => Default Elastic Stiffness Tensor in Voigt notation (6x6 matrix)-->
		<xsd:attribute name="defaultStiffness" type="real64_array2d" use="required" />
		<!--name => A name is required for any non-unique nodes-->
		<xsd:attribute name="name" type="string" use="required" />
	</xsd:complexType>
	<xsd:complexType name="LinearElasticIsotropicType">
		<!--defaultBulkModulus => Elastic Bulk Modulus Parameter-->
		<xsd:attribute name="defaultBulkModulus" type="real64" default="-1" />
		<!--defaultDensity => Default Material Density-->
		<xsd:attribute name="defaultDensity" type="real64" use="required" />
		<!--defaultPoissonRatio => Poisson's ratio-->
		<xsd:attribute name="defaultPoissonRatio" type="real64" default="-1" />
		<!--defaultShearModulus => Elastic Shear Modulus Parameter-->
		<xsd:attribute name="defaultShearModulus" type="real64" default="-1" />
		<!--defaultYoungsModulus => Elastic Young's Modulus.-->
		<xsd:attribute name="defaultYoungsModulus" type="real64" default="-1" />
		<!--name => A name is required for any non-unique nodes-->
		<xsd:attribute name="name" type="string" use="required" />
	</xsd:complexType>
	<xsd:complexType name="LinearElasticTransverseIsotropicType">
		<!--defaultDensity => Default Material Density-->
		<xsd:attribute name="defaultDensity" type="real64" use="required" />
		<!--defaultPoissonRatioAxialTransverse => Elastic Shear Modulus Parameter-->
		<xsd:attribute name="defaultPoissonRatioAxialTransverse" type="real64" default="-1" />
		<!--defaultPoissonRatioTransverse => Elastic Shear Modulus Parameter-->
		<xsd:attribute name="defaultPoissonRatioTransverse" type="real64" default="-1" />
		<!--defaultShearModulusAxialTransverse => Elastic Shear Modulus Parameter-->
		<xsd:attribute name="defaultShearModulusAxialTransverse" type="real64" default="-1" />
		<!--defaultYoungsModulusAxial => Elastic Shear Modulus Parameter-->
		<xsd:attribute name="defaultYoungsModulusAxial" type="real64" default="-1" />
		<!--defaultYoungsModulusTransverse => Elastic Bulk Modulus Parameter-->
		<xsd:attribute name="defaultYoungsModulusTransverse" type="real64" default="-1" />
		<!--name => A name is required for any non-unique nodes-->
		<xsd:attribute name="name" type="string" use="required" />
	</xsd:complexType>
	<xsd:complexType name="MultiPhaseMultiComponentFluidType">
		<!--componentMolarWeight => Component molar weights-->
		<xsd:attribute name="componentMolarWeight" type="real64_array" default="{0}" />
		<!--componentNames => List of component names-->
		<xsd:attribute name="componentNames" type="string_array" default="{}" />
		<!--flashModelParaFile => name of the filen including flash calculation function parameters-->
		<xsd:attribute name="flashModelParaFile" type="string" use="required" />
		<!--phaseNames => List of fluid phases-->
		<xsd:attribute name="phaseNames" type="string_array" default="{}" />
		<!--phasePVTParaFiles => List of the names of the files including PVT function parameters-->
		<xsd:attribute name="phasePVTParaFiles" type="path_array" use="required" />
		<!--name => A name is required for any non-unique nodes-->
		<xsd:attribute name="name" type="string" use="required" />
	</xsd:complexType>
	<xsd:complexType name="NullModelType">
		<!--name => A name is required for any non-unique nodes-->
		<xsd:attribute name="name" type="string" use="required" />
	</xsd:complexType>
	<xsd:complexType name="ParticleFluidType">
		<!--collisionAlpha => Collision alpha coefficient-->
		<xsd:attribute name="collisionAlpha" type="real64" default="1.27" />
		<!--collisionBeta => Collision beta coefficient-->
		<xsd:attribute name="collisionBeta" type="real64" default="1.5" />
		<!--fluidViscosity => Fluid viscosity-->
		<xsd:attribute name="fluidViscosity" type="real64" default="0.001" />
		<!--hinderedSettlingCoefficient => Hindered settling coefficient-->
		<xsd:attribute name="hinderedSettlingCoefficient" type="real64" default="5.9" />
		<!--isCollisionalSlip => Whether the collisional component of the slip velocity is considered-->
		<xsd:attribute name="isCollisionalSlip" type="integer" default="0" />
		<!--maxProppantConcentration => Max proppant concentration-->
		<xsd:attribute name="maxProppantConcentration" type="real64" default="0.6" />
		<!--particleSettlingModel => Particle settling velocity model-->
		<xsd:attribute name="particleSettlingModel" type="string" use="required" />
		<!--proppantDensity => Proppant density-->
		<xsd:attribute name="proppantDensity" type="real64" default="1400" />
		<!--proppantDiameter => Proppant diameter-->
		<xsd:attribute name="proppantDiameter" type="real64" default="0.0002" />
		<!--slipConcentration => Slip concentration-->
		<xsd:attribute name="slipConcentration" type="real64" default="0.1" />
		<!--sphericity => Sphericity-->
		<xsd:attribute name="sphericity" type="real64" default="1" />
		<!--name => A name is required for any non-unique nodes-->
		<xsd:attribute name="name" type="string" use="required" />
	</xsd:complexType>
	<xsd:complexType name="PoreVolumeCompressibleSolidType">
		<!--compressibility => Solid compressibility-->
		<xsd:attribute name="compressibility" type="real64" use="required" />
		<!--referencePressure => Reference pressure for fluid compressibility-->
		<xsd:attribute name="referencePressure" type="real64" use="required" />
		<!--name => A name is required for any non-unique nodes-->
		<xsd:attribute name="name" type="string" use="required" />
	</xsd:complexType>
	<xsd:complexType name="PoroLinearElasticAnisotropicType">
		<!--BiotCoefficient => Biot's coefficient-->
		<xsd:attribute name="BiotCoefficient" type="real64" default="1" />
		<!--compressibility => Pore volume compressibilty-->
		<xsd:attribute name="compressibility" type="real64" default="0" />
		<!--defaultDensity => Default Material Density-->
		<xsd:attribute name="defaultDensity" type="real64" use="required" />
		<!--defaultStiffness => Default Elastic Stiffness Tensor in Voigt notation (6x6 matrix)-->
		<xsd:attribute name="defaultStiffness" type="real64_array2d" use="required" />
		<!--referencePressure => ReferencePressure-->
		<xsd:attribute name="referencePressure" type="real64" default="0" />
		<!--name => A name is required for any non-unique nodes-->
		<xsd:attribute name="name" type="string" use="required" />
	</xsd:complexType>
	<xsd:complexType name="PoroLinearElasticIsotropicType">
		<!--BiotCoefficient => Biot's coefficient-->
		<xsd:attribute name="BiotCoefficient" type="real64" default="1" />
		<!--compressibility => Pore volume compressibilty-->
		<xsd:attribute name="compressibility" type="real64" default="0" />
		<!--defaultBulkModulus => Elastic Bulk Modulus Parameter-->
		<xsd:attribute name="defaultBulkModulus" type="real64" default="-1" />
		<!--defaultDensity => Default Material Density-->
		<xsd:attribute name="defaultDensity" type="real64" use="required" />
		<!--defaultPoissonRatio => Poisson's ratio-->
		<xsd:attribute name="defaultPoissonRatio" type="real64" default="-1" />
		<!--defaultShearModulus => Elastic Shear Modulus Parameter-->
		<xsd:attribute name="defaultShearModulus" type="real64" default="-1" />
		<!--defaultYoungsModulus => Elastic Young's Modulus.-->
		<xsd:attribute name="defaultYoungsModulus" type="real64" default="-1" />
		<!--referencePressure => ReferencePressure-->
		<xsd:attribute name="referencePressure" type="real64" default="0" />
		<!--name => A name is required for any non-unique nodes-->
		<xsd:attribute name="name" type="string" use="required" />
	</xsd:complexType>
	<xsd:complexType name="PoroLinearElasticTransverseIsotropicType">
		<!--BiotCoefficient => Biot's coefficient-->
		<xsd:attribute name="BiotCoefficient" type="real64" default="1" />
		<!--compressibility => Pore volume compressibilty-->
		<xsd:attribute name="compressibility" type="real64" default="0" />
		<!--defaultDensity => Default Material Density-->
		<xsd:attribute name="defaultDensity" type="real64" use="required" />
		<!--defaultPoissonRatioAxialTransverse => Elastic Shear Modulus Parameter-->
		<xsd:attribute name="defaultPoissonRatioAxialTransverse" type="real64" default="-1" />
		<!--defaultPoissonRatioTransverse => Elastic Shear Modulus Parameter-->
		<xsd:attribute name="defaultPoissonRatioTransverse" type="real64" default="-1" />
		<!--defaultShearModulusAxialTransverse => Elastic Shear Modulus Parameter-->
		<xsd:attribute name="defaultShearModulusAxialTransverse" type="real64" default="-1" />
		<!--defaultYoungsModulusAxial => Elastic Shear Modulus Parameter-->
		<xsd:attribute name="defaultYoungsModulusAxial" type="real64" default="-1" />
		<!--defaultYoungsModulusTransverse => Elastic Bulk Modulus Parameter-->
		<xsd:attribute name="defaultYoungsModulusTransverse" type="real64" default="-1" />
		<!--referencePressure => ReferencePressure-->
		<xsd:attribute name="referencePressure" type="real64" default="0" />
		<!--name => A name is required for any non-unique nodes-->
		<xsd:attribute name="name" type="string" use="required" />
	</xsd:complexType>
	<xsd:complexType name="ProppantSlurryFluidType">
		<!--componentNames => List of fluid component names-->
		<xsd:attribute name="componentNames" type="string_array" default="{}" />
		<!--compressibility => Fluid compressibility-->
		<xsd:attribute name="compressibility" type="real64" default="0" />
		<!--defaultCompressibility => Default value for compressibility.-->
		<xsd:attribute name="defaultCompressibility" type="real64_array" default="{0}" />
		<!--defaultDensity => Default value for density.-->
		<xsd:attribute name="defaultDensity" type="real64_array" default="{0}" />
		<!--defaultViscosity => Default value for viscosity.-->
		<xsd:attribute name="defaultViscosity" type="real64_array" default="{0}" />
		<!--flowBehaviorIndex => Flow behavior index-->
		<xsd:attribute name="flowBehaviorIndex" type="real64_array" default="{0}" />
		<!--flowConsistencyIndex => Flow consistency index-->
		<xsd:attribute name="flowConsistencyIndex" type="real64_array" default="{0}" />
		<!--maxProppantConcentration => Maximum proppant concentration-->
		<xsd:attribute name="maxProppantConcentration" type="real64" default="0.6" />
		<!--referenceDensity => Reference fluid density-->
		<xsd:attribute name="referenceDensity" type="real64" default="1000" />
		<!--referencePressure => Reference pressure-->
		<xsd:attribute name="referencePressure" type="real64" default="100000" />
		<!--referenceProppantDensity => Reference proppant density-->
		<xsd:attribute name="referenceProppantDensity" type="real64" default="1400" />
		<!--referenceViscosity => Reference fluid viscosity-->
		<xsd:attribute name="referenceViscosity" type="real64" default="0.001" />
		<!--name => A name is required for any non-unique nodes-->
		<xsd:attribute name="name" type="string" use="required" />
	</xsd:complexType>
	<xsd:complexType name="VanGenuchtenBakerRelativePermeabilityType">
		<!--gasOilRelPermExponentInv => Rel perm power law exponent inverse for the pair (gas phase, oil phase) at residual water saturation-->
		<xsd:attribute name="gasOilRelPermExponentInv" type="real64_array" default="{0.5}" />
		<!--gasOilRelPermMaxValue => Maximum rel perm value for the pair (gas phase, oil phase) at residual water saturation-->
		<xsd:attribute name="gasOilRelPermMaxValue" type="real64_array" default="{0}" />
		<!--phaseMinVolumeFraction => Minimum volume fraction value for each phase-->
		<xsd:attribute name="phaseMinVolumeFraction" type="real64_array" default="{0}" />
		<!--phaseNames => List of fluid phases-->
		<xsd:attribute name="phaseNames" type="string_array" use="required" />
		<!--waterOilRelPermExponentInv => Rel perm power law exponent inverse for the pair (water phase, oil phase) at residual gas saturation-->
		<xsd:attribute name="waterOilRelPermExponentInv" type="real64_array" default="{0.5}" />
		<!--waterOilRelPermMaxValue => Maximum rel perm value for the pair (water phase, oil phase) at residual gas saturation-->
		<xsd:attribute name="waterOilRelPermMaxValue" type="real64_array" default="{0}" />
		<!--name => A name is required for any non-unique nodes-->
		<xsd:attribute name="name" type="string" use="required" />
	</xsd:complexType>
	<xsd:complexType name="VanGenuchtenCapillaryPressureType">
		<!--capPressureEpsilon => Saturation at which the extremum capillary pressure is attained; used to avoid infinite capillary pressure values for saturations close to 0 and 1-->
		<xsd:attribute name="capPressureEpsilon" type="real64" default="1e-06" />
		<!--phaseCapPressureExponentInv => Inverse of capillary power law exponent for each phase-->
		<xsd:attribute name="phaseCapPressureExponentInv" type="real64_array" default="{0.5}" />
		<!--phaseCapPressureMultiplier => Entry pressure value for each phase-->
		<xsd:attribute name="phaseCapPressureMultiplier" type="real64_array" default="{1}" />
		<!--phaseMinVolumeFraction => Minimum volume fraction value for each phase-->
		<xsd:attribute name="phaseMinVolumeFraction" type="real64_array" default="{0}" />
		<!--phaseNames => List of fluid phases-->
		<xsd:attribute name="phaseNames" type="string_array" use="required" />
		<!--name => A name is required for any non-unique nodes-->
		<xsd:attribute name="name" type="string" use="required" />
	</xsd:complexType>
	<xsd:complexType name="ElementRegionsType">
		<xsd:choice minOccurs="0" maxOccurs="unbounded">
			<xsd:element name="CellElementRegion" type="CellElementRegionType" />
			<xsd:element name="EmbeddedSurfaceElementRegion" type="EmbeddedSurfaceElementRegionType" />
			<xsd:element name="FaceElementRegion" type="FaceElementRegionType" />
			<xsd:element name="WellElementRegion" type="WellElementRegionType" />
		</xsd:choice>
	</xsd:complexType>
	<xsd:complexType name="CellElementRegionType">
		<xsd:choice minOccurs="0" maxOccurs="unbounded" />
		<!--cellBlocks => (no description available)-->
		<xsd:attribute name="cellBlocks" type="string_array" default="{}" />
		<!--coarseningRatio => (no description available)-->
		<xsd:attribute name="coarseningRatio" type="real64" default="0" />
		<!--materialList => List of materials present in this region-->
		<xsd:attribute name="materialList" type="string_array" use="required" />
		<!--name => A name is required for any non-unique nodes-->
		<xsd:attribute name="name" type="string" use="required" />
	</xsd:complexType>
	<xsd:complexType name="EmbeddedSurfaceElementRegionType">
		<xsd:choice minOccurs="0" maxOccurs="unbounded" />
		<!--defaultAperture => The default aperture of for new embedded surface Elements.-->
		<xsd:attribute name="defaultAperture" type="real64" use="required" />
		<!--materialList => List of materials present in this region-->
		<xsd:attribute name="materialList" type="string_array" use="required" />
		<!--name => A name is required for any non-unique nodes-->
		<xsd:attribute name="name" type="string" use="required" />
	</xsd:complexType>
	<xsd:complexType name="FaceElementRegionType">
		<xsd:choice minOccurs="0" maxOccurs="unbounded" />
		<!--defaultAperture => The default aperture of for new faceElements.-->
		<xsd:attribute name="defaultAperture" type="real64" use="required" />
		<!--materialList => List of materials present in this region-->
		<xsd:attribute name="materialList" type="string_array" use="required" />
		<!--name => A name is required for any non-unique nodes-->
		<xsd:attribute name="name" type="string" use="required" />
	</xsd:complexType>
	<xsd:complexType name="WellElementRegionType">
		<xsd:choice minOccurs="0" maxOccurs="unbounded" />
		<!--materialList => List of materials present in this region-->
		<xsd:attribute name="materialList" type="string_array" use="required" />
		<!--name => A name is required for any non-unique nodes-->
		<xsd:attribute name="name" type="string" use="required" />
	</xsd:complexType>
	<xsd:complexType name="IncludedType">
		<xsd:choice minOccurs="0" maxOccurs="unbounded">
			<xsd:element name="File" type="FileType" />
		</xsd:choice>
	</xsd:complexType>
	<xsd:complexType name="FileType">
		<!--name => A name is required for any non-unique nodes-->
		<xsd:attribute name="name" type="string" use="required" />
	</xsd:complexType>
	<xsd:complexType name="ParametersType">
		<xsd:choice minOccurs="0" maxOccurs="unbounded">
			<xsd:element name="Parameter" type="ParameterType" />
		</xsd:choice>
	</xsd:complexType>
	<xsd:complexType name="ParameterType">
		<!--value => Input parameter definition for the preprocessor-->
		<xsd:attribute name="value" type="string" use="required" />
		<!--name => A name is required for any non-unique nodes-->
		<xsd:attribute name="name" type="string" use="required" />
	</xsd:complexType>
	<xsd:complexType name="BenchmarksType">
		<xsd:choice minOccurs="0" maxOccurs="unbounded">
			<xsd:element name="lassen" type="lassenType" maxOccurs="1" />
			<xsd:element name="quartz" type="quartzType" maxOccurs="1" />
		</xsd:choice>
	</xsd:complexType>
	<xsd:complexType name="lassenType">
		<xsd:choice minOccurs="0" maxOccurs="unbounded">
			<xsd:element name="Run" type="RunType" maxOccurs="1" />
		</xsd:choice>
	</xsd:complexType>
	<xsd:complexType name="RunType">
		<!--args => Any extra command line arguments to pass to GEOSX.-->
		<xsd:attribute name="args" type="string" default="" />
		<!--autoPartition => May be 'Off' or 'On', if 'On' partitioning arguments are created automatically. Default is Off.-->
		<xsd:attribute name="autoPartition" type="string" default="" />
		<!--name => The name of this benchmark.-->
		<xsd:attribute name="name" type="string" use="required" />
		<!--nodes => The number of nodes needed to run the benchmark.-->
		<xsd:attribute name="nodes" type="integer" use="required" />
		<!--strongScaling => Repeat the benchmark N times, scaling the number of nodes in the benchmark by these values.-->
		<xsd:attribute name="strongScaling" type="integer_array" default="{0}" />
		<!--tasksPerNode => The number of tasks per node to run the benchmark with.-->
		<xsd:attribute name="tasksPerNode" type="integer" use="required" />
		<!--threadsPerTask => The number of threads per task to run the benchmark with.-->
		<xsd:attribute name="threadsPerTask" type="integer" default="0" />
		<!--timeLimit => The time limit of the benchmark.-->
		<xsd:attribute name="timeLimit" type="integer" default="0" />
	</xsd:complexType>
	<xsd:complexType name="quartzType">
		<xsd:choice minOccurs="0" maxOccurs="unbounded">
			<xsd:element name="Run" type="RunType" maxOccurs="1" />
		</xsd:choice>
	</xsd:complexType>
</xsd:schema><|MERGE_RESOLUTION|>--- conflicted
+++ resolved
@@ -1417,11 +1417,8 @@
 			<xsd:element name="CompositionalMultiphaseFluid" type="CompositionalMultiphaseFluidType" />
 			<xsd:element name="CompressibleSinglePhaseFluid" type="CompressibleSinglePhaseFluidType" />
 			<xsd:element name="Contact" type="ContactType" />
-<<<<<<< HEAD
 			<xsd:element name="Coulomb" type="CoulombType" />
-=======
 			<xsd:element name="DamageLinearElasticIsotropic" type="DamageLinearElasticIsotropicType" />
->>>>>>> 065fb113
 			<xsd:element name="LinearElasticAnisotropic" type="LinearElasticAnisotropicType" />
 			<xsd:element name="LinearElasticIsotropic" type="LinearElasticIsotropicType" />
 			<xsd:element name="LinearElasticTransverseIsotropic" type="LinearElasticTransverseIsotropicType" />
@@ -1550,7 +1547,6 @@
 		<!--name => A name is required for any non-unique nodes-->
 		<xsd:attribute name="name" type="string" use="required" />
 	</xsd:complexType>
-<<<<<<< HEAD
 	<xsd:complexType name="CoulombType">
 		<xsd:choice minOccurs="0" maxOccurs="1">
 			<xsd:element name="TableFunction" type="TableFunctionType" />
@@ -1565,7 +1561,9 @@
 		<xsd:attribute name="frictionCoefficient" type="real64" default="-1" />
 		<!--penaltyStiffness => Value of the penetration penalty stiffness. Units of Pressure/length-->
 		<xsd:attribute name="penaltyStiffness" type="real64" default="0" />
-=======
+		<!--name => A name is required for any non-unique nodes-->
+		<xsd:attribute name="name" type="string" use="required" />
+	</xsd:complexType>
 	<xsd:complexType name="DamageLinearElasticIsotropicType">
 		<!--defaultBulkModulus => Elastic Bulk Modulus Parameter-->
 		<xsd:attribute name="defaultBulkModulus" type="real64" default="-1" />
@@ -1577,7 +1575,6 @@
 		<xsd:attribute name="defaultShearModulus" type="real64" default="-1" />
 		<!--defaultYoungsModulus => Elastic Young's Modulus.-->
 		<xsd:attribute name="defaultYoungsModulus" type="real64" default="-1" />
->>>>>>> 065fb113
 		<!--name => A name is required for any non-unique nodes-->
 		<xsd:attribute name="name" type="string" use="required" />
 	</xsd:complexType>
