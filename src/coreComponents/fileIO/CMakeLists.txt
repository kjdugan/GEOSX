

#
# Specify all headers
#
<<<<<<< HEAD
set(fileIO_headers
  silo/SiloFile.hpp
  las/LASFile.hpp
  vtk/VTKFile.hpp
  vtm/VtmFile.hpp
  blueprint/Blueprint.hpp
  schema/SchemaUtilities.hpp
  utils/utils.hpp )
=======
set( fileIO_headers
     silo/SiloFile.hpp
     vtk/VTKFile.hpp
     vtm/VtmFile.hpp
     schema/SchemaUtilities.hpp
     utils/utils.hpp )
>>>>>>> 0d012624

#
# Specify all sources
#
<<<<<<< HEAD
set(fileIO_sources
  silo/SiloFile.cpp
  las/LASFile.cpp
  vtk/VTKFile.cpp
  vtm/VtmFile.cpp
  schema/SchemaUtilities.cpp
  blueprint/Blueprint.cpp )
=======
set( fileIO_sources
     silo/SiloFile.cpp
     vtk/VTKFile.cpp
     vtm/VtmFile.cpp
     schema/SchemaUtilities.cpp )
>>>>>>> 0d012624

set( dependencyList common silo hdf5 pugixml RAJA  )

if( ENABLE_MPI )
  add_subdirectory(coupling/hdf5_interface)
  set( dependencyList ${dependencyList} mpi hdf5_interface)
  list( APPEND fileIO_headers coupling/ChomboCoupler.hpp )
  list( APPEND fileIO_sources coupling/ChomboCoupler.cpp )
endif()

if( CONDUIT_FOUND )
  set( dependencyList ${dependencyList} conduit conduit_relay conduit_blueprint )
endif()

if( ENABLE_OPENMP )
  set( dependencyList ${dependencyList} openmp )
endif()

if ( ENABLE_CUDA )
  set( dependencyList ${dependencyList} cuda )
endif()

blt_add_library( NAME                  fileIO
                 SOURCES               ${fileIO_sources}
                 HEADERS               ${fileIO_headers}
                 DEPENDS_ON            ${dependencyList}
                 #OBJECT                TRUE
               )
               
target_include_directories( fileIO PUBLIC ${CMAKE_SOURCE_DIR}/coreComponents)

geosx_add_code_checks(PREFIX fileIO )

add_subdirectory( unitTests )<|MERGE_RESOLUTION|>--- conflicted
+++ resolved
@@ -3,42 +3,23 @@
 #
 # Specify all headers
 #
-<<<<<<< HEAD
-set(fileIO_headers
-  silo/SiloFile.hpp
-  las/LASFile.hpp
-  vtk/VTKFile.hpp
-  vtm/VtmFile.hpp
-  blueprint/Blueprint.hpp
-  schema/SchemaUtilities.hpp
-  utils/utils.hpp )
-=======
 set( fileIO_headers
      silo/SiloFile.hpp
+     las/LASFile.hpp
      vtk/VTKFile.hpp
      vtm/VtmFile.hpp
      schema/SchemaUtilities.hpp
      utils/utils.hpp )
->>>>>>> 0d012624
 
 #
 # Specify all sources
 #
-<<<<<<< HEAD
-set(fileIO_sources
-  silo/SiloFile.cpp
-  las/LASFile.cpp
-  vtk/VTKFile.cpp
-  vtm/VtmFile.cpp
-  schema/SchemaUtilities.cpp
-  blueprint/Blueprint.cpp )
-=======
 set( fileIO_sources
      silo/SiloFile.cpp
+     las/LASFile.cpp
      vtk/VTKFile.cpp
      vtm/VtmFile.cpp
      schema/SchemaUtilities.cpp )
->>>>>>> 0d012624
 
 set( dependencyList common silo hdf5 pugixml RAJA  )
 
