--- conflicted
+++ resolved
@@ -93,11 +93,7 @@
    */
   static string CatalogName() { return dataRepository::keys::compositionalMultiphaseFlow; }
 
-<<<<<<< HEAD
-  virtual void FillOtherDocumentationNodes( dataRepository::ManagedGroup * const rootGroup ) override;
-=======
   virtual void RegisterDataOnMesh(ManagedGroup * const MeshBodies) override;
->>>>>>> 4ee5df92
 
   virtual void InitializePreSubGroups( ManagedGroup * const rootGroup ) override;
 
