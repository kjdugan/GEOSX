--- conflicted
+++ resolved
@@ -401,7 +401,28 @@
 {
   MeshLevel * const mesh = domain->getMeshBodies()->GetGroup<MeshBody>(0)->getMeshLevel(0);
 
-<<<<<<< HEAD
+  if (time_n <= 0)
+  {
+    ResetViews( domain );
+
+    applyToSubRegions( mesh, [&] ( localIndex er, localIndex esr,
+                                   ElementRegionBase * const GEOSX_UNUSED_ARG( region ),
+                                   ElementSubRegionBase * const subRegion )
+    {
+      UpdateState( subRegion );
+
+      arrayView2d<real64> const & dens = m_density[er][esr][m_fluidIndex];
+      arrayView1d<real64> const & vol  = m_volume[er][esr];
+      arrayView1d<real64> const & mass = m_mass[er][esr];
+      arrayView1d<real64> const & poro = m_porosity[er][esr];
+
+      forall_in_range<serialPolicy>( 0, subRegion->size(), GEOSX_LAMBDA ( localIndex ei )
+      {
+        mass[ei] = dens[ei][0] * vol[ei] * poro[ei];
+      } );
+    } );
+  }
+
 //  // TODO: update cell, boundary and fracture stencils
 //  NumericalMethodsManager * const
 //  numericalMethodManager = domain->getParent()->GetGroup<NumericalMethodsManager>( dataRepository::keys::numericalMethodsManager );
@@ -418,41 +439,20 @@
                                  ElementRegionBase * const GEOSX_UNUSED_ARG( region ),
                                  ElementSubRegionBase * const subRegion )
   {
-    arrayView1d<real64> const & vol0 = subRegion->getReference<array1d<real64>>( viewKeyStruct::volume0String );
     arrayView2d<real64> const & dens = m_density[er][esr][m_fluidIndex];
     arrayView1d<real64> const & vol  = m_volume[er][esr];
     arrayView1d<real64> const & mass = m_mass[er][esr];
+    arrayView1d<real64> const & poro = m_porosity[er][esr];
     arrayView1d<real64 const> const & dVol  = m_deltaVolume[er][esr];
-=======
-  if (time_n <= 0)
-  {
-    ResetViews( domain );
->>>>>>> 4585f7b3
 
     applyToSubRegions( mesh, [&] ( localIndex er, localIndex esr,
                                    ElementRegionBase * const GEOSX_UNUSED_ARG( region ),
                                    ElementSubRegionBase * const subRegion )
     {
-<<<<<<< HEAD
-      mass[ei] = dens[ei][0] * vol0[ei];
       vol[ei] += dVol[ei];
-      dens[ei][0] = mass[ei] / vol[ei];
-      vol0[ei] = vol[ei];
-=======
-      UpdateState( subRegion );
-
-      arrayView2d<real64> const & dens = m_density[er][esr][m_fluidIndex];
-      arrayView1d<real64> const & vol  = m_volume[er][esr];
-      arrayView1d<real64> const & mass = m_mass[er][esr];
-      arrayView1d<real64> const & poro = m_porosity[er][esr];
-
-      forall_in_range<serialPolicy>( 0, subRegion->size(), GEOSX_LAMBDA ( localIndex ei )
-      {
-        mass[ei] = dens[ei][0] * vol[ei] * poro[ei];
-      } );
->>>>>>> 4585f7b3
+      dens[ei][0] = mass[ei] / (vol[ei] * poro[ei]);
     } );
-  }
+  } );
 
 //  // update porosity here
 //  applyToSubRegions( mesh, [&] ( localIndex er, localIndex esr,
