--- conflicted
+++ resolved
@@ -54,27 +54,8 @@
     static constexpr auto scalingOptionString       = "scalingOption";
     static constexpr auto useBicgstabString         = "useBicgstab";
     static constexpr auto useDirectSolverString     = "useDirectSolver";
-<<<<<<< HEAD
     static constexpr auto krylovResidualInitString  = "krylovResidualInit";
     static constexpr auto krylovResidualFinalString = "krylovResidualFinal";
-    static constexpr auto useNewtonSolveString      = "useNewtonSolve";
-    static constexpr auto newtonTolString           = "newtonTol";
-    static constexpr auto maxIterNewtonString       = "maxIterNewton";
-    static constexpr auto minIterNewtonString       = "minIterNewton";
-    static constexpr auto numNewtonIterationsString = "numberOfNewtonIterations";
-    static constexpr auto maxTimeStepCutsString     = "maxTimeStepCuts";
-    static constexpr auto timeStepCutFactorString   = "timestepCutFactor";
-    static constexpr auto maxLineSearchCutsString   = "maxLineSearchCuts";
-    static constexpr auto lineSearchCutFactorString = "lineSearchCutFactor";
-    static constexpr auto allowNonConvergedString   = "allowNonConverged";
-    static constexpr auto maxSubStepsString         = "maxSubSteps";
-    static constexpr auto dtCutIterLimString        = "dtCutIterLimit";
-    static constexpr auto dtIncIterLimString        = "dtIncIterLimit";
-
-=======
-    static constexpr auto KrylovResidualInitString  = "KrylovResidualInit";
-    static constexpr auto KrylovResidualFinalString = "KrylovResidualFinal";
->>>>>>> 88417429
   } viewKeys;
 
   struct groupKeysStruct
@@ -92,31 +73,8 @@
   integer  scalingOption() const              { return m_scalingOption; }
   integer   useBicgstab() const               { return m_useBicgstab; }
   integer   useDirectSolver() const           { return m_useDirectSolver; }
-<<<<<<< HEAD
   real64 krylovResidualInit() const           { return m_krylovResidualInit; }
   real64 krylovResidualFinal() const          { return m_krylovResidualFinal; }
-  integer   useNewtonSolve() const            { return m_useNewtonSolve; }
-  real64 newtonTol() const                    { return m_newtonTol; }
-  integer  maxIterNewton() const              { return m_maxIterNewton; }
-  integer  minIterNewton() const              { return m_minIterNewton; }
-  integer & minIterNewton()                   { return m_minIterNewton; }
-  integer const & numNewtonIterations() const { return m_numNewtonIterations; }
-  integer & numNewtonIterations()             { return m_numNewtonIterations; }
-
-  integer maxTimeStepCuts() const             { return m_maxTimeStepCuts; }
-  real64  timeStepCutFactor() const           { return m_timeStepCutFactor; }
-  integer maxLineSearchCuts() const           { return m_maxLineSearchCuts; }
-  real64  lineSearchCutFactor() const         { return m_lineSearchCutFactor; }
-  integer allowNonConverged() const           { return m_allowNonConverged; }
-  integer maxSubSteps() const                 { return m_maxSubSteps; }
-  integer & numdtAttempts()                   { return m_numdtAttempts; }
-  real64  dtCutIterLimit() const              { return m_dtCutIterLimit * m_maxIterNewton; }
-  real64  dtIncIterLimit() const              { return m_dtIncIterLimit * m_maxIterNewton; }
-=======
-  real64 KrylovResidualInit() const           { return m_KrylovResidualInit; }
-  real64 KrylovResidualFinal() const          { return m_KrylovResidualFinal; }
-
->>>>>>> 88417429
 
   string  m_solverType;
   real64  m_krylovTol;
@@ -130,28 +88,11 @@
   integer m_scalingOption;
   integer m_useBicgstab;
   integer m_useDirectSolver;
-<<<<<<< HEAD
   real64  m_krylovResidualInit;
   real64  m_krylovResidualFinal;
   real64  m_krylovAuxTime;
   real64  m_krylovSetupTime;
   real64  m_krylovSolveTime;
-  integer m_useNewtonSolve;
-  real64  m_newtonTol;
-  integer m_maxIterNewton;
-  integer m_minIterNewton;
-  integer m_numNewtonIterations;
-  
-  integer m_maxTimeStepCuts;
-  real64  m_timeStepCutFactor;
-  integer m_maxLineSearchCuts;
-  real64  m_lineSearchCutFactor;
-  integer m_allowNonConverged;
-  integer m_maxSubSteps;
-=======
-  real64  m_KrylovResidualInit;
-  real64  m_KrylovResidualFinal;
->>>>>>> 88417429
   integer m_maxIters = 1000;
 
 
