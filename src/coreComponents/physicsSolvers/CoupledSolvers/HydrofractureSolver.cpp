--- conflicted
+++ resolved
@@ -570,17 +570,11 @@
 {
   GEOSX_MARK_FUNCTION;
 
-<<<<<<< HEAD
 //  dofManager.setMesh( domain, 0, 0 );
-//  SetupDofs( dofManager );
+//  SetupDofs( domain, dofManager );
 //  dofManager.close();
 //
-=======
-  dofManager.setMesh( domain, 0, 0 );
-  SetupDofs( domain, dofManager );
-  dofManager.close();
-
->>>>>>> 2bbd2414
+
   // TODO: once we move to a monolithic matrix, we can just use SolverBase implementation
 
 //  dofManager.setSparsityPattern( m_matrix01,
@@ -1768,7 +1762,6 @@
 }
 
 
-<<<<<<< HEAD
 real64
 HydrofractureSolver::ScalingForSystemSolution( DomainPartition const * const domain,
                                                  DofManager const & dofManager,
@@ -1779,9 +1772,5 @@
                                                   m_solidSolver->getSystemSolution() );
 }
 
-REGISTER_CATALOG_ENTRY( SolverBase, HydrofractureSolver, std::string const &, ManagedGroup * const )
-=======
 REGISTER_CATALOG_ENTRY( SolverBase, HydrofractureSolver, std::string const &, Group * const )
->>>>>>> 2bbd2414
-
 } /* namespace geosx */