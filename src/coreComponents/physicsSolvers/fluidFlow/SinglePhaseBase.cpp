--- conflicted
+++ resolved
@@ -528,13 +528,8 @@
     arrayView1d< real64 const > const dPres = subRegion.getExtrinsicData< extrinsicMeshData::flow::deltaPressure >();
     arrayView1d< real64 const > const dVol = subRegion.getExtrinsicData< extrinsicMeshData::flow::deltaVolume >();
 
-<<<<<<< HEAD
-    arrayView1d< real64 > const pres = subRegion.getReference< array1d< real64 > >( viewKeyStruct::pressureString() );
+    arrayView1d< real64 > const pres = subRegion.getExtrinsicData< extrinsicMeshData::flow::pressure >();
     arrayView1d< real64 > const vol = subRegion.getReference< array1d< real64 > >( CellElementSubRegion::viewKeyStruct::elementVolumeString() );
-=======
-    arrayView1d< real64 > const pres = subRegion.getExtrinsicData< extrinsicMeshData::flow::pressure >();
-    arrayView1d< real64 > const vol = subRegion.getReference< array1d< real64 > >( CellBlock::viewKeyStruct::elementVolumeString() );
->>>>>>> eecd70cb
 
     forAll< parallelDevicePolicy<> >( subRegion.size(), [=] GEOSX_HOST_DEVICE ( localIndex const ei )
     {
