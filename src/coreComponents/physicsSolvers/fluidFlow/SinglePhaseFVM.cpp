/*
 * ------------------------------------------------------------------------------------------------------------
 * SPDX-License-Identifier: LGPL-2.1-only
 *
 * Copyright (c) 2018-2020 Lawrence Livermore National Security LLC
 * Copyright (c) 2018-2020 The Board of Trustees of the Leland Stanford Junior University
 * Copyright (c) 2018-2020 TotalEnergies
 * Copyright (c) 2019-     GEOSX Contributors
 * All rights reserved
 *
 * See top level LICENSE, COPYRIGHT, CONTRIBUTORS, NOTICE, and ACKNOWLEDGEMENTS files for details.
 * ------------------------------------------------------------------------------------------------------------
 */

/**
 * @file SinglePhaseFVM.cpp
 */

#include "SinglePhaseFVM.hpp"

#include "mesh/mpiCommunications/CommunicationTools.hpp"
#include "common/TimingMacros.hpp"
#include "constitutive/fluid/singleFluidSelector.hpp"
#include "constitutive/permeability/PermeabilityBase.hpp"
#include "constitutive/ConstitutivePassThru.hpp"
#include "discretizationMethods/NumericalMethodsManager.hpp"
#include "mainInterface/ProblemManager.hpp"
#include "finiteVolume/BoundaryStencil.hpp"
#include "finiteVolume/FiniteVolumeManager.hpp"
#include "finiteVolume/FluxApproximationBase.hpp"
#include "fieldSpecification/FieldSpecificationManager.hpp"
#include "fieldSpecification/AquiferBoundaryCondition.hpp"
#include "physicsSolvers/fluidFlow/FlowSolverBaseExtrinsicData.hpp"
#include "physicsSolvers/fluidFlow/SinglePhaseBaseExtrinsicData.hpp"
#include "physicsSolvers/fluidFlow/SinglePhaseBaseKernels.hpp"
#include "physicsSolvers/fluidFlow/SinglePhaseFVMKernels.hpp"
#include "physicsSolvers/multiphysics/SinglePhasePoromechanicsFluxKernels.hpp"

/**
 * @namespace the geosx namespace that encapsulates the majority of the code
 */
namespace geosx
{

using namespace dataRepository;
using namespace constitutive;
using namespace SinglePhaseBaseKernels;
using namespace SinglePhaseFVMKernels;
using namespace SinglePhasePoromechanicsFluxKernels;

template< typename BASE >
SinglePhaseFVM< BASE >::SinglePhaseFVM( const string & name,
                                        Group * const parent ):
  BASE( name, parent )
{
  m_numDofPerCell = 1;
}

template< typename BASE >
void SinglePhaseFVM< BASE >::initializePreSubGroups()
{
  BASE::initializePreSubGroups();

  DomainPartition & domain = this->template getGroupByPath< DomainPartition >( "/Problem/domain" );
  NumericalMethodsManager const & numericalMethodManager = domain.getNumericalMethodManager();
  FiniteVolumeManager const & fvManager = numericalMethodManager.getFiniteVolumeManager();

  if( !fvManager.hasGroup< FluxApproximationBase >( m_discretizationName ) )
  {
    GEOSX_ERROR( "A discretization deriving from FluxApproximationBase must be selected with SinglePhaseFVM" );
  }
}

template< typename BASE >
void SinglePhaseFVM< BASE >::setupDofs( DomainPartition const & domain,
                                        DofManager & dofManager ) const
{
  dofManager.addField( extrinsicMeshData::flow::pressure::key(),
                       DofManager::Location::Elem,
                       1,
                       BASE::m_meshTargets );

  NumericalMethodsManager const & numericalMethodManager = domain.getNumericalMethodManager();
  FiniteVolumeManager const & fvManager = numericalMethodManager.getFiniteVolumeManager();
  FluxApproximationBase const & fluxApprox = fvManager.getFluxApproximation( m_discretizationName );

  dofManager.addCoupling( extrinsicMeshData::flow::pressure::key(), fluxApprox );
}

template< typename BASE >
void SinglePhaseFVM< BASE >::setupSystem( DomainPartition & domain,
                                          DofManager & dofManager,
                                          CRSMatrix< real64, globalIndex > & localMatrix,
                                          ParallelVector & rhs,
                                          ParallelVector & solution,
                                          bool const setSparsity )
{
  GEOSX_MARK_FUNCTION;
  BASE::setupSystem( domain,
                     dofManager,
                     localMatrix,
                     rhs,
                     solution,
                     setSparsity );

}

template< typename BASE >
real64 SinglePhaseFVM< BASE >::calculateResidualNorm( DomainPartition const & domain,
                                                      DofManager const & dofManager,
                                                      arrayView1d< real64 const > const & localRhs )
{
  GEOSX_MARK_FUNCTION;

  real64 residual = 0.0;
  integer numMeshTargets = 0;

  string const dofKey = dofManager.getKey( extrinsicMeshData::flow::pressure::key() );
  globalIndex const rankOffset = dofManager.rankOffset();

  forMeshTargets( domain.getMeshBodies(), [&] ( string const &,
                                                MeshLevel const & mesh,
                                                arrayView1d< string const > const & regionNames )
  {
<<<<<<< HEAD
    real64 localResidualNorm[3] = { 0.0, 0.0, 0.0 };
    mesh.getElemManager().forElementSubRegions( regionNames,
                                                [&]( localIndex const,
                                                     ElementSubRegionBase const & subRegion )
    {
      arrayView1d< globalIndex const > const & dofNumber = subRegion.getReference< array1d< globalIndex > >( dofKey );
      arrayView1d< integer const > const & elemGhostRank = subRegion.ghostRank();
      arrayView1d< real64 const > const & volume         = subRegion.getElementVolume();
      arrayView1d< real64 const > const & densOld        = subRegion.getReference< array1d< real64 > >( BASE::viewKeyStruct::densityOldString() );

      CoupledSolidBase const & solidModel =
        SolverBase::getConstitutiveModel< CoupledSolidBase >( subRegion, subRegion.getReference< string >( BASE::viewKeyStruct::solidNamesString() ) );

      arrayView2d< real64 const > const & porosityOld = solidModel.getOldPorosity();

      ResidualNormKernel::launch< parallelDevicePolicy<>, parallelDeviceReduce >( localRhs,
                                                                                  rankOffset,
                                                                                  dofNumber,
                                                                                  elemGhostRank,
                                                                                  volume,
                                                                                  densOld,
                                                                                  porosityOld,
                                                                                  localResidualNorm );

    } );
=======
    arrayView1d< globalIndex const > const & dofNumber = subRegion.template getReference< array1d< globalIndex > >( dofKey );
    arrayView1d< integer const > const & elemGhostRank = subRegion.ghostRank();
    arrayView1d< real64 const > const & volume         = subRegion.getElementVolume();
    arrayView1d< real64 const > const & densOld        = subRegion.template getExtrinsicData< extrinsicMeshData::flow::densityOld >();

    CoupledSolidBase const & solidModel = subRegion.template getConstitutiveModel< CoupledSolidBase >( m_solidModelNames[targetIndex] );

    arrayView2d< real64 const > const & porosityOld = solidModel.getOldPorosity();

    ResidualNormKernel::launch< parallelDevicePolicy<>, parallelDeviceReduce >( localRhs,
                                                                                rankOffset,
                                                                                dofNumber,
                                                                                elemGhostRank,
                                                                                volume,
                                                                                densOld,
                                                                                porosityOld,
                                                                                localResidualNorm );
  } );
>>>>>>> 0ebaf87e

    // compute global residual norm
    real64 globalResidualNorm[3] = {0, 0, 0};
    MpiWrapper::allReduce( localResidualNorm,
                           globalResidualNorm,
                           3,
                           MPI_SUM,
                           MPI_COMM_GEOSX );

    residual += sqrt( globalResidualNorm[0] ) / ( ( globalResidualNorm[1] + m_fluxEstimate ) / (globalResidualNorm[2]+1) );
    numMeshTargets++;
  } );

  return residual / numMeshTargets;
}


template< typename BASE >
void SinglePhaseFVM< BASE >::applySystemSolution( DofManager const & dofManager,
                                                  arrayView1d< real64 const > const & localSolution,
                                                  real64 const scalingFactor,
                                                  DomainPartition & domain )
{
  dofManager.addVectorToField( localSolution,
                               extrinsicMeshData::flow::pressure::key(),
                               extrinsicMeshData::flow::deltaPressure::key(),
                               scalingFactor );

<<<<<<< HEAD
  forMeshTargets( domain.getMeshBodies(), [&] ( string const &,
                                                MeshLevel & mesh,
                                                arrayView1d< string const > const & )
  {
    std::map< string, string_array > fieldNames;
    fieldNames["elems"].emplace_back( string( BASE::viewKeyStruct::deltaPressureString() ) );
=======
  std::map< string, string_array > fieldNames;
  fieldNames["elems"].emplace_back( string( extrinsicMeshData::flow::deltaPressure::key() ) );
>>>>>>> 0ebaf87e

    CommunicationTools::getInstance().synchronizeFields( fieldNames, mesh, domain.getNeighbors(), true );
  } );
}

template<>
void SinglePhaseFVM< SinglePhaseBase >::assembleFluxTerms( real64 const GEOSX_UNUSED_PARAM ( time_n ),
                                                           real64 const dt,
                                                           DomainPartition const & domain,
                                                           DofManager const & dofManager,
                                                           CRSMatrixView< real64, globalIndex const > const & localMatrix,
                                                           arrayView1d< real64 > const & localRhs )
{
  GEOSX_MARK_FUNCTION;

  NumericalMethodsManager const & numericalMethodManager = domain.getNumericalMethodManager();
  FiniteVolumeManager const & fvManager = numericalMethodManager.getFiniteVolumeManager();
  FluxApproximationBase const & fluxApprox = fvManager.getFluxApproximation( m_discretizationName );

<<<<<<< HEAD
  string const & dofKey = dofManager.getKey( SinglePhaseBase::viewKeyStruct::pressureString() );
=======
  string const & dofKey = dofManager.getKey( extrinsicMeshData::flow::pressure::key() );
  ElementRegionManager::ElementViewAccessor< arrayView1d< globalIndex const > >
  elemDofNumber = mesh.getElemManager().constructArrayViewAccessor< globalIndex, 1 >( dofKey );
  elemDofNumber.setName( this->getName() + "/accessors/" + dofKey );
>>>>>>> 0ebaf87e

  forMeshTargets( domain.getMeshBodies(), [&] ( string const &,
                                                MeshLevel const & mesh,
                                                arrayView1d< string const > const & )
  {
    ElementRegionManager::ElementViewAccessor< arrayView1d< globalIndex const > >
    elemDofNumber = mesh.getElemManager().constructArrayViewAccessor< globalIndex, 1 >( dofKey );
    elemDofNumber.setName( this->getName() + "/accessors/" + dofKey );

    fluxApprox.forAllStencils( mesh, [&]( auto & stencil )
    {
      typename TYPEOFREF( stencil ) ::StencilWrapper stencilWrapper = stencil.createStencilWrapper();

      FluxKernel::launch( stencilWrapper,
                          dt,
                          dofManager.rankOffset(),
                          elemDofNumber.toNestedViewConst(),
                          m_elemGhostRank.toNestedViewConst(),
                          m_pressure.toNestedViewConst(),
                          m_deltaPressure.toNestedViewConst(),
                          m_gravCoef.toNestedViewConst(),
                          m_density.toNestedViewConst(),
                          m_dDens_dPres.toNestedViewConst(),
                          m_mobility.toNestedViewConst(),
                          m_dMobility_dPres.toNestedViewConst(),
                          m_permeability.toNestedViewConst(),
                          m_dPerm_dPressure.toNestedViewConst(),
                          localMatrix,
                          localRhs );

    } );

  } );

}


template<>
void SinglePhaseFVM< SinglePhaseProppantBase >::assembleFluxTerms( real64 const GEOSX_UNUSED_PARAM ( time_n ),
                                                                   real64 const dt,
                                                                   DomainPartition const & domain,
                                                                   DofManager const & dofManager,
                                                                   CRSMatrixView< real64, globalIndex const > const & localMatrix,
                                                                   arrayView1d< real64 > const & localRhs )
{
  GEOSX_MARK_FUNCTION;

  NumericalMethodsManager const & numericalMethodManager = domain.getNumericalMethodManager();
  FiniteVolumeManager const & fvManager = numericalMethodManager.getFiniteVolumeManager();
  FluxApproximationBase const & fluxApprox = fvManager.getFluxApproximation( m_discretizationName );

<<<<<<< HEAD
  string const & dofKey = dofManager.getKey( SinglePhaseProppantBase::viewKeyStruct::pressureString() );
=======
  string const & dofKey = dofManager.getKey( extrinsicMeshData::flow::pressure::key() );
  ElementRegionManager::ElementViewAccessor< arrayView1d< globalIndex const > >
  elemDofNumber = mesh.getElemManager().constructArrayViewAccessor< globalIndex, 1 >( dofKey );
  elemDofNumber.setName( this->getName() + "/accessors/" + dofKey );
>>>>>>> 0ebaf87e

  forMeshTargets( domain.getMeshBodies(), [&] ( string const &,
                                                MeshLevel const & mesh,
                                                arrayView1d< string const > const & )
  {
    ElementRegionManager::ElementViewAccessor< arrayView1d< globalIndex const > >
    elemDofNumber = mesh.getElemManager().constructArrayViewAccessor< globalIndex, 1 >( dofKey );
    elemDofNumber.setName( this->getName() + "/accessors/" + dofKey );

    ElementRegionManager::ElementViewAccessor< arrayView3d< real64 const > > dPerm_dAper =
      mesh.getElemManager().constructMaterialArrayViewAccessor< PermeabilityBase, real64, 3 >( PermeabilityBase::viewKeyStruct::dPerm_dApertureString() );

    fluxApprox.forStencils< SurfaceElementStencil >( mesh, [&]( auto & stencil )
    {
      typename TYPEOFREF( stencil ) ::StencilWrapper stencilWrapper = stencil.createStencilWrapper();

      FaceElementFluxKernel::launch( stencilWrapper,
                                     dt,
                                     dofManager.rankOffset(),
                                     elemDofNumber.toNestedViewConst(),
                                     m_elemGhostRank.toNestedViewConst(),
                                     m_pressure.toNestedViewConst(),
                                     m_deltaPressure.toNestedViewConst(),
                                     m_gravCoef.toNestedViewConst(),
                                     m_density.toNestedViewConst(),
                                     m_dDens_dPres.toNestedViewConst(),
                                     m_mobility.toNestedViewConst(),
                                     m_dMobility_dPres.toNestedViewConst(),
                                     m_permeability.toNestedViewConst(),
                                     m_dPerm_dPressure.toNestedViewConst(),
                                     dPerm_dAper.toNestedViewConst(),
                                     SinglePhaseProppantBase::m_permeabilityMultiplier.toNestedViewConst(),
                                     this->gravityVector(),
                                     localMatrix,
                                     localRhs );
    } );
  } );


}


template< typename BASE >
void SinglePhaseFVM< BASE >::assemblePoroelasticFluxTerms( real64 const GEOSX_UNUSED_PARAM ( time_n ),
                                                           real64 const dt,
                                                           DomainPartition const & domain,
                                                           DofManager const & dofManager,
                                                           CRSMatrixView< real64, globalIndex const > const & localMatrix,
                                                           arrayView1d< real64 > const & localRhs,
                                                           string const & jumpDofKey )
{
  GEOSX_MARK_FUNCTION;

  NumericalMethodsManager const & numericalMethodManager = domain.getNumericalMethodManager();
  FiniteVolumeManager const & fvManager = numericalMethodManager.getFiniteVolumeManager();
  FluxApproximationBase const & fluxApprox = fvManager.getFluxApproximation( m_discretizationName );

<<<<<<< HEAD
  string const & pressureDofKey = dofManager.getKey( BASE::viewKeyStruct::pressureString() );
=======
  string const & pressureDofKey = dofManager.getKey( extrinsicMeshData::flow::pressure::key() );
  ElementRegionManager::ElementViewAccessor< arrayView1d< globalIndex const > >
  pressureDofNumber = mesh.getElemManager().constructArrayViewAccessor< globalIndex, 1 >( pressureDofKey );
  pressureDofNumber.setName( this->getName() + "/accessors/" + pressureDofKey );
>>>>>>> 0ebaf87e

  forMeshTargets( domain.getMeshBodies(), [&] ( string const &,
                                                MeshLevel const & mesh,
                                                arrayView1d< string const > const & )
  {
    ElementRegionManager::ElementViewAccessor< arrayView1d< globalIndex const > >
    pressureDofNumber = mesh.getElemManager().constructArrayViewAccessor< globalIndex, 1 >( pressureDofKey );
    pressureDofNumber.setName( this->getName() + "/accessors/" + pressureDofKey );

    ElementRegionManager::ElementViewAccessor< arrayView1d< globalIndex const > >
    jumpDofNumber = mesh.getElemManager().constructArrayViewAccessor< globalIndex, 1 >( jumpDofKey );
    jumpDofNumber.setName( this->getName() + "/accessors/" + jumpDofKey );

    ElementRegionManager::ElementViewAccessor< arrayView3d< real64 const > > dPerm_dAper =
      mesh.getElemManager().constructMaterialArrayViewAccessor< PermeabilityBase, real64, 3 >( PermeabilityBase::viewKeyStruct::dPerm_dApertureString() );


    fluxApprox.forStencils< CellElementStencilTPFA, SurfaceElementStencil, EmbeddedSurfaceToCellStencil >( mesh, [&]( auto & stencil )
    {
      typename TYPEOFREF( stencil ) ::StencilWrapper stencilWrapper = stencil.createStencilWrapper();

      EmbeddedSurfaceFluxKernel::launch( stencilWrapper,
                                         dt,
                                         dofManager.rankOffset(),
                                         pressureDofNumber.toNestedViewConst(),
                                         jumpDofNumber.toNestedViewConst(),
                                         m_elemGhostRank.toNestedViewConst(),
                                         m_pressure.toNestedViewConst(),
                                         m_deltaPressure.toNestedViewConst(),
                                         m_gravCoef.toNestedViewConst(),
                                         m_density.toNestedViewConst(),
                                         m_dDens_dPres.toNestedViewConst(),
                                         m_mobility.toNestedViewConst(),
                                         m_dMobility_dPres.toNestedViewConst(),
                                         m_permeability.toNestedViewConst(),
                                         m_dPerm_dPressure.toNestedViewConst(),
                                         dPerm_dAper.toNestedViewConst(),
                                         localMatrix,
                                         localRhs );
    } );

  } );

}

template< typename BASE >
void SinglePhaseFVM< BASE >::assembleHydrofracFluxTerms( real64 const GEOSX_UNUSED_PARAM ( time_n ),
                                                         real64 const dt,
                                                         DomainPartition const & domain,
                                                         DofManager const & dofManager,
                                                         CRSMatrixView< real64, globalIndex const > const & localMatrix,
                                                         arrayView1d< real64 > const & localRhs,
                                                         CRSMatrixView< real64, localIndex const > const & dR_dAper )
{
  GEOSX_MARK_FUNCTION;

  NumericalMethodsManager const & numericalMethodManager = domain.getNumericalMethodManager();
  FiniteVolumeManager const & fvManager = numericalMethodManager.getFiniteVolumeManager();
  FluxApproximationBase const & fluxApprox = fvManager.getFluxApproximation( m_discretizationName );

<<<<<<< HEAD
  string const & dofKey = dofManager.getKey( BASE::viewKeyStruct::pressureString() );
=======
  string const & dofKey = dofManager.getKey( extrinsicMeshData::flow::pressure::key() );
  ElementRegionManager::ElementViewAccessor< arrayView1d< globalIndex const > >
  elemDofNumber = mesh.getElemManager().constructArrayViewAccessor< globalIndex, 1 >( dofKey );
  elemDofNumber.setName( this->getName() + "/accessors/" + dofKey );

  ElementRegionManager::ElementViewAccessor< arrayView3d< real64 const > > dPerm_dAper =
    mesh.getElemManager().constructMaterialArrayViewAccessor< real64, 3 >( PermeabilityBase::viewKeyStruct::dPerm_dApertureString(),
                                                                           targetRegionNames(),
                                                                           m_permeabilityModelNames );
>>>>>>> 0ebaf87e

  forMeshTargets( domain.getMeshBodies(), [&] ( string const &,
                                                MeshLevel const & mesh,
                                                arrayView1d< string const > const & )
  {
    ElementRegionManager::ElementViewAccessor< arrayView1d< globalIndex const > >
    elemDofNumber = mesh.getElemManager().constructArrayViewAccessor< globalIndex, 1 >( dofKey );
    elemDofNumber.setName( this->getName() + "/accessors/" + dofKey );

    ElementRegionManager::ElementViewAccessor< arrayView3d< real64 const > > dPerm_dAper =
      mesh.getElemManager().constructMaterialArrayViewAccessor< PermeabilityBase, real64, 3 >( PermeabilityBase::viewKeyStruct::dPerm_dApertureString() );

    fluxApprox.forStencils< CellElementStencilTPFA, SurfaceElementStencil, FaceElementToCellStencil >( mesh, [&]( auto & stencil )
    {
      typename TYPEOFREF( stencil ) ::StencilWrapper stencilWrapper = stencil.createStencilWrapper();

      FaceElementFluxKernel::launch( stencilWrapper,
                                     dt,
                                     dofManager.rankOffset(),
                                     elemDofNumber.toNestedViewConst(),
                                     m_elemGhostRank.toNestedViewConst(),
                                     m_pressure.toNestedViewConst(),
                                     m_deltaPressure.toNestedViewConst(),
                                     m_gravCoef.toNestedViewConst(),
                                     m_density.toNestedViewConst(),
                                     m_dDens_dPres.toNestedViewConst(),
                                     m_mobility.toNestedViewConst(),
                                     m_dMobility_dPres.toNestedViewConst(),
                                     m_permeability.toNestedViewConst(),
                                     m_dPerm_dPressure.toNestedViewConst(),
                                     dPerm_dAper.toNestedViewConst(),
                                     localMatrix,
                                     localRhs,
                                     dR_dAper );
    } );
  } );


}

template< typename BASE >
void
SinglePhaseFVM< BASE >::applyBoundaryConditions( real64 const time_n,
                                                 real64 const dt,
                                                 DomainPartition & domain,
                                                 DofManager const & dofManager,
                                                 CRSMatrixView< real64, globalIndex const > const & localMatrix,
                                                 arrayView1d< real64 > const & localRhs )
{
  GEOSX_MARK_FUNCTION;

  BASE::applyBoundaryConditions( time_n, dt, domain, dofManager, localMatrix, localRhs );
  applyFaceDirichletBC( time_n, dt, dofManager, domain, localMatrix, localRhs );
}

namespace internal
{
string const faceBcLogMessage = string( "SinglePhaseFVM {}: at time {}s, " )
                                + string( "the <{}> boundary condition '{}' is applied to the face set '{}' in '{}'. " )
                                + string( "\nThe total number of target faces (including ghost faces) is {}. " )
                                + string( "\nNote that if this number is equal to zero, the boundary condition will not be applied on this face set." );
}


template< typename BASE >
void SinglePhaseFVM< BASE >::applyFaceDirichletBC( real64 const time_n,
                                                   real64 const dt,
                                                   DofManager const & dofManager,
                                                   DomainPartition & domain,
                                                   CRSMatrixView< real64, globalIndex const > const & localMatrix,
                                                   arrayView1d< real64 > const & localRhs )
{
  GEOSX_MARK_FUNCTION;

  FieldSpecificationManager & fsManager = FieldSpecificationManager::getInstance();
  ConstitutiveManager & constitutiveManager = domain.getConstitutiveManager();

  NumericalMethodsManager const & numericalMethodManager = domain.getNumericalMethodManager();
  FiniteVolumeManager const & fvManager = numericalMethodManager.getFiniteVolumeManager();
  FluxApproximationBase const & fluxApprox = fvManager.getFluxApproximation( m_discretizationName );

<<<<<<< HEAD
  string const & dofKey = dofManager.getKey( BASE::viewKeyStruct::pressureString() );

  forMeshTargets( domain.getMeshBodies(), [&] ( string const &,
                                                MeshLevel & mesh,
                                                arrayView1d< string const > const & )
  {
    FaceManager & faceManager = mesh.getFaceManager();

    arrayView1d< real64 const > const presFace =
      faceManager.getReference< array1d< real64 > >( BASE::viewKeyStruct::facePressureString() );

    arrayView1d< real64 const > const gravCoefFace =
      faceManager.getReference< array1d< real64 > >( BASE::viewKeyStruct::gravityCoefString() );

    ElementRegionManager::ElementViewAccessor< arrayView1d< globalIndex const > >
    elemDofNumber = mesh.getElemManager().constructArrayViewAccessor< globalIndex, 1 >( dofKey );
    elemDofNumber.setName( this->getName() + "/accessors/" + dofKey );

    // Take BCs defined for "pressure" field and apply values to "facePressure"
    fsManager.apply( time_n + dt,
                     domain,
                     "faceManager",
                     BASE::viewKeyStruct::pressureString(),
                     [&] ( FieldSpecificationBase const & fs,
                           string const & setName,
                           SortedArrayView< localIndex const > const & targetSet,
                           Group & targetGroup,
                           string const & )
    {
      BoundaryStencil const & stencil = fluxApprox.getStencil< BoundaryStencil >( mesh, setName );
      if( stencil.size() == 0 )
      {
        return;
      }

      // first, evaluate BC to get primary field values (pressure)
      fs.applyFieldValue< FieldSpecificationEqual, parallelDevicePolicy<> >( targetSet,
                                                                             time_n + dt,
                                                                             targetGroup,
                                                                             BASE::viewKeyStruct::facePressureString() );

      // Now run the actual kernel
      BoundaryStencil::IndexContainerViewConstType const & seri = stencil.getElementRegionIndices();
      BoundaryStencil::IndexContainerViewConstType const & sesri = stencil.getElementSubRegionIndices();
      BoundaryStencil::IndexContainerViewConstType const & sefi = stencil.getElementIndices();
      BoundaryStencil::WeightContainerViewConstType const & trans = stencil.getWeights();

      // TODO: currently we just use model from the first cell in this stencil
      //       since it's not clear how to create fluid kernel wrappers for arbitrary models.
      //       Can we just use cell properties for an approximate flux computation?
      //       Then we can forget about capturing the fluid model.
      ElementSubRegionBase & subRegion = mesh.getElemManager().getRegion( seri( 0, 0 ) ).getSubRegion( sesri( 0, 0 ) );

      string & fluidName = subRegion.getReference< string >( BASE::viewKeyStruct::fluidNamesString() );

      SingleFluidBase & fluidBase = subRegion.template getConstitutiveModel< SingleFluidBase >( fluidName );

      constitutiveUpdatePassThru( fluidBase, [&]( auto & fluid )
      {
        // create the fluid compute wrapper suitable for capturing in a kernel lambda
        typename TYPEOFREF( fluid ) ::KernelWrapper fluidWrapper = fluid.createKernelWrapper();

        FaceDirichletBCKernel::launch( seri, sesri, sefi, trans,
                                       m_elemGhostRank.toNestedViewConst(),
                                       elemDofNumber.toNestedViewConst(),
                                       dofManager.rankOffset(),
                                       m_pressure.toNestedViewConst(),
                                       m_deltaPressure.toNestedViewConst(),
                                       m_gravCoef.toNestedViewConst(),
                                       m_density.toNestedViewConst(),
                                       m_dDens_dPres.toNestedViewConst(),
                                       m_mobility.toNestedViewConst(),
                                       m_dMobility_dPres.toNestedViewConst(),
                                       presFace,
                                       gravCoefFace,
                                       fluidWrapper,
                                       dt,
                                       localMatrix,
                                       localRhs );
      } );
=======
  // make a list of region indices to be included
  map< localIndex, localIndex > regionFluidMap;
  forTargetRegionsComplete( mesh, [&]( localIndex const targetIndex, localIndex const er, ElementRegionBase & )
  {
    localIndex const modelIndex = constitutiveManager.getSubGroups().getIndex( m_fluidModelNames[targetIndex] );
    regionFluidMap.emplace( er, modelIndex );
  } );

  arrayView1d< real64 const > const presFace =
    faceManager.getExtrinsicData< extrinsicMeshData::flow::facePressure >();

  arrayView1d< real64 const > const gravCoefFace =
    faceManager.getExtrinsicData< extrinsicMeshData::flow::gravityCoefficient >();

  string const & dofKey = dofManager.getKey( extrinsicMeshData::flow::pressure::key() );
  ElementRegionManager::ElementViewAccessor< arrayView1d< globalIndex const > >
  elemDofNumber = mesh.getElemManager().constructArrayViewAccessor< globalIndex, 1 >( dofKey );
  elemDofNumber.setName( this->getName() + "/accessors/" + dofKey );

  // Take BCs defined for "pressure" field and apply values to "facePressure"
  fsManager.apply( time_n + dt,
                   domain,
                   "faceManager",
                   extrinsicMeshData::flow::pressure::key(),
                   [&] ( FieldSpecificationBase const & fs,
                         string const & setName,
                         SortedArrayView< localIndex const > const & targetSet,
                         Group & targetGroup,
                         string const & )
  {
    BoundaryStencil const & stencil = fluxApprox.getStencil< BoundaryStencil >( mesh, setName );
    if( fs.getLogLevel() >= 1 && m_nonlinearSolverParameters.m_numNewtonIterations == 0 )
    {
      globalIndex const numTargetFaces = MpiWrapper::sum< globalIndex >( stencil.size() );
      GEOSX_LOG_RANK_0( GEOSX_FMT( geosx::internal::faceBcLogMessage,
                                   this->getName(), time_n+dt, AquiferBoundaryCondition::catalogName(),
                                   fs.getName(), setName, targetGroup.getName(), numTargetFaces ) );
    }

    if( stencil.size() == 0 )
    {
      return;
    }

    // first, evaluate BC to get primary field values (pressure)
    fs.applyFieldValue< FieldSpecificationEqual, parallelDevicePolicy<> >( targetSet,
                                                                           time_n + dt,
                                                                           targetGroup,
                                                                           extrinsicMeshData::flow::facePressure::key() );

    // Now run the actual kernel
    BoundaryStencil::IndexContainerViewConstType const & seri = stencil.getElementRegionIndices();
    BoundaryStencil::IndexContainerViewConstType const & sesri = stencil.getElementSubRegionIndices();
    BoundaryStencil::IndexContainerViewConstType const & sefi = stencil.getElementIndices();
    BoundaryStencil::WeightContainerViewConstType const & trans = stencil.getWeights();

    // TODO: currently we just use model from the first cell in this stencil
    //       since it's not clear how to create fluid kernel wrappers for arbitrary models.
    //       Can we just use cell properties for an approximate flux computation?
    //       Then we can forget about capturing the fluid model.
    SingleFluidBase & fluidBase = constitutiveManager.getConstitutiveRelation< SingleFluidBase >( regionFluidMap[seri( 0, 0 )] );

    constitutiveUpdatePassThru( fluidBase, [&]( auto & fluid )
    {
      // create the fluid compute wrapper suitable for capturing in a kernel lambda
      typename TYPEOFREF( fluid ) ::KernelWrapper fluidWrapper = fluid.createKernelWrapper();

      FaceDirichletBCKernel::launch( seri, sesri, sefi, trans,
                                     m_elemGhostRank.toNestedViewConst(),
                                     elemDofNumber.toNestedViewConst(),
                                     dofManager.rankOffset(),
                                     m_pressure.toNestedViewConst(),
                                     m_deltaPressure.toNestedViewConst(),
                                     m_gravCoef.toNestedViewConst(),
                                     m_density.toNestedViewConst(),
                                     m_dDens_dPres.toNestedViewConst(),
                                     m_mobility.toNestedViewConst(),
                                     m_dMobility_dPres.toNestedViewConst(),
                                     presFace,
                                     gravCoefFace,
                                     fluidWrapper,
                                     dt,
                                     localMatrix,
                                     localRhs );
>>>>>>> 0ebaf87e
    } );
  } );


}

template< typename BASE >
void SinglePhaseFVM< BASE >::applyAquiferBC( real64 const time,
                                             real64 const dt,
                                             DomainPartition & domain,
                                             DofManager const & dofManager,
                                             CRSMatrixView< real64, globalIndex const > const & localMatrix,
                                             arrayView1d< real64 > const & localRhs ) const
{
  GEOSX_MARK_FUNCTION;

  FieldSpecificationManager & fsManager = FieldSpecificationManager::getInstance();

  NumericalMethodsManager const & numericalMethodManager = domain.getNumericalMethodManager();
  FiniteVolumeManager const & fvManager = numericalMethodManager.getFiniteVolumeManager();
  FluxApproximationBase const & fluxApprox = fvManager.getFluxApproximation( m_discretizationName );

<<<<<<< HEAD
  string const & elemDofKey = dofManager.getKey( BASE::viewKeyStruct::pressureString() );

  forMeshTargets( domain.getMeshBodies(), [&] ( string const &,
                                                MeshLevel & mesh,
                                                arrayView1d< string const > const & )
  {
    ElementRegionManager::ElementViewAccessor< arrayView1d< globalIndex const > > elemDofNumber =
      mesh.getElemManager().constructArrayViewAccessor< globalIndex, 1 >( elemDofKey );
    elemDofNumber.setName( this->getName() + "/accessors/" + elemDofKey );

    fsManager.apply< AquiferBoundaryCondition >( time + dt,
                                                 domain,
                                                 "faceManager",
                                                 AquiferBoundaryCondition::catalogName(),
                                                 [&] ( AquiferBoundaryCondition const & bc,
                                                       string const & setName,
                                                       SortedArrayView< localIndex const > const &,
                                                       Group &,
                                                       string const & )
=======
  string const & elemDofKey = dofManager.getKey( extrinsicMeshData::flow::pressure::key() );
  ElementRegionManager::ElementViewAccessor< arrayView1d< globalIndex const > > elemDofNumber =
    mesh.getElemManager().constructArrayViewAccessor< globalIndex, 1 >( elemDofKey );
  elemDofNumber.setName( this->getName() + "/accessors/" + elemDofKey );

  fsManager.apply< AquiferBoundaryCondition >( time + dt,
                                               domain,
                                               "faceManager",
                                               AquiferBoundaryCondition::catalogName(),
                                               [&] ( AquiferBoundaryCondition const & bc,
                                                     string const & setName,
                                                     SortedArrayView< localIndex const > const &,
                                                     Group & targetGroup,
                                                     string const & )
  {
    BoundaryStencil const & stencil = fluxApprox.getStencil< BoundaryStencil >( mesh, setName );
    if( bc.getLogLevel() >= 1 && m_nonlinearSolverParameters.m_numNewtonIterations == 0 )
    {
      globalIndex const numTargetFaces = MpiWrapper::sum< globalIndex >( stencil.size() );
      GEOSX_LOG_RANK_0( GEOSX_FMT( geosx::internal::faceBcLogMessage,
                                   this->getName(), time+dt, AquiferBoundaryCondition::catalogName(),
                                   bc.getName(), setName, targetGroup.getName(), numTargetFaces ) );
    }

    if( stencil.size() == 0 )
>>>>>>> 0ebaf87e
    {
      BoundaryStencil const & stencil = fluxApprox.getStencil< BoundaryStencil >( mesh, setName );
      if( stencil.size() == 0 )
      {
        return;
      }

      AquiferBoundaryCondition::KernelWrapper aquiferBCWrapper = bc.createKernelWrapper();
      real64 const & aquiferDens = bc.getWaterPhaseDensity();

      SinglePhaseFVMKernels::AquiferBCKernel::launch( stencil,
                                                      dofManager.rankOffset(),
                                                      elemDofNumber.toNestedViewConst(),
                                                      m_elemGhostRank.toNestedViewConst(),
                                                      aquiferBCWrapper,
                                                      aquiferDens,
                                                      m_pressure.toNestedViewConst(),
                                                      m_deltaPressure.toNestedViewConst(),
                                                      m_gravCoef.toNestedViewConst(),
                                                      m_density.toNestedViewConst(),
                                                      m_dDens_dPres.toNestedViewConst(),
                                                      time,
                                                      dt,
                                                      localMatrix.toViewConstSizes(),
                                                      localRhs.toView() );

    } );
  } );


}

namespace
{
typedef SinglePhaseFVM< SinglePhaseBase > NoProppant;
typedef SinglePhaseFVM< SinglePhaseProppantBase > Proppant;
REGISTER_CATALOG_ENTRY( SolverBase, NoProppant, string const &, Group * const )
REGISTER_CATALOG_ENTRY( SolverBase, Proppant, string const &, Group * const )
}
} /* namespace geosx */<|MERGE_RESOLUTION|>--- conflicted
+++ resolved
@@ -122,16 +122,15 @@
                                                 MeshLevel const & mesh,
                                                 arrayView1d< string const > const & regionNames )
   {
-<<<<<<< HEAD
     real64 localResidualNorm[3] = { 0.0, 0.0, 0.0 };
     mesh.getElemManager().forElementSubRegions( regionNames,
                                                 [&]( localIndex const,
                                                      ElementSubRegionBase const & subRegion )
     {
-      arrayView1d< globalIndex const > const & dofNumber = subRegion.getReference< array1d< globalIndex > >( dofKey );
-      arrayView1d< integer const > const & elemGhostRank = subRegion.ghostRank();
-      arrayView1d< real64 const > const & volume         = subRegion.getElementVolume();
-      arrayView1d< real64 const > const & densOld        = subRegion.getReference< array1d< real64 > >( BASE::viewKeyStruct::densityOldString() );
+      arrayView1d< globalIndex const > const & dofNumber = subRegion.template getReference< array1d< globalIndex > >( dofKey );
+    arrayView1d< integer const > const & elemGhostRank = subRegion.ghostRank();
+    arrayView1d< real64 const > const & volume         = subRegion.getElementVolume();
+    arrayView1d< real64 const > const & densOld        = subRegion.template getExtrinsicData< extrinsicMeshData::flow::densityOld >();
 
       CoupledSolidBase const & solidModel =
         SolverBase::getConstitutiveModel< CoupledSolidBase >( subRegion, subRegion.getReference< string >( BASE::viewKeyStruct::solidNamesString() ) );
@@ -148,26 +147,6 @@
                                                                                   localResidualNorm );
 
     } );
-=======
-    arrayView1d< globalIndex const > const & dofNumber = subRegion.template getReference< array1d< globalIndex > >( dofKey );
-    arrayView1d< integer const > const & elemGhostRank = subRegion.ghostRank();
-    arrayView1d< real64 const > const & volume         = subRegion.getElementVolume();
-    arrayView1d< real64 const > const & densOld        = subRegion.template getExtrinsicData< extrinsicMeshData::flow::densityOld >();
-
-    CoupledSolidBase const & solidModel = subRegion.template getConstitutiveModel< CoupledSolidBase >( m_solidModelNames[targetIndex] );
-
-    arrayView2d< real64 const > const & porosityOld = solidModel.getOldPorosity();
-
-    ResidualNormKernel::launch< parallelDevicePolicy<>, parallelDeviceReduce >( localRhs,
-                                                                                rankOffset,
-                                                                                dofNumber,
-                                                                                elemGhostRank,
-                                                                                volume,
-                                                                                densOld,
-                                                                                porosityOld,
-                                                                                localResidualNorm );
-  } );
->>>>>>> 0ebaf87e
 
     // compute global residual norm
     real64 globalResidualNorm[3] = {0, 0, 0};
@@ -196,17 +175,12 @@
                                extrinsicMeshData::flow::deltaPressure::key(),
                                scalingFactor );
 
-<<<<<<< HEAD
   forMeshTargets( domain.getMeshBodies(), [&] ( string const &,
                                                 MeshLevel & mesh,
                                                 arrayView1d< string const > const & )
   {
     std::map< string, string_array > fieldNames;
-    fieldNames["elems"].emplace_back( string( BASE::viewKeyStruct::deltaPressureString() ) );
-=======
-  std::map< string, string_array > fieldNames;
   fieldNames["elems"].emplace_back( string( extrinsicMeshData::flow::deltaPressure::key() ) );
->>>>>>> 0ebaf87e
 
     CommunicationTools::getInstance().synchronizeFields( fieldNames, mesh, domain.getNeighbors(), true );
   } );
@@ -226,14 +200,7 @@
   FiniteVolumeManager const & fvManager = numericalMethodManager.getFiniteVolumeManager();
   FluxApproximationBase const & fluxApprox = fvManager.getFluxApproximation( m_discretizationName );
 
-<<<<<<< HEAD
-  string const & dofKey = dofManager.getKey( SinglePhaseBase::viewKeyStruct::pressureString() );
-=======
   string const & dofKey = dofManager.getKey( extrinsicMeshData::flow::pressure::key() );
-  ElementRegionManager::ElementViewAccessor< arrayView1d< globalIndex const > >
-  elemDofNumber = mesh.getElemManager().constructArrayViewAccessor< globalIndex, 1 >( dofKey );
-  elemDofNumber.setName( this->getName() + "/accessors/" + dofKey );
->>>>>>> 0ebaf87e
 
   forMeshTargets( domain.getMeshBodies(), [&] ( string const &,
                                                 MeshLevel const & mesh,
@@ -285,14 +252,7 @@
   FiniteVolumeManager const & fvManager = numericalMethodManager.getFiniteVolumeManager();
   FluxApproximationBase const & fluxApprox = fvManager.getFluxApproximation( m_discretizationName );
 
-<<<<<<< HEAD
-  string const & dofKey = dofManager.getKey( SinglePhaseProppantBase::viewKeyStruct::pressureString() );
-=======
   string const & dofKey = dofManager.getKey( extrinsicMeshData::flow::pressure::key() );
-  ElementRegionManager::ElementViewAccessor< arrayView1d< globalIndex const > >
-  elemDofNumber = mesh.getElemManager().constructArrayViewAccessor< globalIndex, 1 >( dofKey );
-  elemDofNumber.setName( this->getName() + "/accessors/" + dofKey );
->>>>>>> 0ebaf87e
 
   forMeshTargets( domain.getMeshBodies(), [&] ( string const &,
                                                 MeshLevel const & mesh,
@@ -350,14 +310,7 @@
   FiniteVolumeManager const & fvManager = numericalMethodManager.getFiniteVolumeManager();
   FluxApproximationBase const & fluxApprox = fvManager.getFluxApproximation( m_discretizationName );
 
-<<<<<<< HEAD
-  string const & pressureDofKey = dofManager.getKey( BASE::viewKeyStruct::pressureString() );
-=======
   string const & pressureDofKey = dofManager.getKey( extrinsicMeshData::flow::pressure::key() );
-  ElementRegionManager::ElementViewAccessor< arrayView1d< globalIndex const > >
-  pressureDofNumber = mesh.getElemManager().constructArrayViewAccessor< globalIndex, 1 >( pressureDofKey );
-  pressureDofNumber.setName( this->getName() + "/accessors/" + pressureDofKey );
->>>>>>> 0ebaf87e
 
   forMeshTargets( domain.getMeshBodies(), [&] ( string const &,
                                                 MeshLevel const & mesh,
@@ -418,19 +371,7 @@
   FiniteVolumeManager const & fvManager = numericalMethodManager.getFiniteVolumeManager();
   FluxApproximationBase const & fluxApprox = fvManager.getFluxApproximation( m_discretizationName );
 
-<<<<<<< HEAD
-  string const & dofKey = dofManager.getKey( BASE::viewKeyStruct::pressureString() );
-=======
   string const & dofKey = dofManager.getKey( extrinsicMeshData::flow::pressure::key() );
-  ElementRegionManager::ElementViewAccessor< arrayView1d< globalIndex const > >
-  elemDofNumber = mesh.getElemManager().constructArrayViewAccessor< globalIndex, 1 >( dofKey );
-  elemDofNumber.setName( this->getName() + "/accessors/" + dofKey );
-
-  ElementRegionManager::ElementViewAccessor< arrayView3d< real64 const > > dPerm_dAper =
-    mesh.getElemManager().constructMaterialArrayViewAccessor< real64, 3 >( PermeabilityBase::viewKeyStruct::dPerm_dApertureString(),
-                                                                           targetRegionNames(),
-                                                                           m_permeabilityModelNames );
->>>>>>> 0ebaf87e
 
   forMeshTargets( domain.getMeshBodies(), [&] ( string const &,
                                                 MeshLevel const & mesh,
@@ -512,8 +453,7 @@
   FiniteVolumeManager const & fvManager = numericalMethodManager.getFiniteVolumeManager();
   FluxApproximationBase const & fluxApprox = fvManager.getFluxApproximation( m_discretizationName );
 
-<<<<<<< HEAD
-  string const & dofKey = dofManager.getKey( BASE::viewKeyStruct::pressureString() );
+  string const & dofKey = dofManager.getKey( extrinsicMeshData::flow::pressure::key() );
 
   forMeshTargets( domain.getMeshBodies(), [&] ( string const &,
                                                 MeshLevel & mesh,
@@ -522,10 +462,10 @@
     FaceManager & faceManager = mesh.getFaceManager();
 
     arrayView1d< real64 const > const presFace =
-      faceManager.getReference< array1d< real64 > >( BASE::viewKeyStruct::facePressureString() );
-
-    arrayView1d< real64 const > const gravCoefFace =
-      faceManager.getReference< array1d< real64 > >( BASE::viewKeyStruct::gravityCoefString() );
+    faceManager.getExtrinsicData< extrinsicMeshData::flow::facePressure >();
+
+  arrayView1d< real64 const > const gravCoefFace =
+    faceManager.getExtrinsicData< extrinsicMeshData::flow::gravityCoefficient >();
 
     ElementRegionManager::ElementViewAccessor< arrayView1d< globalIndex const > >
     elemDofNumber = mesh.getElemManager().constructArrayViewAccessor< globalIndex, 1 >( dofKey );
@@ -552,7 +492,7 @@
       fs.applyFieldValue< FieldSpecificationEqual, parallelDevicePolicy<> >( targetSet,
                                                                              time_n + dt,
                                                                              targetGroup,
-                                                                             BASE::viewKeyStruct::facePressureString() );
+                                                                             extrinsicMeshData::flow::facePressure::key() );
 
       // Now run the actual kernel
       BoundaryStencil::IndexContainerViewConstType const & seri = stencil.getElementRegionIndices();
@@ -593,92 +533,6 @@
                                        localMatrix,
                                        localRhs );
       } );
-=======
-  // make a list of region indices to be included
-  map< localIndex, localIndex > regionFluidMap;
-  forTargetRegionsComplete( mesh, [&]( localIndex const targetIndex, localIndex const er, ElementRegionBase & )
-  {
-    localIndex const modelIndex = constitutiveManager.getSubGroups().getIndex( m_fluidModelNames[targetIndex] );
-    regionFluidMap.emplace( er, modelIndex );
-  } );
-
-  arrayView1d< real64 const > const presFace =
-    faceManager.getExtrinsicData< extrinsicMeshData::flow::facePressure >();
-
-  arrayView1d< real64 const > const gravCoefFace =
-    faceManager.getExtrinsicData< extrinsicMeshData::flow::gravityCoefficient >();
-
-  string const & dofKey = dofManager.getKey( extrinsicMeshData::flow::pressure::key() );
-  ElementRegionManager::ElementViewAccessor< arrayView1d< globalIndex const > >
-  elemDofNumber = mesh.getElemManager().constructArrayViewAccessor< globalIndex, 1 >( dofKey );
-  elemDofNumber.setName( this->getName() + "/accessors/" + dofKey );
-
-  // Take BCs defined for "pressure" field and apply values to "facePressure"
-  fsManager.apply( time_n + dt,
-                   domain,
-                   "faceManager",
-                   extrinsicMeshData::flow::pressure::key(),
-                   [&] ( FieldSpecificationBase const & fs,
-                         string const & setName,
-                         SortedArrayView< localIndex const > const & targetSet,
-                         Group & targetGroup,
-                         string const & )
-  {
-    BoundaryStencil const & stencil = fluxApprox.getStencil< BoundaryStencil >( mesh, setName );
-    if( fs.getLogLevel() >= 1 && m_nonlinearSolverParameters.m_numNewtonIterations == 0 )
-    {
-      globalIndex const numTargetFaces = MpiWrapper::sum< globalIndex >( stencil.size() );
-      GEOSX_LOG_RANK_0( GEOSX_FMT( geosx::internal::faceBcLogMessage,
-                                   this->getName(), time_n+dt, AquiferBoundaryCondition::catalogName(),
-                                   fs.getName(), setName, targetGroup.getName(), numTargetFaces ) );
-    }
-
-    if( stencil.size() == 0 )
-    {
-      return;
-    }
-
-    // first, evaluate BC to get primary field values (pressure)
-    fs.applyFieldValue< FieldSpecificationEqual, parallelDevicePolicy<> >( targetSet,
-                                                                           time_n + dt,
-                                                                           targetGroup,
-                                                                           extrinsicMeshData::flow::facePressure::key() );
-
-    // Now run the actual kernel
-    BoundaryStencil::IndexContainerViewConstType const & seri = stencil.getElementRegionIndices();
-    BoundaryStencil::IndexContainerViewConstType const & sesri = stencil.getElementSubRegionIndices();
-    BoundaryStencil::IndexContainerViewConstType const & sefi = stencil.getElementIndices();
-    BoundaryStencil::WeightContainerViewConstType const & trans = stencil.getWeights();
-
-    // TODO: currently we just use model from the first cell in this stencil
-    //       since it's not clear how to create fluid kernel wrappers for arbitrary models.
-    //       Can we just use cell properties for an approximate flux computation?
-    //       Then we can forget about capturing the fluid model.
-    SingleFluidBase & fluidBase = constitutiveManager.getConstitutiveRelation< SingleFluidBase >( regionFluidMap[seri( 0, 0 )] );
-
-    constitutiveUpdatePassThru( fluidBase, [&]( auto & fluid )
-    {
-      // create the fluid compute wrapper suitable for capturing in a kernel lambda
-      typename TYPEOFREF( fluid ) ::KernelWrapper fluidWrapper = fluid.createKernelWrapper();
-
-      FaceDirichletBCKernel::launch( seri, sesri, sefi, trans,
-                                     m_elemGhostRank.toNestedViewConst(),
-                                     elemDofNumber.toNestedViewConst(),
-                                     dofManager.rankOffset(),
-                                     m_pressure.toNestedViewConst(),
-                                     m_deltaPressure.toNestedViewConst(),
-                                     m_gravCoef.toNestedViewConst(),
-                                     m_density.toNestedViewConst(),
-                                     m_dDens_dPres.toNestedViewConst(),
-                                     m_mobility.toNestedViewConst(),
-                                     m_dMobility_dPres.toNestedViewConst(),
-                                     presFace,
-                                     gravCoefFace,
-                                     fluidWrapper,
-                                     dt,
-                                     localMatrix,
-                                     localRhs );
->>>>>>> 0ebaf87e
     } );
   } );
 
@@ -701,8 +555,7 @@
   FiniteVolumeManager const & fvManager = numericalMethodManager.getFiniteVolumeManager();
   FluxApproximationBase const & fluxApprox = fvManager.getFluxApproximation( m_discretizationName );
 
-<<<<<<< HEAD
-  string const & elemDofKey = dofManager.getKey( BASE::viewKeyStruct::pressureString() );
+  string const & elemDofKey = dofManager.getKey( extrinsicMeshData::flow::pressure::key() );
 
   forMeshTargets( domain.getMeshBodies(), [&] ( string const &,
                                                 MeshLevel & mesh,
@@ -721,33 +574,6 @@
                                                        SortedArrayView< localIndex const > const &,
                                                        Group &,
                                                        string const & )
-=======
-  string const & elemDofKey = dofManager.getKey( extrinsicMeshData::flow::pressure::key() );
-  ElementRegionManager::ElementViewAccessor< arrayView1d< globalIndex const > > elemDofNumber =
-    mesh.getElemManager().constructArrayViewAccessor< globalIndex, 1 >( elemDofKey );
-  elemDofNumber.setName( this->getName() + "/accessors/" + elemDofKey );
-
-  fsManager.apply< AquiferBoundaryCondition >( time + dt,
-                                               domain,
-                                               "faceManager",
-                                               AquiferBoundaryCondition::catalogName(),
-                                               [&] ( AquiferBoundaryCondition const & bc,
-                                                     string const & setName,
-                                                     SortedArrayView< localIndex const > const &,
-                                                     Group & targetGroup,
-                                                     string const & )
-  {
-    BoundaryStencil const & stencil = fluxApprox.getStencil< BoundaryStencil >( mesh, setName );
-    if( bc.getLogLevel() >= 1 && m_nonlinearSolverParameters.m_numNewtonIterations == 0 )
-    {
-      globalIndex const numTargetFaces = MpiWrapper::sum< globalIndex >( stencil.size() );
-      GEOSX_LOG_RANK_0( GEOSX_FMT( geosx::internal::faceBcLogMessage,
-                                   this->getName(), time+dt, AquiferBoundaryCondition::catalogName(),
-                                   bc.getName(), setName, targetGroup.getName(), numTargetFaces ) );
-    }
-
-    if( stencil.size() == 0 )
->>>>>>> 0ebaf87e
     {
       BoundaryStencil const & stencil = fluxApprox.getStencil< BoundaryStencil >( mesh, setName );
       if( stencil.size() == 0 )
