--- conflicted
+++ resolved
@@ -253,18 +253,6 @@
   FluxApproximationBase const & fluxApprox = fvManager.getFluxApproximation( m_discretizationName );
 
   string const & dofKey = dofManager.getKey( extrinsicMeshData::flow::pressure::key() );
-<<<<<<< HEAD
-=======
-  ElementRegionManager::ElementViewAccessor< arrayView1d< globalIndex const > >
-  elemDofNumber = mesh.getElemManager().constructArrayViewAccessor< globalIndex, 1 >( dofKey );
-  elemDofNumber.setName( this->getName() + "/accessors/" + dofKey );
-
-  ElementRegionManager::ElementViewAccessor< arrayView3d< real64 const > > dPerm_dAper =
-    mesh.getElemManager().constructMaterialArrayViewAccessor< real64, 3 >( extrinsicMeshData::permeability::dPerm_dAperture::key(),
-                                                                           targetRegionNames(),
-                                                                           m_permeabilityModelNames );
->>>>>>> 382c5591
-
   forMeshTargets( domain.getMeshBodies(), [&] ( string const &,
                                                 MeshLevel const & mesh,
                                                 arrayView1d< string const > const & )
@@ -274,7 +262,7 @@
     elemDofNumber.setName( this->getName() + "/accessors/" + dofKey );
 
     ElementRegionManager::ElementViewAccessor< arrayView3d< real64 const > > dPerm_dAper =
-      mesh.getElemManager().constructMaterialArrayViewAccessor< PermeabilityBase, real64, 3 >( PermeabilityBase::viewKeyStruct::dPerm_dApertureString() );
+      mesh.getElemManager().constructMaterialArrayViewAccessor< PermeabilityBase, real64, 3 >( extrinsicMeshData::permeability::dPerm_dAperture::key() );
 
     fluxApprox.forStencils< SurfaceElementStencil >( mesh, [&]( auto & stencil )
     {
@@ -331,20 +319,12 @@
     pressureDofNumber = mesh.getElemManager().constructArrayViewAccessor< globalIndex, 1 >( pressureDofKey );
     pressureDofNumber.setName( this->getName() + "/accessors/" + pressureDofKey );
 
-<<<<<<< HEAD
     ElementRegionManager::ElementViewAccessor< arrayView1d< globalIndex const > >
     jumpDofNumber = mesh.getElemManager().constructArrayViewAccessor< globalIndex, 1 >( jumpDofKey );
     jumpDofNumber.setName( this->getName() + "/accessors/" + jumpDofKey );
-=======
-  ElementRegionManager::ElementViewAccessor< arrayView3d< real64 const > > dPerm_dAper =
-    mesh.getElemManager().constructMaterialArrayViewAccessor< real64, 3 >( extrinsicMeshData::permeability::dPerm_dAperture::key(),
-                                                                           targetRegionNames(),
-                                                                           m_permeabilityModelNames,
-                                                                           true );
->>>>>>> 382c5591
 
     ElementRegionManager::ElementViewAccessor< arrayView3d< real64 const > > dPerm_dAper =
-      mesh.getElemManager().constructMaterialArrayViewAccessor< PermeabilityBase, real64, 3 >( PermeabilityBase::viewKeyStruct::dPerm_dApertureString() );
+      mesh.getElemManager().constructMaterialArrayViewAccessor< PermeabilityBase, real64, 3 >( extrinsicMeshData::permeability::dPerm_dAperture::key(), true );
 
 
     fluxApprox.forStencils< CellElementStencilTPFA, SurfaceElementStencil, EmbeddedSurfaceToCellStencil >( mesh, [&]( auto & stencil )
@@ -391,17 +371,6 @@
   FluxApproximationBase const & fluxApprox = fvManager.getFluxApproximation( m_discretizationName );
 
   string const & dofKey = dofManager.getKey( extrinsicMeshData::flow::pressure::key() );
-<<<<<<< HEAD
-=======
-  ElementRegionManager::ElementViewAccessor< arrayView1d< globalIndex const > >
-  elemDofNumber = mesh.getElemManager().constructArrayViewAccessor< globalIndex, 1 >( dofKey );
-  elemDofNumber.setName( this->getName() + "/accessors/" + dofKey );
-
-  ElementRegionManager::ElementViewAccessor< arrayView3d< real64 const > > dPerm_dAper =
-    mesh.getElemManager().constructMaterialArrayViewAccessor< real64, 3 >( extrinsicMeshData::permeability::dPerm_dAperture::key(),
-                                                                           targetRegionNames(),
-                                                                           m_permeabilityModelNames );
->>>>>>> 382c5591
 
   forMeshTargets( domain.getMeshBodies(), [&] ( string const &,
                                                 MeshLevel const & mesh,
@@ -412,7 +381,7 @@
     elemDofNumber.setName( this->getName() + "/accessors/" + dofKey );
 
     ElementRegionManager::ElementViewAccessor< arrayView3d< real64 const > > dPerm_dAper =
-      mesh.getElemManager().constructMaterialArrayViewAccessor< PermeabilityBase, real64, 3 >( PermeabilityBase::viewKeyStruct::dPerm_dApertureString() );
+      mesh.getElemManager().constructMaterialArrayViewAccessor< PermeabilityBase, real64, 3 >( extrinsicMeshData::permeability::dPerm_dAperture::key() );
 
     fluxApprox.forStencils< CellElementStencilTPFA, SurfaceElementStencil, FaceElementToCellStencil >( mesh, [&]( auto & stencil )
     {
