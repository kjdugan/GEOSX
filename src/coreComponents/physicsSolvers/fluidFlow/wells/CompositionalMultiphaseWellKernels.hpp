/*
 * ------------------------------------------------------------------------------------------------------------
 * SPDX-License-Identifier: LGPL-2.1-only
 *
 * Copyright (c) 2018-2020 Lawrence Livermore National Security LLC
 * Copyright (c) 2018-2020 The Board of Trustees of the Leland Stanford Junior University
 * Copyright (c) 2018-2020 Total, S.A
 * Copyright (c) 2019-     GEOSX Contributors
 * All rights reserved
 *
 * See top level LICENSE, COPYRIGHT, CONTRIBUTORS, NOTICE, and ACKNOWLEDGEMENTS files for details.
 * ------------------------------------------------------------------------------------------------------------
 */

/**
 * @file CompositionalMultiphaseWellKernels.hpp
 */

#ifndef GEOSX_PHYSICSSOLVERS_FLUIDFLOW_WELLS_COMPOSITIONALMULTIPHASEWELLKERNELS_HPP
#define GEOSX_PHYSICSSOLVERS_FLUIDFLOW_WELLS_COMPOSITIONALMULTIPHASEWELLKERNELS_HPP

#include "common/DataTypes.hpp"
#include "rajaInterface/GEOS_RAJA_Interface.hpp"
#include "constitutive/fluid/MultiFluidBase.hpp"
#include "physicsSolvers/fluidFlow/wells/CompositionalMultiphaseWell.hpp"
#include "physicsSolvers/fluidFlow/wells/WellControls.hpp"

namespace geosx
{

namespace CompositionalMultiphaseWellKernels
{

static constexpr real64 minDensForDivision = 1e-10;

/******************************** ControlEquationHelper ********************************/

struct ControlEquationHelper
{

  GEOSX_HOST_DEVICE
  static void
  Switch( WellControls::Type const & wellType,
          WellControls::Control const & currentControl,
          real64 const & targetBHP,
          real64 const & targetConnRate,
          real64 const & wellElemPressure,
          real64 const & dWellElemPressure,
          real64 const & connRate,
          real64 const & dConnRate,
          WellControls::Control & newControl )
  {
    // TODO: check all inactive constraints (possibly more than one) and switch the one which is most violated
    // TODO: for the rate, use surface conditions (flash for compositional, easier for BO)

    // if isViable is true at the end of the following checks, no need to switch
    bool controlIsViable = false;

    real64 const refRate = connRate + dConnRate;
    real64 const refPressure = wellElemPressure + dWellElemPressure;

    // BHP control
    if( currentControl == WellControls::Control::BHP )
    {
      // the control is viable if the reference rate is below the max rate
      controlIsViable = ( fabs( refRate ) <= fabs( targetConnRate ) );
    }
    else // rate control
    {
      // the control is viable if the reference pressure is below/above the max/min pressure
      if( wellType == WellControls::Type::PRODUCER )
      {
        // targetBHP specifies a min pressure here
        controlIsViable = ( refPressure >= targetBHP );
      }
      else
      {
        // targetBHP specifies a max pressure here
        controlIsViable = ( refPressure <= targetBHP );
      }
    }

    if( controlIsViable )
    {
      newControl = currentControl;
    }
    else
    {
      newControl = ( currentControl == WellControls::Control::BHP )
                 ? WellControls::Control::LIQUIDRATE
                 : WellControls::Control::BHP;
    }
  }

  GEOSX_HOST_DEVICE
  static void
  Compute( globalIndex const rankOffset,
           localIndex const numComponents,
           WellControls::Control const currentControl,
           real64 const & targetBHP,
           real64 const & targetConnRate,
           globalIndex const wellElemDofNumber,
           real64 const & wellElemPressure,
           real64 const & dWellElemPressure,
           real64 const & connRate,
           real64 const & dConnRate,
           CRSMatrixView< real64, globalIndex const > const & localMatrix,
           arrayView1d< real64 > const & localRhs )
  {
    globalIndex eqnRowIndex = 0;
    globalIndex dofColIndex = 0;
    real64 controlEqn = 0;
    real64 dControlEqn_dX = 0;

    // BHP control
    if( currentControl == WellControls::Control::BHP )
    {

      // get the pressure and compute normalizer
      real64 const currentBHP = wellElemPressure + dWellElemPressure;

      // control equation is a normalized difference
      // between current pressure and target pressure
      controlEqn = ( currentBHP - targetBHP );
      dControlEqn_dX = 1.0;
      dofColIndex = wellElemDofNumber + CompositionalMultiphaseWell::ColOffset::DPRES;
      eqnRowIndex = wellElemDofNumber + CompositionalMultiphaseWell::RowOffset::CONTROL - rankOffset;
    }
    else if( currentControl == WellControls::Control::LIQUIDRATE ) // liquid rate control
    {
      // get rates and compute normalizer
      real64 const currentConnRate = connRate + dConnRate;

      // control equation is a normalized difference
      // between current rate and target rate
      controlEqn = ( currentConnRate - targetConnRate );
      dControlEqn_dX = 1.0;
      dofColIndex = wellElemDofNumber + CompositionalMultiphaseWell::ColOffset::DCOMP + numComponents;
      eqnRowIndex = wellElemDofNumber + CompositionalMultiphaseWell::RowOffset::CONTROL - rankOffset;
    }
    else
    {
      GEOSX_ERROR_IF( ( currentControl != WellControls::Control::BHP ) && ( currentControl != WellControls::Control::LIQUIDRATE ),
                      "Phase rate constraints for CompositionalMultiphaseWell will be implemented later" );
    }

    localMatrix.addToRow< serialAtomic >( eqnRowIndex,
                                          &dofColIndex,
                                          &dControlEqn_dX,
                                          1 );
    localRhs[eqnRowIndex] += controlEqn;
  }

};

/******************************** FluxKernel ********************************/

struct FluxKernel
{

  template< typename POLICY >
  static void
  Launch( localIndex const size,
          globalIndex const rankOffset,
          localIndex const numComponents,
          localIndex const numDofPerResElement,
          WellControls const & wellControls,
          arrayView1d< globalIndex const > const & wellElemDofNumber,
          arrayView1d< localIndex const > const & nextWellElemIndex,
          arrayView1d< real64 const > const & connRate,
          arrayView1d< real64 const > const & dConnRate,
          arrayView2d< real64 const > const & wellElemCompFrac,
          arrayView3d< real64 const > const & dWellElemCompFrac_dCompDens,
          real64 const & dt,
          CRSMatrixView< real64, globalIndex const > const & localMatrix,
          arrayView1d< real64 > const & localRhs )
  {
    localIndex const NC = numComponents;
    localIndex const resNDOF = numDofPerResElement;

    WellControls::Type const wellType = wellControls.GetType();
    arrayView1d< real64 const > const & injection = wellControls.GetInjectionStream();

    // loop over the well elements to compute the fluxes between elements
    forAll< POLICY >( size, [=] GEOSX_HOST_DEVICE ( localIndex const iwelem )
    {
      localIndex constexpr maxNumComp = constitutive::MultiFluidBase::MAX_NUM_COMPONENTS;
      localIndex constexpr maxNumDof  = maxNumComp + 1;

      // create local work arrays
      stackArray1d< real64, maxNumComp > compFracUp( NC );
      stackArray2d< real64, maxNumComp * maxNumComp > dCompFrac_dCompDensUp( NC, NC );

      stackArray1d< real64, maxNumComp > compFlux( NC );
      stackArray1d< real64, maxNumComp > dCompFlux_dRate( NC );
      stackArray1d< real64, maxNumComp > dCompFlux_dPresUp( NC );
      stackArray2d< real64, maxNumComp * maxNumComp > dCompFlux_dCompDensUp( NC, NC );

      // Step 1) decide the upwind well element

      /*  currentConnRate < 0 flow from iwelem to iwelemNext
       *  currentConnRate > 0 flow from iwelemNext to iwelem
       *  With this convention, currentConnRate < 0 at the last connection for a producer
       *                        currentConnRate > 0 at the last connection for a injector
       */

      localIndex const iwelemNext = nextWellElemIndex[iwelem];
      real64 const currentConnRate = connRate[iwelem] + dConnRate[iwelem];
      localIndex iwelemUp = -1;

      if( iwelemNext < 0 && wellType == WellControls::Type::INJECTOR ) // exit connection, injector
      {
        // we still need to define iwelemUp for Jacobian assembly
        iwelemUp = iwelem;

        // just copy the injection stream into compFrac
        for( localIndex ic = 0; ic < NC; ++ic )
        {
          compFracUp[ic] = injection[ic];
          for( localIndex jc = 0; jc < NC; ++jc )
          {
            dCompFrac_dCompDensUp[ic][jc] = 0.0;
          }
        }
      }
      else
      {
        // first set iwelemUp to the upstream cell
        if( ( iwelemNext < 0 && wellType == WellControls::Type::PRODUCER )  // exit connection, producer
            || currentConnRate < 0 ) // not an exit connection, iwelem is upstream
        {
          iwelemUp = iwelem;
        }
        else // not an exit connection, iwelemNext is upstream
        {
          iwelemUp = iwelemNext;
        }
        // copy the vars of iwelemUp into compFrac
        for( localIndex ic = 0; ic < NC; ++ic )
        {
          compFracUp[ic] = wellElemCompFrac[iwelemUp][ic];
          for( localIndex jc = 0; jc < NC; ++jc )
          {
            dCompFrac_dCompDensUp[ic][jc] = dWellElemCompFrac_dCompDens[iwelemUp][ic][jc];
          }
        }
      }

      // Step 2) compute upstream transport coefficient

      for( localIndex ic = 0; ic < NC; ++ic )
      {
        compFlux[ic] = compFracUp[ic] * currentConnRate;
        dCompFlux_dRate[ic] = compFracUp[ic];
        dCompFlux_dPresUp[ic] = 0.0; // none of these quantities depend on pressure
        for( localIndex jc = 0; jc < NC; ++jc )
        {
          dCompFlux_dCompDensUp[ic][jc] = dCompFrac_dCompDensUp[ic][jc] * currentConnRate;
        }
      }

      globalIndex const offsetUp = wellElemDofNumber[iwelemUp];
      globalIndex const offsetCurrent = wellElemDofNumber[iwelem];

      if( iwelemNext < 0 )  // exit connection
      {
        // for this case, we only need NC mass conservation equations
        // so we do not use the arrays initialized before the loop
        stackArray1d< real64, maxNumComp > oneSidedFlux( NC );
        stackArray2d< real64, maxNumComp > oneSidedFluxJacobian_dRate( NC, 1 );
        stackArray2d< real64, maxNumComp * maxNumDof > oneSidedFluxJacobian_dPresCompUp( NC, resNDOF );

        stackArray1d< globalIndex, maxNumComp > oneSidedEqnRowIndices( NC );
        stackArray1d< globalIndex, maxNumDof > oneSidedDofColIndices_dPresCompUp( resNDOF );
        globalIndex oneSidedDofColIndices_dRate = 0;

        // flux terms
        for( localIndex ic = 0; ic < NC; ++ic )
        {
          oneSidedFlux[ic] = -dt * compFlux[ic];

          // derivative with respect to rate
          oneSidedFluxJacobian_dRate( ic, 0 ) = -dt * dCompFlux_dRate[ic];

          // derivative with respect to upstream pressure
          oneSidedFluxJacobian_dPresCompUp[ic][0] = -dt * dCompFlux_dPresUp[ic];

          // derivatives with respect to upstream component densities
          for( localIndex jdof = 0; jdof < NC; ++jdof )
          {
            oneSidedFluxJacobian_dPresCompUp[ic][jdof + 1] = -dt * dCompFlux_dCompDensUp[ic][jdof];
          }

        }

        // jacobian indices
        for( localIndex ic = 0; ic < NC; ++ic )
        {
          // mass balance equations for all components
          oneSidedEqnRowIndices[ic] = offsetUp + CompositionalMultiphaseWell::RowOffset::MASSBAL + ic - rankOffset;
        }

        // in the dof ordering used in this class, there are 1 pressure dofs
        // and NC compDens dofs before the rate dof in this block
        localIndex const dRateColOffset = CompositionalMultiphaseWell::ColOffset::DCOMP + NC;
        oneSidedDofColIndices_dRate = offsetCurrent + dRateColOffset;

        for( localIndex jdof = 0; jdof < resNDOF; ++jdof )
        {
          // dofs are the **upstream** pressure and component densities
          oneSidedDofColIndices_dPresCompUp[jdof] = offsetUp + CompositionalMultiphaseWell::ColOffset::DPRES + jdof;
        }

        for( localIndex i = 0; i < oneSidedFlux.size(); ++i )
        {
          if( oneSidedEqnRowIndices[i] >= 0 && oneSidedEqnRowIndices[i] < localMatrix.numRows() )
          {
            localMatrix.addToRow< parallelDeviceAtomic >( oneSidedEqnRowIndices[i],
                                                          &oneSidedDofColIndices_dRate,
                                                          oneSidedFluxJacobian_dRate.data() + i,
                                                          1 );
            localMatrix.addToRowBinarySearchUnsorted< parallelDeviceAtomic >( oneSidedEqnRowIndices[i],
                                                                              oneSidedDofColIndices_dPresCompUp.data(),
                                                                              oneSidedFluxJacobian_dPresCompUp.data() + i * resNDOF,
                                                                              resNDOF );
            atomicAdd( parallelDeviceAtomic{}, &localRhs[oneSidedEqnRowIndices[i]], oneSidedFlux[i] );
          }
        }
      }
      else // not an exit connection
      {
        stackArray1d< real64, 2 * maxNumComp > localFlux( 2 * NC );
        stackArray2d< real64, 2 * maxNumComp > localFluxJacobian_dRate( 2 * NC, 1 );
        stackArray2d< real64, 2 * maxNumComp * maxNumDof > localFluxJacobian_dPresCompUp( 2 * NC, resNDOF );

        stackArray1d< globalIndex, 2 * maxNumComp > eqnRowIndices( 2 * NC );
        stackArray1d< globalIndex, maxNumDof > dofColIndices_dPresCompUp( resNDOF );
        globalIndex dofColIndices_dRate = 0;

        globalIndex const offsetNext = wellElemDofNumber[iwelemNext];

        // flux terms
        for( localIndex ic = 0; ic < NC; ++ic )
        {
          localFlux[WellSolverBase::ElemTag::NEXT * NC + ic] = dt * compFlux[ic];
          localFlux[WellSolverBase::ElemTag::CURRENT * NC + ic] = -dt * compFlux[ic];

          // derivative with respect to rate
          localFluxJacobian_dRate( WellSolverBase::ElemTag::NEXT * NC + ic, 0 ) = dt * dCompFlux_dRate[ic];
          localFluxJacobian_dRate( WellSolverBase::ElemTag::CURRENT * NC + ic, 0 ) = -dt * dCompFlux_dRate[ic];

          // derivative with respect to upstream pressure
          localFluxJacobian_dPresCompUp[WellSolverBase::ElemTag::NEXT * NC + ic][0] = dt * dCompFlux_dPresUp[ic];
          localFluxJacobian_dPresCompUp[WellSolverBase::ElemTag::CURRENT * NC + ic][0] = -dt * dCompFlux_dPresUp[ic];

          // derivatives with respect to upstream component densities
          for( localIndex jdof = 0; jdof < NC; ++jdof )
          {
            localFluxJacobian_dPresCompUp[WellSolverBase::ElemTag::NEXT * NC + ic][jdof + 1] =
              dt * dCompFlux_dCompDensUp[ic][jdof];
            localFluxJacobian_dPresCompUp[WellSolverBase::ElemTag::CURRENT * NC + ic][jdof + 1] =
              -dt * dCompFlux_dCompDensUp[ic][jdof];
          }
        }

        // jacobian indices
        for( localIndex ic = 0; ic < NC; ++ic )
        {
          // mass balance equations for all components
          eqnRowIndices[WellSolverBase::ElemTag::NEXT * NC + ic] = offsetNext
                                                                   + CompositionalMultiphaseWell::RowOffset::MASSBAL + ic - rankOffset;
          eqnRowIndices[WellSolverBase::ElemTag::CURRENT * NC + ic] = offsetCurrent
                                                                      + CompositionalMultiphaseWell::RowOffset::MASSBAL + ic - rankOffset;
        }

        // in the dof ordering used in this class, there are 1 pressure dofs
        // and NC compDens dofs before the rate dof in this block
        localIndex const dRateColOffset = CompositionalMultiphaseWell::ColOffset::DCOMP + NC;
        dofColIndices_dRate = offsetCurrent + dRateColOffset;

        for( localIndex jdof = 0; jdof < resNDOF; ++jdof )
        {
          // dofs are the **upstream** pressure and component densities
          dofColIndices_dPresCompUp[jdof] = offsetUp + CompositionalMultiphaseWell::ColOffset::DPRES + jdof;
        }

        for( localIndex i = 0; i < localFlux.size(); ++i )
        {
          if( eqnRowIndices[i] >= 0 && eqnRowIndices[i] < localMatrix.numRows() )
          {
            localMatrix.addToRow< parallelDeviceAtomic >( eqnRowIndices[i],
                                                          &dofColIndices_dRate,
                                                          localFluxJacobian_dRate.data() + i,
                                                          1 );
            localMatrix.addToRowBinarySearchUnsorted< parallelDeviceAtomic >( eqnRowIndices[i],
                                                                              dofColIndices_dPresCompUp.data(),
                                                                              localFluxJacobian_dPresCompUp.data() + i * resNDOF,
                                                                              resNDOF );
            atomicAdd( parallelDeviceAtomic{}, &localRhs[eqnRowIndices[i]], localFlux[i] );
          }
        }
      }
    } );
  }

};

/******************************** PressureRelationKernel ********************************/

struct PressureRelationKernel
{

  template< typename POLICY, typename REDUCE_POLICY >
  static localIndex
  Launch( localIndex const size,
          globalIndex const rankOffset,
          bool const isLocallyOwned,
          localIndex const numComponents,
          localIndex const numDofPerResElement,
          WellControls const & wellControls,
          arrayView1d< globalIndex const > const & wellElemDofNumber,
          arrayView1d< real64 const > const & wellElemGravCoef,
          arrayView1d< localIndex const > const & nextWellElemIndex,
          arrayView1d< real64 const > const & connRate,
          arrayView1d< real64 const > const & dConnRate,
          arrayView1d< real64 const > const & wellElemPressure,
          arrayView1d< real64 const > const & dWellElemPressure,
          arrayView1d< real64 const > const & wellElemTotalMassDens,
          arrayView1d< real64 const > const & dWellElemTotalMassDens_dPres,
          arrayView2d< real64 const > const & dWellElemTotalMassDens_dCompDens,
          CRSMatrixView< real64, globalIndex const > const & localMatrix,
          arrayView1d< real64 > const & localRhs )
  {
    localIndex const NC = numComponents;
    localIndex const resNDOF = numDofPerResElement;

    real64 const targetBHP = wellControls.GetTargetBHP();
    real64 const targetRate = wellControls.GetTargetRate();
    WellControls::Control const currentControl = wellControls.GetControl();
    WellControls::Type const wellType = wellControls.GetType();
    localIndex const iwelemControl = wellControls.GetReferenceWellElementIndex();

    RAJA::ReduceMax< REDUCE_POLICY, localIndex > switchControl( 0 );

    // loop over the well elements to compute the pressure relations between well elements
    forAll< POLICY >( size, [=] GEOSX_HOST_DEVICE ( localIndex const iwelem )
    {
      localIndex const iwelemNext = nextWellElemIndex[iwelem];

      if( iwelemNext < 0 && isLocallyOwned ) // if iwelemNext < 0, form control equation
      {

        WellControls::Control newControl = currentControl;
        ControlEquationHelper::Switch( wellType,
                                       currentControl,
                                       targetBHP,
                                       targetRate,
                                       wellElemPressure[iwelemControl],
                                       dWellElemPressure[iwelemControl],
                                       connRate[iwelemControl],
                                       dConnRate[iwelemControl],
                                       newControl );
        if( currentControl != newControl )
        {
          switchControl.max( 1 );
        }

        ControlEquationHelper::Compute( rankOffset,
                                        NC,
                                        newControl,
                                        targetBHP,
                                        targetRate,
                                        wellElemDofNumber[iwelemControl],
                                        wellElemPressure[iwelemControl],
                                        dWellElemPressure[iwelemControl],
                                        connRate[iwelemControl],
                                        dConnRate[iwelemControl],
                                        localMatrix,
                                        localRhs );
      }
      else if( iwelemNext >= 0 ) // if iwelemNext >= 0, form momentum equation
      {
        localIndex constexpr maxNumComp = constitutive::MultiFluidBase::MAX_NUM_COMPONENTS;
        localIndex constexpr maxNumDof  = maxNumComp + 1;

        // local working variables and arrays
        stackArray1d< globalIndex, 2 * maxNumDof > dofColIndices( 2 * resNDOF );
        stackArray1d< real64, 2 * maxNumDof > localPresRelJacobian( 2 * resNDOF );

        stackArray1d< real64, maxNumComp > dAvgMassDens_dCompCurrent( NC );
        stackArray1d< real64, maxNumComp > dAvgMassDens_dCompNext( NC );

        // compute the average density at the interface between well elements
        real64 const avgMassDens = 0.5 * ( wellElemTotalMassDens[iwelemNext] + wellElemTotalMassDens[iwelem] );
        real64 const dAvgMassDens_dPresNext = 0.5 * dWellElemTotalMassDens_dPres[iwelemNext];
        real64 const dAvgMassDens_dPresCurrent = 0.5 * dWellElemTotalMassDens_dPres[iwelem];
        for( localIndex ic = 0; ic < NC; ++ic )
        {
          dAvgMassDens_dCompNext[ic] = 0.5 * dWellElemTotalMassDens_dCompDens[iwelemNext][ic];
          dAvgMassDens_dCompCurrent[ic] = 0.5 * dWellElemTotalMassDens_dCompDens[iwelem][ic];
        }

        // compute depth diff times acceleration
        real64 const gravD = wellElemGravCoef[iwelemNext] - wellElemGravCoef[iwelem];

        // compute the current pressure in the two well elements
        real64 const pressureNext = wellElemPressure[iwelemNext] + dWellElemPressure[iwelemNext];
        real64 const pressureCurrent = wellElemPressure[iwelem] + dWellElemPressure[iwelem];

        // compute momentum flux and derivatives
        localIndex const localDofIndexPresNext = WellSolverBase::ElemTag::NEXT * resNDOF;
        localIndex const localDofIndexPresCurrent = WellSolverBase::ElemTag::CURRENT * resNDOF;

        globalIndex const offsetNext = wellElemDofNumber[iwelemNext];
        globalIndex const offsetCurrent = wellElemDofNumber[iwelem];

        globalIndex const eqnRowIndex = offsetCurrent + CompositionalMultiphaseWell::RowOffset::CONTROL - rankOffset;
        dofColIndices[localDofIndexPresNext] = offsetNext + CompositionalMultiphaseWell::ColOffset::DPRES;
        dofColIndices[localDofIndexPresCurrent] = offsetCurrent + CompositionalMultiphaseWell::ColOffset::DPRES;

<<<<<<< HEAD
        real64 const localPresRel = ( pressureNext - pressureCurrent - avgDensity * gravD );

        localPresRelJacobian[localDofIndexPresNext] = ( 1 - dAvgDensity_dPresNext * gravD );
        localPresRelJacobian[localDofIndexPresCurrent] = ( -1 - dAvgDensity_dPresCurrent * gravD );
=======
        real64 const localPresRel = ( pressureNext - pressureCurrent - avgMassDens * gravD ) * normalizer;

        localPresRelJacobian[localDofIndexPresNext] = ( 1 - dAvgMassDens_dPresNext * gravD ) * normalizer;
        localPresRelJacobian[localDofIndexPresCurrent] = ( -1 - dAvgMassDens_dPresCurrent * gravD ) * normalizer;
>>>>>>> 0a681559

        for( localIndex ic = 0; ic < NC; ++ic )
        {
          localIndex const localDofIndexCompNext = localDofIndexPresNext + ic + 1;
          localIndex const localDofIndexCompCurrent = localDofIndexPresCurrent + ic + 1;

          dofColIndices[localDofIndexCompNext] = offsetNext + CompositionalMultiphaseWell::ColOffset::DCOMP + ic;
          dofColIndices[localDofIndexCompCurrent] = offsetCurrent + CompositionalMultiphaseWell::ColOffset::DCOMP + ic;

<<<<<<< HEAD
          localPresRelJacobian[localDofIndexCompNext] = -dAvgDensity_dCompNext[ic] * gravD;
          localPresRelJacobian[localDofIndexCompCurrent] = -dAvgDensity_dCompCurrent[ic] * gravD;
=======
          localPresRelJacobian[localDofIndexCompNext] = -dAvgMassDens_dCompNext[ic] * gravD * normalizer;
          localPresRelJacobian[localDofIndexCompCurrent] = -dAvgMassDens_dCompCurrent[ic] * gravD * normalizer;
>>>>>>> 0a681559
        }

        // TODO: add friction and acceleration terms

        if( eqnRowIndex >= 0 && eqnRowIndex < localMatrix.numRows() )
        {
          localMatrix.addToRowBinarySearchUnsorted< parallelDeviceAtomic >( eqnRowIndex,
                                                                            dofColIndices.data(),
                                                                            localPresRelJacobian.data(),
                                                                            2 * resNDOF );
          atomicAdd( parallelDeviceAtomic{}, &localRhs[eqnRowIndex], localPresRel );
        }
      }
    } );
    return switchControl.get();
  }

};

/******************************** PerforationKernel ********************************/

struct PerforationKernel
{

  /**
   * @brief The type for element-based non-constitutive data parameters.
   * Consists entirely of ArrayView's.
   *
   * Can be converted from ElementRegionManager::ElementViewAccessor
   * by calling .toView() or .toViewConst() on an accessor instance
   */
  template< typename VIEWTYPE >
  using ElementViewConst = ElementRegionManager::ElementViewConst< VIEWTYPE >;

  template< typename POLICY >
  static void
  Launch( localIndex const size,
          localIndex const numComponents,
          localIndex const numPhases,
          ElementViewConst< arrayView1d< real64 const > > const & resPres,
          ElementViewConst< arrayView1d< real64 const > > const & dResPres,
          ElementViewConst< arrayView2d< real64 const > > const & resPhaseMob,
          ElementViewConst< arrayView2d< real64 const > > const & dResPhaseMob_dPres,
          ElementViewConst< arrayView3d< real64 const > > const & dResPhaseMob_dComp,
          ElementViewConst< arrayView2d< real64 const > > const & dResPhaseVolFrac_dPres,
          ElementViewConst< arrayView3d< real64 const > > const & dResPhaseVolFrac_dComp,
          ElementViewConst< arrayView3d< real64 const > > const & dResCompFrac_dCompDens,
          ElementViewConst< arrayView3d< real64 const > > const & resPhaseVisc,
          ElementViewConst< arrayView3d< real64 const > > const & dResPhaseVisc_dPres,
          ElementViewConst< arrayView4d< real64 const > > const & dResPhaseVisc_dComp,
          ElementViewConst< arrayView4d< real64 const > > const & resPhaseCompFrac,
          ElementViewConst< arrayView4d< real64 const > > const & dResPhaseCompFrac_dPres,
          ElementViewConst< arrayView5d< real64 const > > const & dResPhaseCompFrac_dComp,
          ElementViewConst< arrayView3d< real64 const > > const & resPhaseRelPerm,
          ElementViewConst< arrayView4d< real64 const > > const & dResPhaseRelPerm_dPhaseVolFrac,
          arrayView1d< real64 const > const & wellElemGravCoef,
          arrayView1d< real64 const > const & wellElemPres,
          arrayView1d< real64 const > const & dWellElemPres,
          arrayView2d< real64 const > const & wellElemCompDens,
          arrayView2d< real64 const > const & dWellElemCompDens,
          arrayView1d< real64 const > const & wellElemTotalMassDens,
          arrayView1d< real64 const > const & dWellElemTotalMassDens_dPres,
          arrayView2d< real64 const > const & dWellElemTotalMassDens_dCompDens,
          arrayView2d< real64 const > const & wellElemCompFrac,
          arrayView3d< real64 const > const & dWellElemCompFrac_dCompDens,
          arrayView1d< real64 const > const & perfGravCoef,
          arrayView1d< localIndex const > const & perfWellElemIndex,
          arrayView1d< real64 const > const & perfTrans,
          arrayView1d< localIndex const > const & resElementRegion,
          arrayView1d< localIndex const > const & resElementSubRegion,
          arrayView1d< localIndex const > const & resElementIndex,
          arrayView2d< real64 > const & compPerfRate,
          arrayView3d< real64 > const & dCompPerfRate_dPres,
          arrayView4d< real64 > const & dCompPerfRate_dComp )
  {
    localIndex const NC = numComponents;
    localIndex const NP = numPhases;

    // loop over the perforations to compute the perforation rates
    forAll< POLICY >( size, [=] GEOSX_HOST_DEVICE ( localIndex const iperf )
    {
      localIndex constexpr maxNumComp = constitutive::MultiFluidBase::MAX_NUM_COMPONENTS;

      // local working variables and arrays
      stackArray1d< real64, maxNumComp > dPhaseCompFrac_dCompDens( NC );

      real64 pres[ 2 ] = { 0.0 };
      real64 dPres_dP[ 2 ] = { 0.0 };
      stackArray2d< real64, 2 * maxNumComp > dPres_dC( 2, NC );

      real64 dFlux_dP[ 2 ] = { 0.0 };
      stackArray2d< real64, 2 * maxNumComp > dFlux_dC( 2, NC );

      real64 dMult_dP[ 2 ] = { 0.0 };
      stackArray2d< real64, 2 * maxNumComp > dMult_dC( 2, NC );

      stackArray1d< real64, maxNumComp > dResTotalMob_dC( NC );

      stackArray2d< real64, 2 * maxNumComp > phaseCompFrac( 2, NC );
      stackArray2d< real64, 2 * maxNumComp > dPhaseCompFrac_dP( 2, NC );
      stackArray3d< real64, 2 * maxNumComp * maxNumComp > dPhaseCompFrac_dC( 2, NC, NC );

      stackArray1d< real64, maxNumComp > dVisc_dC( NC );
      stackArray1d< real64, maxNumComp > dRelPerm_dC( NC );

      real64 dPotDiff_dP[ 2 ] = { 0.0 };
      stackArray2d< real64, 2 * maxNumComp > dPotDiff_dC( 2, NC );

      real64 multiplier[ 2 ] = { 0.0 };

      // reset the perforation rates
      for( localIndex ic = 0; ic < NC; ++ic )
      {
        compPerfRate[iperf][ic] = 0.0;
        for( localIndex ke = 0; ke < 2; ++ke )
        {
          dCompPerfRate_dPres[iperf][ke][ic] = 0.0;
          for( localIndex jc = 0; jc < NC; ++jc )
          {
            dCompPerfRate_dComp[iperf][ke][ic][jc] = 0.0;
          }
        }
      }

      // 1) copy the variables from the reservoir and well element

      // a) get reservoir variables

      // get the reservoir (sub)region and element indices
      localIndex const er  = resElementRegion[iperf];
      localIndex const esr = resElementSubRegion[iperf];
      localIndex const ei  = resElementIndex[iperf];
      // get the index of the well elem
      localIndex const iwelem = perfWellElemIndex[iperf];

      pres[CompositionalMultiphaseWell::SubRegionTag::RES] = resPres[er][esr][ei] + dResPres[er][esr][ei];
      dPres_dP[CompositionalMultiphaseWell::SubRegionTag::RES] = 1.0;

      // Here in the absence of a buoyancy term we assume that the reservoir cell is perforated at its center
      // TODO: add a buoyancy term for the reservoir side here

      multiplier[CompositionalMultiphaseWell::SubRegionTag::RES] = 1.0;

      // b) get well variables

      pres[CompositionalMultiphaseWell::SubRegionTag::WELL] = wellElemPres[iwelem] + dWellElemPres[iwelem];
      dPres_dP[CompositionalMultiphaseWell::SubRegionTag::WELL] = 1.0;

      multiplier[CompositionalMultiphaseWell::SubRegionTag::WELL] = -1.0;

      real64 const gravD = ( perfGravCoef[iperf] - wellElemGravCoef[iwelem] );

      pres[CompositionalMultiphaseWell::SubRegionTag::WELL] += wellElemTotalMassDens[iwelem] * gravD;
      dPres_dP[CompositionalMultiphaseWell::SubRegionTag::WELL] += dWellElemTotalMassDens_dPres[iwelem] * gravD;
      for( localIndex ic = 0; ic < NC; ++ic )
      {
        dPres_dC[CompositionalMultiphaseWell::SubRegionTag::WELL][ic] += dWellElemTotalMassDens_dCompDens[iwelem][ic] * gravD;
      }

      // get transmissibility at the interface
      real64 const trans = perfTrans[iperf];

      // 2) compute potential difference

      real64 potDiff = 0.0;

      for( localIndex i = 0; i < 2; ++i )
      {
        potDiff += multiplier[i] * trans * pres[i];
        dPotDiff_dP[i] += multiplier[i] * trans * dPres_dP[i];

        for( localIndex ic = 0; ic < NC; ++ic )
        {
          dPotDiff_dC[i][ic] += multiplier[i] * trans * dPres_dC[i][ic];
        }
      }

      real64 flux = 0.0;

      // 3) upwinding

      if( potDiff >= 0 )  // ** reservoir cell is upstream **
      {

        // loop over phases, compute and upwind phase flux
        // and sum contributions to each component's perforation rate
        for( localIndex ip = 0; ip < NP; ++ip )
        {

          // compute the phase flux and derivatives using upstream cell mobility
          flux = resPhaseMob[er][esr][ei][ip] * potDiff;

          dFlux_dP[CompositionalMultiphaseWell::SubRegionTag::RES] =
            dResPhaseMob_dPres[er][esr][ei][ip] * potDiff
            + resPhaseMob[er][esr][ei][ip] * dPotDiff_dP[CompositionalMultiphaseWell::SubRegionTag::RES];

          dFlux_dP[CompositionalMultiphaseWell::SubRegionTag::WELL] =
            resPhaseMob[er][esr][ei][ip] * dPotDiff_dP[CompositionalMultiphaseWell::SubRegionTag::WELL];

          for( localIndex ic = 0; ic < NC; ++ic )
          {
            dFlux_dC[CompositionalMultiphaseWell::SubRegionTag::RES][ic] =
              dResPhaseMob_dComp[er][esr][ei][ip][ic] * potDiff
              + resPhaseMob[er][esr][ei][ip] * dPotDiff_dC[CompositionalMultiphaseWell::SubRegionTag::RES][ic];

            dFlux_dC[CompositionalMultiphaseWell::SubRegionTag::WELL][ic] =
              resPhaseMob[er][esr][ei][ip] * dPotDiff_dC[CompositionalMultiphaseWell::SubRegionTag::WELL][ic];
          }

          // increment component fluxes
          for( localIndex ic = 0; ic < NC; ++ic )
          {
            compPerfRate[iperf][ic] += flux * resPhaseCompFrac[er][esr][ei][0][ip][ic];

            dCompPerfRate_dPres[iperf][CompositionalMultiphaseWell::SubRegionTag::RES][ic] +=
              resPhaseCompFrac[er][esr][ei][0][ip][ic] * dFlux_dP[CompositionalMultiphaseWell::SubRegionTag::RES];

            dCompPerfRate_dPres[iperf][CompositionalMultiphaseWell::SubRegionTag::RES][ic] +=
              dResPhaseCompFrac_dPres[er][esr][ei][0][ip][ic] * flux;

            dCompPerfRate_dPres[iperf][CompositionalMultiphaseWell::SubRegionTag::WELL][ic] +=
              resPhaseCompFrac[er][esr][ei][0][ip][ic] * dFlux_dP[CompositionalMultiphaseWell::SubRegionTag::WELL];

            applyChainRule( NC,
                            dResCompFrac_dCompDens[er][esr][ei],
                            dResPhaseCompFrac_dComp[er][esr][ei][0][ip][ic],
                            dPhaseCompFrac_dCompDens );

            for( localIndex jc = 0; jc < NC; ++jc )
            {
              dCompPerfRate_dComp[iperf][CompositionalMultiphaseWell::SubRegionTag::RES][ic][jc] +=
                dFlux_dC[CompositionalMultiphaseWell::SubRegionTag::RES][jc]
                * resPhaseCompFrac[er][esr][ei][0][ip][ic];

              dCompPerfRate_dComp[iperf][CompositionalMultiphaseWell::SubRegionTag::RES][ic][jc] +=
                flux * dPhaseCompFrac_dCompDens[jc];

              dCompPerfRate_dComp[iperf][CompositionalMultiphaseWell::SubRegionTag::WELL][ic][jc] +=
                dFlux_dC[CompositionalMultiphaseWell::SubRegionTag::WELL][jc]
                * resPhaseCompFrac[er][esr][ei][0][ip][ic];
            }
          }
        }
      }
      else // ** well is upstream **
      {

        real64 resTotalMob     = 0.0;
        real64 dResTotalMob_dP = 0.0;

        // we re-compute here the total mass (when useMass == 1) or molar (when useMass == 0) density
        real64 wellElemTotalDens = 0;
        for( localIndex ic = 0; ic < NC; ++ic )
        {
          wellElemTotalDens += wellElemCompDens[iwelem][ic] + dWellElemCompDens[iwelem][ic];
        }

        // first, compute the reservoir total mobility (excluding phase density)
        for( localIndex ip = 0; ip < NP; ++ip )
        {
          // viscosity
          real64 const resVisc = resPhaseVisc[er][esr][ei][0][ip];
          real64 const dResVisc_dP  = dResPhaseVisc_dPres[er][esr][ei][0][ip];
          applyChainRule( NC, dResCompFrac_dCompDens[er][esr][ei],
                          dResPhaseVisc_dComp[er][esr][ei][0][ip],
                          dVisc_dC );

          // relative permeability
          real64 const resRelPerm = resPhaseRelPerm[er][esr][ei][0][ip];
          real64 dResRelPerm_dP = 0.0;
          for( localIndex jc = 0; jc < NC; ++jc )
          {
            dRelPerm_dC[jc] = 0;
          }

          for( localIndex jp = 0; jp < NP; ++jp )
          {
            real64 const dResRelPerm_dS = dResPhaseRelPerm_dPhaseVolFrac[er][esr][ei][0][ip][jp];
            dResRelPerm_dP += dResRelPerm_dS * dResPhaseVolFrac_dPres[er][esr][ei][jp];

            for( localIndex jc = 0; jc < NC; ++jc )
            {
              dRelPerm_dC[jc] += dResRelPerm_dS * dResPhaseVolFrac_dComp[er][esr][ei][jp][jc];
            }
          }

          // increment total mobility
          resTotalMob     += resRelPerm / resVisc;
          dResTotalMob_dP += ( dResRelPerm_dP * resVisc - resRelPerm * dResVisc_dP )
                             / ( resVisc * resVisc );
          for( localIndex ic = 0; ic < NC; ++ic )
          {
            dResTotalMob_dC[ic] += ( dRelPerm_dC[ic] * resVisc - resRelPerm * dVisc_dC[ic] )
                                   / ( resVisc * resVisc );
          }
        }

        // compute a potdiff multiplier = wellElemTotalDens * resTotalMob
        // wellElemTotalDens is a mass density if useMass == 1 and a molar density otherwise
        real64 const mult = wellElemTotalDens * resTotalMob;
        dMult_dP[CompositionalMultiphaseWell::SubRegionTag::RES] = wellElemTotalDens * dResTotalMob_dP;
        dMult_dP[CompositionalMultiphaseWell::SubRegionTag::WELL] = 0; // because totalDens does not depend on pressure

        for( localIndex ic = 0; ic < NC; ++ic )
        {
          dMult_dC[CompositionalMultiphaseWell::SubRegionTag::RES][ic] =
            wellElemTotalDens * dResTotalMob_dC[ic];

          dMult_dC[CompositionalMultiphaseWell::SubRegionTag::WELL][ic] = resTotalMob;
        }

        // compute the volumetric flux and derivatives using upstream cell mobility
        flux = mult * potDiff;

        dFlux_dP[CompositionalMultiphaseWell::SubRegionTag::RES] =
          dMult_dP[CompositionalMultiphaseWell::SubRegionTag::RES] * potDiff
          + mult * dPotDiff_dP[CompositionalMultiphaseWell::SubRegionTag::RES];

        dFlux_dP[CompositionalMultiphaseWell::SubRegionTag::WELL] =
          dMult_dP[CompositionalMultiphaseWell::SubRegionTag::WELL] * potDiff
          + mult * dPotDiff_dP[CompositionalMultiphaseWell::SubRegionTag::WELL];

        for( localIndex ic = 0; ic < NC; ++ic )
        {
          dFlux_dC[CompositionalMultiphaseWell::SubRegionTag::RES][ic] =
            dMult_dC[CompositionalMultiphaseWell::SubRegionTag::RES][ic] * potDiff
            + mult * dPotDiff_dC[CompositionalMultiphaseWell::SubRegionTag::RES][ic];

          dFlux_dC[CompositionalMultiphaseWell::SubRegionTag::WELL][ic] =
            dMult_dC[CompositionalMultiphaseWell::SubRegionTag::WELL][ic] * potDiff
            + mult * dPotDiff_dC[CompositionalMultiphaseWell::SubRegionTag::WELL][ic];
        }

        // compute component fluxes
        for( localIndex ic = 0; ic < NC; ++ic )
        {
          compPerfRate[iperf][ic] += wellElemCompFrac[iwelem][ic] * flux;

          dCompPerfRate_dPres[iperf][CompositionalMultiphaseWell::SubRegionTag::RES][ic] =
            wellElemCompFrac[iwelem][ic] * dFlux_dP[CompositionalMultiphaseWell::SubRegionTag::RES];

          dCompPerfRate_dPres[iperf][CompositionalMultiphaseWell::SubRegionTag::WELL][ic] =
            wellElemCompFrac[iwelem][ic] * dFlux_dP[CompositionalMultiphaseWell::SubRegionTag::WELL];

          for( localIndex jc = 0; jc < NC; ++jc )
          {
            dCompPerfRate_dComp[iperf][CompositionalMultiphaseWell::SubRegionTag::RES][ic][jc] +=
              wellElemCompFrac[iwelem][ic] * dFlux_dC[CompositionalMultiphaseWell::SubRegionTag::RES][jc];

            dCompPerfRate_dComp[iperf][CompositionalMultiphaseWell::SubRegionTag::WELL][ic][jc] +=
              wellElemCompFrac[iwelem][ic] * dFlux_dC[CompositionalMultiphaseWell::SubRegionTag::WELL][jc];

            dCompPerfRate_dComp[iperf][CompositionalMultiphaseWell::SubRegionTag::WELL][ic][jc] +=
              dWellElemCompFrac_dCompDens[iwelem][ic][jc] * flux;
          }
        }
      }
    } );
  }

};

/******************************** VolumeBalanceKernel ********************************/

struct VolumeBalanceKernel
{

  template< typename POLICY >
  static void
  Launch( localIndex const size,
          localIndex const numComponents,
          localIndex const numPhases,
          localIndex const numDofPerWellElement,
          globalIndex const rankOffset,
          arrayView1d< globalIndex const > const & wellElemDofNumber,
          arrayView1d< integer const > const & wellElemGhostRank,
          arrayView2d< real64 const > const & wellElemPhaseVolFrac,
          arrayView2d< real64 const > const & dWellElemPhaseVolFrac_dPres,
          arrayView3d< real64 const > const & dWellElemPhaseVolFrac_dComp,
          arrayView1d< real64 const > const & wellElemVolume,
          CRSMatrixView< real64, globalIndex const > const & localMatrix,
          arrayView1d< real64 > const & localRhs )
  {
    localIndex constexpr maxNumComp = constitutive::MultiFluidBase::MAX_NUM_COMPONENTS;
    localIndex constexpr maxNumDof  = maxNumComp + 1;

    localIndex const NC        = numComponents;
    localIndex const NP        = numPhases;
    localIndex const welemNDOF = numDofPerWellElement;

    forAll< POLICY >( size, [=] GEOSX_HOST_DEVICE ( localIndex const iwelem )
    {

      if( wellElemGhostRank[iwelem] >= 0 )
      {
        return;
      }

      stackArray1d< globalIndex, maxNumDof > localVolBalanceDOF( welemNDOF );
      stackArray1d< real64, maxNumDof > localVolBalanceJacobian( welemNDOF );

      // get equation/dof indices
      globalIndex const offset = wellElemDofNumber[iwelem];
      localIndex const volBalRowOffset = CompositionalMultiphaseWell::RowOffset::MASSBAL + NC;
      globalIndex const localVolBalanceEqnIndex = LvArray::integerConversion< localIndex >( offset - rankOffset ) + volBalRowOffset;
      for( localIndex jdof = 0; jdof < welemNDOF; ++jdof )
      {
        localVolBalanceDOF[jdof] = offset + CompositionalMultiphaseWell::ColOffset::DPRES + jdof;
      }

      real64 localVolBalance = 1.0;

      // sum contributions to component accumulation from each phase
      for( localIndex ip = 0; ip < NP; ++ip )
      {
        localVolBalance -= wellElemPhaseVolFrac[iwelem][ip];
        localVolBalanceJacobian[0] -= dWellElemPhaseVolFrac_dPres[iwelem][ip];

        for( localIndex jc = 0; jc < NC; ++jc )
        {
          localVolBalanceJacobian[jc + 1] -= dWellElemPhaseVolFrac_dComp[iwelem][ip][jc];
        }
      }

      // scale saturation-based volume balance by pore volume (for better scaling w.r.t. other equations)
      for( localIndex idof = 0; idof < welemNDOF; ++idof )
      {
        localVolBalanceJacobian[idof] *= wellElemVolume[iwelem];
      }
      localVolBalance *= wellElemVolume[iwelem];

      localMatrix.addToRowBinarySearchUnsorted< serialAtomic >( localVolBalanceEqnIndex,
                                                                localVolBalanceDOF.data(),
                                                                localVolBalanceJacobian.data(),
                                                                welemNDOF );
      localRhs[localVolBalanceEqnIndex] += localVolBalance;
    } );
  }

};

/******************************** PresCompFracInitializationKernel ********************************/

struct PresCompFracInitializationKernel
{

  /**
   * @brief The type for element-based non-constitutive data parameters.
   * Consists entirely of ArrayView's.
   *
   * Can be converted from ElementRegionManager::ElementViewAccessor
   * by calling .toView() or .toViewConst() on an accessor instance
   */
  template< typename VIEWTYPE >
  using ElementViewConst = ElementRegionManager::ElementViewConst< VIEWTYPE >;

  template< typename POLICY >
  static void
  Launch( localIndex const perforationSize,
          localIndex const subRegionSize,
          localIndex const numComponents,
          localIndex const numPhases,
          bool const isLocallyOwned,
          int const topRank,
          localIndex const numPerforations,
          WellControls const & wellControls,
          ElementViewConst< arrayView1d< real64 const > > const & resPressure,
          ElementViewConst< arrayView2d< real64 const > > const & resCompDens,
          ElementViewConst< arrayView2d< real64 const > > const & resPhaseVolFrac,
          ElementViewConst< arrayView3d< real64 const > > const & resPhaseMassDens,
          arrayView1d< localIndex const > const & resElementRegion,
          arrayView1d< localIndex const > const & resElementSubRegion,
          arrayView1d< localIndex const > const & resElementIndex,
          arrayView1d< real64 const > const & wellElemGravCoef,
          arrayView1d< real64 > const & wellElemPressure,
          arrayView2d< real64 > const & wellElemCompFrac )
  {
    localIndex constexpr maxNumComp = constitutive::MultiFluidBase::MAX_NUM_COMPONENTS;
    localIndex const NC = numComponents;
    localIndex const NP = numPhases;

    real64 const targetBHP = wellControls.GetTargetBHP();
    WellControls::Control const currentControl = wellControls.GetControl();
    WellControls::Type const wellType = wellControls.GetType();
    localIndex const iwelemControl = wellControls.GetReferenceWellElementIndex();

    // loop over all perforations to compute an average total mass density and component fraction
    RAJA::ReduceSum< parallelDeviceReduce, real64 > sumTotalMassDens( 0 );
    RAJA::ReduceMin< parallelDeviceReduce, real64 > minResPressure( 1e10 );
    RAJA::ReduceMax< parallelDeviceReduce, real64 > maxResPressure( 0 );
    forAll< POLICY >( perforationSize, [=] GEOSX_HOST_DEVICE ( localIndex const iperf )
    {
      // get the reservoir (sub)region and element indices
      localIndex const er = resElementRegion[iperf];
      localIndex const esr = resElementSubRegion[iperf];
      localIndex const ei = resElementIndex[iperf];

      minResPressure.min( resPressure[er][esr][ei] );
      maxResPressure.max( resPressure[er][esr][ei] );

      // increment the average total mass density
      for( localIndex ip = 0; ip < NP; ++ip )
      {
        sumTotalMassDens += resPhaseVolFrac[er][esr][ei][ip] * resPhaseMassDens[er][esr][ei][0][ip];
      }
    } );

    // TODO: there must a better way to do what is below
    // I would like to define an array of RAJA::ReduceSum to be able to do sum[ic] += ...
    // and put back what is below in the previous kernel.
    stackArray1d< real64, maxNumComp > sumCompFrac( NC );
    for( localIndex ic = 0; ic < NC; ++ic )
    {
      RAJA::ReduceSum< parallelDeviceReduce, real64 > sum( 0.0 );
      forAll< POLICY >( perforationSize, [=] GEOSX_HOST_DEVICE ( localIndex const iperf )
      {
        // get the reservoir (sub)region and element indices
        localIndex const er = resElementRegion[iperf];
        localIndex const esr = resElementSubRegion[iperf];
        localIndex const ei = resElementIndex[iperf];

        real64 perfTotalDens = 0.0;
        for( localIndex jc = 0; jc < NC; ++jc )
        {
          perfTotalDens += resCompDens[er][esr][ei][jc];
        }
        sum += resCompDens[er][esr][ei][ic] / perfTotalDens;
      } );
      sumCompFrac[ic] = sum.get();
    }

    real64 const pres = ( wellControls.GetType() == WellControls::Type::PRODUCER )
                        ? MpiWrapper::Min( minResPressure.get() )
                        : MpiWrapper::Max( maxResPressure.get() );
    real64 const avgTotalMassDens = MpiWrapper::Sum( sumTotalMassDens.get() ) / numPerforations;

    stackArray1d< real64, maxNumComp > avgCompFrac( NC );
    // compute average component fraction
    if( wellControls.GetType() == WellControls::Type::PRODUCER )
    {
      // use average comp frac from reservoir
      real64 compFracSum = 0;
      real64 const tol = 1e-13;
      for( localIndex ic = 0; ic < NC; ++ic )
      {
        avgCompFrac[ic] = MpiWrapper::Sum( sumCompFrac[ic] ) / numPerforations;
        compFracSum += avgCompFrac[ic];
      }
      GEOSX_ERROR_IF( compFracSum < 1 - tol || compFracSum > 1 + tol,
                      "Invalid well initialization: sum of component fractions should be between 0 and 1" );
    }
    else // injector
    {
      // use average comp frac from XML file
      for( localIndex ic = 0; ic < NC; ++ic )
      {
        avgCompFrac[ic] = wellControls.GetInjectionStream()[ic];
      }
    }

    // set the global component fractions to avgCompFrac
    forAll< POLICY >( subRegionSize, [=] GEOSX_HOST_DEVICE ( localIndex const iwelem )
    {
      for( localIndex ic = 0; ic < NC; ++ic )
      {
        wellElemCompFrac[iwelem][ic] = avgCompFrac[ic];
      }
    } );

    real64 pressureControl = 0.0;
    real64 gravCoefControl = 0.0;
    if( isLocallyOwned )
    {
      // initialize the reference pressure
      if( currentControl == WellControls::Control::BHP )
      {
        // if pressure constraint, set the ref pressure at the constraint
        pressureControl = targetBHP;
      }
      else // rate control
      {
        // if rate constraint, set the ref pressure slightly
        // above/below the target pressure depending on well type
        pressureControl = ( wellType == WellControls::Type::PRODUCER )
                        ? 0.5 * pres
                        : 2.0 * pres;
      }
      gravCoefControl = wellElemGravCoef[iwelemControl];
      wellElemPressure[iwelemControl] = pressureControl;
    }

    MpiWrapper::Broadcast( pressureControl, topRank );
    MpiWrapper::Broadcast( gravCoefControl, topRank );

    GEOSX_ERROR_IF( pressureControl <= 0, "Invalid well initialization: negative pressure was found" );

    // estimate the pressures in the well elements using this avgDens
    forAll< POLICY >( subRegionSize, [=] GEOSX_HOST_DEVICE ( localIndex const iwelem )
    {
      wellElemPressure[iwelem] = pressureControl
                                 + avgTotalMassDens * ( wellElemGravCoef[iwelem] - gravCoefControl );

    } );
  }

};

/******************************** CompDensInitializationKernel ********************************/

struct CompDensInitializationKernel
{

  template< typename POLICY >
  static void
  Launch( localIndex const subRegionSize,
          localIndex const numComponents,
          arrayView2d< real64 const > const & wellElemCompFrac,
          arrayView2d< real64 const > const & wellElemTotalDens,
          arrayView2d< real64 > const & wellElemCompDens )
  {
    forAll< POLICY >( subRegionSize, [=] GEOSX_HOST_DEVICE ( localIndex const iwelem )
    {
      for( localIndex ic = 0; ic < numComponents; ++ic )
      {
        wellElemCompDens[iwelem][ic] = wellElemCompFrac[iwelem][ic] * wellElemTotalDens[iwelem][0];
      }
    } );
  }

};

/******************************** TotalMassDensityKernel ****************************/

struct TotalMassDensityKernel
{

  template< typename POLICY >
  static void
  Launch( localIndex const subRegionSize,
          localIndex const numComponents,
          localIndex const numPhases,
          arrayView2d< real64 const > const & phaseVolFrac,
          arrayView2d< real64 const > const & dPhaseVolFrac_dPres,
          arrayView3d< real64 const > const & dPhaseVolFrac_dCompDens,
          arrayView3d< real64 const > const & dCompFrac_dCompDens,
          arrayView3d< real64 const > const & phaseMassDens,
          arrayView3d< real64 const > const & dPhaseMassDens_dPres,
          arrayView4d< real64 const > const & dPhaseMassDens_dComp,
          arrayView1d< real64 > const & totalMassDens,
          arrayView1d< real64 > const & dTotalMassDens_dPres,
          arrayView2d< real64 > const & dTotalMassDens_dCompDens )
  {
    localIndex constexpr maxNumComp = constitutive::MultiFluidBase::MAX_NUM_COMPONENTS;
    localIndex const NC = numComponents;
    localIndex const NP = numPhases;

    stackArray1d< real64, maxNumComp > dMassDens_dC( NC );

    forAll< POLICY >( subRegionSize, [=] GEOSX_HOST_DEVICE ( localIndex const iwelem )
    {
      totalMassDens[iwelem] = 0.0;
      dTotalMassDens_dPres[iwelem] = 0.0;
      for( localIndex ic = 0; ic < NC; ++ic )
      {
        dTotalMassDens_dCompDens[iwelem][ic] = 0.0;
      }

      for( localIndex ip = 0; ip < NP; ++ip )
      {
        totalMassDens[iwelem] += phaseVolFrac[iwelem][ip] * phaseMassDens[iwelem][0][ip];
        dTotalMassDens_dPres[iwelem] += dPhaseVolFrac_dPres[iwelem][ip] * phaseMassDens[iwelem][0][ip]
                                        + phaseVolFrac[iwelem][ip] * dPhaseMassDens_dPres[iwelem][0][ip];

        applyChainRule( NC, dCompFrac_dCompDens[iwelem], dPhaseMassDens_dComp[iwelem][0][ip], dMassDens_dC );
        for( localIndex ic = 0; ic < NC; ++ic )
        {
          dTotalMassDens_dCompDens[iwelem][ic] += dPhaseVolFrac_dCompDens[iwelem][ip][ic] * phaseMassDens[iwelem][0][ip]
                                                  + phaseVolFrac[iwelem][ip] * dMassDens_dC[ic];

        }
      }

    } );
  }

};

/******************************** ResidualNormKernel ********************************/

struct ResidualNormKernel
{

  template< typename POLICY, typename REDUCE_POLICY, typename LOCAL_VECTOR >
  static void
  Launch( LOCAL_VECTOR const localResidual,
          globalIndex const rankOffset,
          localIndex const numComponents,
          localIndex const numDofPerWellElement,
          WellControls const & wellControls,
          arrayView1d< globalIndex const > const & wellElemDofNumber,
          arrayView1d< integer const > const & wellElemGhostRank,
          arrayView1d< real64 const > const & wellElemVolume,
          arrayView2d< real64 const > const & wellElemTotalDensity,
          real64 const dt,
          real64 * localResidualNorm )
  {
    localIndex const NC = numComponents;

    real64 const targetBHP = wellControls.GetTargetBHP();
    real64 const targetRate = wellControls.GetTargetRate();
    WellControls::Control const currentControl = wellControls.GetControl();
    localIndex const iwelemControl = wellControls.GetReferenceWellElementIndex();

    RAJA::ReduceSum< REDUCE_POLICY, real64 > sumScaled( 0.0 );

    forAll< POLICY >( wellElemDofNumber.size(), [=] GEOSX_HOST_DEVICE ( localIndex const iwelem )
    {
      if( wellElemGhostRank[iwelem] < 0 )
      {
        real64 normalizer = 0.0;
        for( localIndex idof = 0; idof < numDofPerWellElement; ++idof )
        {
          if( idof == CompositionalMultiphaseWell::RowOffset::CONTROL )
          {
            if( iwelem == iwelemControl )
            {
              normalizer = ( currentControl == WellControls::Control::BHP )
    ? targetBHP : targetRate;
            }
            else
            {
              normalizer = targetBHP;
            }
          }
          else if( idof >= CompositionalMultiphaseWell::RowOffset::MASSBAL
                   && idof < CompositionalMultiphaseWell::RowOffset::MASSBAL + NC )
          {
            normalizer = dt * targetRate;
          }
          else
          {
            normalizer = wellElemTotalDensity[iwelem][0] * wellElemVolume[iwelem];
          }
          localIndex const lid = wellElemDofNumber[iwelem] + idof - rankOffset;
          real64 const val = localResidual[lid] / normalizer;
          sumScaled += val * val;
        }
      }
    } );
    *localResidualNorm = *localResidualNorm + sumScaled.get();
  }

};

/******************************** SolutionScalingKernel ********************************/

struct SolutionScalingKernel
{
  template< typename POLICY, typename REDUCE_POLICY, typename LOCAL_VECTOR >
  static real64
  Launch( LOCAL_VECTOR const localSolution,
          globalIndex const rankOffset,
          localIndex const numComponents,
          arrayView1d< globalIndex const > const & wellElemDofNumber,
          arrayView1d< integer const > const & wellElemGhostRank,
          arrayView2d< real64 const > const & wellElemCompDens,
          arrayView2d< real64 const > const & dWellElemCompDens,
          real64 const maxCompFracChange )
  {
    real64 constexpr eps = minDensForDivision;

    RAJA::ReduceMin< REDUCE_POLICY, real64 > minVal( 1.0 );

    forAll< POLICY >( wellElemDofNumber.size(), [=] GEOSX_HOST_DEVICE ( localIndex const iwelem )
    {
      if( wellElemGhostRank[iwelem] < 0 )
      {

        real64 prevTotalDens = 0;
        for( localIndex ic = 0; ic < numComponents; ++ic )
        {
          prevTotalDens += wellElemCompDens[iwelem][ic] + dWellElemCompDens[iwelem][ic];
        }

        for( localIndex ic = 0; ic < numComponents; ++ic )
        {
          localIndex const lid = wellElemDofNumber[iwelem] + ic + 1 - rankOffset;

          // compute scaling factor based on relative change in component densities
          real64 const absCompDensChange = fabs( localSolution[lid] );
          real64 const maxAbsCompDensChange = maxCompFracChange * prevTotalDens;

          // This actually checks the change in component fraction, using a lagged total density
          // Indeed we can rewrite the following check as:
          //    | prevCompDens / prevTotalDens - newCompDens / prevTotalDens | > maxCompFracChange
          // Note that the total density in the second term is lagged (i.e, we use prevTotalDens)
          // because I found it more robust than using directly newTotalDens (which can vary also
          // wildly when the compDens change is large)
          if( absCompDensChange > maxAbsCompDensChange && absCompDensChange > eps )
          {
            minVal.min( maxAbsCompDensChange / absCompDensChange );
          }
        }
      }
    } );
    return minVal.get();
  }

};


/******************************** SolutionCheckKernel ********************************/

struct SolutionCheckKernel
{
  template< typename POLICY, typename REDUCE_POLICY, typename LOCAL_VECTOR >
  static localIndex
  Launch( LOCAL_VECTOR const localSolution,
          globalIndex const rankOffset,
          localIndex const numComponents,
          arrayView1d< globalIndex const > const & wellElemDofNumber,
          arrayView1d< integer const > const & wellElemGhostRank,
          arrayView1d< real64 const > const & wellElemPressure,
          arrayView1d< real64 const > const & dWellElemPressure,
          arrayView2d< real64 const > const & wellElemCompDens,
          arrayView2d< real64 const > const & dWellElemCompDens,
          integer const allowCompDensChopping,
          real64 const scalingFactor )
  {
    real64 constexpr eps = minDensForDivision;

    RAJA::ReduceMin< REDUCE_POLICY, localIndex > minVal( 1 );

    forAll< POLICY >( wellElemDofNumber.size(), [=] GEOSX_HOST_DEVICE ( localIndex const iwelem )
    {
      if( wellElemGhostRank[iwelem] < 0 )
      {
        // pressure
        localIndex lid = wellElemDofNumber[iwelem] + CompositionalMultiphaseWell::ColOffset::DPRES - rankOffset;
        real64 const newPres = wellElemPressure[iwelem] + dWellElemPressure[iwelem]
                               + scalingFactor * localSolution[lid];

        // the pressure must be positive
        if( newPres < 0.0 )
        {
          minVal.min( 0 );
        }

        // if component density is not allowed, the time step fails if a component density is negative
        // otherwise, we just check that the total density is positive, and negative component densities
        // will be chopped (i.e., set to zero) in ApplySystemSolution
        if( !allowCompDensChopping )
        {
          for( localIndex ic = 0; ic < numComponents; ++ic )
          {
            lid = wellElemDofNumber[iwelem] + ic + 1 - rankOffset;
            real64 const newDens = wellElemCompDens[iwelem][ic] + dWellElemCompDens[iwelem][ic]
                                   + scalingFactor * localSolution[lid];

            if( newDens < 0 )
            {
              minVal.min( 0 );
            }
          }
        }
        else
        {
          real64 totalDens = 0.0;
          for( localIndex ic = 0; ic < numComponents; ++ic )
          {
            lid = wellElemDofNumber[iwelem] + ic + 1 - rankOffset;
            real64 const newDens = wellElemCompDens[iwelem][ic] + dWellElemCompDens[iwelem][ic]
                                   + scalingFactor * localSolution[lid];
            totalDens += (newDens > 0.0) ? newDens : 0.0;
          }
          if( totalDens < eps )
          {
            minVal.min( 0 );
          }
        }
      }
    } );
    return minVal.get();
  }

};


} // end namespace CompositionalMultiphaseWellKernels

} // end namespace geosx

#endif //GEOSX_PHYSICSSOLVERS_FLUIDFLOW_WELLS_COMPOSITIONALMULTIPHASEWELLKERNELS_HPP<|MERGE_RESOLUTION|>--- conflicted
+++ resolved
@@ -518,17 +518,10 @@
         dofColIndices[localDofIndexPresNext] = offsetNext + CompositionalMultiphaseWell::ColOffset::DPRES;
         dofColIndices[localDofIndexPresCurrent] = offsetCurrent + CompositionalMultiphaseWell::ColOffset::DPRES;
 
-<<<<<<< HEAD
-        real64 const localPresRel = ( pressureNext - pressureCurrent - avgDensity * gravD );
-
-        localPresRelJacobian[localDofIndexPresNext] = ( 1 - dAvgDensity_dPresNext * gravD );
-        localPresRelJacobian[localDofIndexPresCurrent] = ( -1 - dAvgDensity_dPresCurrent * gravD );
-=======
-        real64 const localPresRel = ( pressureNext - pressureCurrent - avgMassDens * gravD ) * normalizer;
-
-        localPresRelJacobian[localDofIndexPresNext] = ( 1 - dAvgMassDens_dPresNext * gravD ) * normalizer;
-        localPresRelJacobian[localDofIndexPresCurrent] = ( -1 - dAvgMassDens_dPresCurrent * gravD ) * normalizer;
->>>>>>> 0a681559
+        real64 const localPresRel = ( pressureNext - pressureCurrent - avgMassDens * gravD );
+
+        localPresRelJacobian[localDofIndexPresNext] = ( 1 - dAvgMassDens_dPresNext * gravD );
+        localPresRelJacobian[localDofIndexPresCurrent] = ( -1 - dAvgMassDens_dPresCurrent * gravD );
 
         for( localIndex ic = 0; ic < NC; ++ic )
         {
@@ -538,13 +531,8 @@
           dofColIndices[localDofIndexCompNext] = offsetNext + CompositionalMultiphaseWell::ColOffset::DCOMP + ic;
           dofColIndices[localDofIndexCompCurrent] = offsetCurrent + CompositionalMultiphaseWell::ColOffset::DCOMP + ic;
 
-<<<<<<< HEAD
-          localPresRelJacobian[localDofIndexCompNext] = -dAvgDensity_dCompNext[ic] * gravD;
-          localPresRelJacobian[localDofIndexCompCurrent] = -dAvgDensity_dCompCurrent[ic] * gravD;
-=======
-          localPresRelJacobian[localDofIndexCompNext] = -dAvgMassDens_dCompNext[ic] * gravD * normalizer;
-          localPresRelJacobian[localDofIndexCompCurrent] = -dAvgMassDens_dCompCurrent[ic] * gravD * normalizer;
->>>>>>> 0a681559
+          localPresRelJacobian[localDofIndexCompNext] = -dAvgMassDens_dCompNext[ic] * gravD;
+          localPresRelJacobian[localDofIndexCompCurrent] = -dAvgMassDens_dCompCurrent[ic] * gravD;
         }
 
         // TODO: add friction and acceleration terms
