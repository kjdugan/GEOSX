--- conflicted
+++ resolved
@@ -781,31 +781,8 @@
 {
   GEOSX_MARK_FUNCTION;
 
-<<<<<<< HEAD
-  // outputs
-
-  arrayView2d< real64, compflow::USD_PHASE > const & phaseVolFrac =
-    subRegion.getReference< array2d< real64, compflow::LAYOUT_PHASE > >( viewKeyStruct::phaseVolumeFractionString() );
-  arrayView2d< real64, compflow::USD_PHASE > const & dPhaseVolFrac_dPres =
-    subRegion.getReference< array2d< real64, compflow::LAYOUT_PHASE > >( viewKeyStruct::dPhaseVolumeFraction_dPressureString() );
-  arrayView3d< real64, compflow::USD_PHASE_DC > const & dPhaseVolFrac_dCompDens =
-    subRegion.getReference< array3d< real64, compflow::LAYOUT_PHASE_DC > >( viewKeyStruct::dPhaseVolumeFraction_dGlobalCompDensityString() );
-
-  // inputs
-
-  arrayView3d< real64 const, compflow::USD_COMP_DC > const & dCompFrac_dCompDens =
-    subRegion.getReference< array3d< real64, compflow::LAYOUT_COMP_DC > >( viewKeyStruct::dGlobalCompFraction_dGlobalCompDensityString() );
-  arrayView2d< real64 const, compflow::USD_COMP > const & compDens =
-    subRegion.getReference< array2d< real64, compflow::LAYOUT_COMP > >( viewKeyStruct::globalCompDensityString() );
-  arrayView2d< real64 const, compflow::USD_COMP > const & dCompDens =
-    subRegion.getReference< array2d< real64, compflow::LAYOUT_COMP > >( viewKeyStruct::deltaGlobalCompDensityString() );
-
   string const & fluidName = subRegion.getReference< string >( viewKeyStruct::fluidNamesString() );
   MultiFluidBase & fluid = subRegion.getConstitutiveModel< MultiFluidBase >( fluidName );
-=======
-  MultiFluidBase const & fluid = getConstitutiveModel< MultiFluidBase >( subRegion, m_fluidModelNames[targetIndex] );
->>>>>>> 382c5591
-
   CompositionalMultiphaseBaseKernels::
     PhaseVolumeFractionKernelFactory::
     createAndLaunch< parallelDevicePolicy<> >( m_numComponents,
