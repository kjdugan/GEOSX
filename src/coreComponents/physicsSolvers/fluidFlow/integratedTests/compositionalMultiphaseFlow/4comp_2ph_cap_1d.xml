--- conflicted
+++ resolved
@@ -17,15 +17,11 @@
         newtonTol="1.0e-6"
         newtonMaxIter="15"/>
       <LinearSolverParameters
-<<<<<<< HEAD
-        solverType="direct"/>
-    </CompositionalMultiphaseFVM>
-=======
         solverType="direct"
         directParallel="0"
         logLevel="0"/>
-    </CompositionalMultiphaseFlow>
->>>>>>> ecaa0f24
+    </CompositionalMultiphaseFVM>
+
   </Solvers>
 
   <Mesh>
