<?xml version="1.0" ?>

<Problem>
  <Solvers>
    <CompositionalMultiphaseFVM
      name="compflow"
      logLevel="1"
      discretization="fluidTPFA"
      targetRegions="{ Region1 }"
      fluidNames="{ fluid1 }"
      solidNames="{ rock }"
      relPermNames="{ relperm }"
      temperature="297.15"
      useMass="0">
      <NonlinearSolverParameters
        newtonTol="1.0e-6"
        newtonMaxIter="15"/>
      <LinearSolverParameters
        solverType="direct"
        directParallel="0"
        logLevel="0"/>
    </CompositionalMultiphaseFVM>
<<<<<<< HEAD

=======
>>>>>>> dcdcc74c
  </Solvers>

  <Mesh>
    <InternalMesh
      name="mesh1"
      elementTypes="{ C3D8 }"
      xCoords="{ 0, 10 }"
      yCoords="{ 0, 1 }"
      zCoords="{ 0, 1 }"
      nx="{ 10 }"
      ny="{ 1 }"
      nz="{ 1 }"
      cellBlockNames="{ block1 }"/>
  </Mesh>

  <Geometry>
    <Box
      name="source"
      xMin="-0.01, -0.01, -0.01"
      xMax=" 1.01, 1.01, 1.01"/>

    <Box
      name="sink"
      xMin=" 8.99, -0.01, -0.01"
      xMax="10.01, 1.01, 1.01"/>
  </Geometry>

  <Events
    maxTime="2e7">
    <PeriodicEvent
      name="outputs"
      timeFrequency="1e6"
      targetExactTimestep="1"
      target="/Outputs/siloOutput"/>

    <PeriodicEvent
      name="solverApplications1"
      forceDt="1e3"
      beginTime="0"
      endTime="1e4"
      target="/Solvers/compflow"/>

    <PeriodicEvent
      name="solverApplications2"
      forceDt="1e4"
      beginTime="1e4"
      endTime="1e5"
      target="/Solvers/compflow"/>

    <PeriodicEvent
      name="solverApplications3"
      forceDt="1e5"
      beginTime="1e5"
      target="/Solvers/compflow"/>

    <PeriodicEvent
      name="restarts"
      timeFrequency="1e7"
      targetExactTimestep="0"
      target="/Outputs/restartOutput"/>
  </Events>

  <NumericalMethods>
    <FiniteVolume>
      <TwoPointFluxApproximation
        name="fluidTPFA"
        fieldName="pressure"
        coefficientName="permeability"/>
    </FiniteVolume>
  </NumericalMethods>

  <ElementRegions>
    <CellElementRegion
      name="Region1"
      cellBlocks="{ block1 }"
      materialList="{ fluid1, rock, relperm }"/>
  </ElementRegions>

  <Constitutive>
    <CompositionalMultiphaseFluid
      name="fluid1"
      phaseNames="{ oil, gas }"
      equationsOfState="{ PR, PR }"
      componentNames="{ N2, C10, C20, H2O }"
      componentCriticalPressure="{ 34e5, 25.3e5, 14.6e5, 220.5e5 }"
      componentCriticalTemperature="{ 126.2, 622.0, 782.0, 647.0 }"
      componentAcentricFactor="{ 0.04, 0.443, 0.816, 0.344 }"
      componentMolarWeight="{ 28e-3, 134e-3, 275e-3, 18e-3 }"
      componentVolumeShift="{ 0, 0, 0, 0 }"
      componentBinaryCoeff="{ { 0, 0, 0, 0 },
                              { 0, 0, 0, 0 },
                              { 0, 0, 0, 0 },
                              { 0, 0, 0, 0 } }"/>

    <PoreVolumeCompressibleSolid
      name="rock"
      referencePressure="0.0"
      compressibility="1e-9"/>

    <BrooksCoreyRelativePermeability
      name="relperm"
      phaseNames="{ oil, gas }"
      phaseMinVolumeFraction="{ 0.1, 0.15 }"
      phaseRelPermExponent="{ 2.0, 2.0 }"
      phaseRelPermMaxValue="{ 0.8, 0.9 }"/>
  </Constitutive>

  <FieldSpecifications>
    <FieldSpecification
      name="permx"
      component="0"
      initialCondition="1"
      setNames="{ all }"
      objectPath="ElementRegions/Region1/block1"
      fieldName="permeability"
      scale="1.0e-16"/>

    <FieldSpecification
      name="permy"
      component="1"
      initialCondition="1"
      setNames="{ all }"
      objectPath="ElementRegions/Region1/block1"
      fieldName="permeability"
      scale="1.0e-16"/>

    <FieldSpecification
      name="permz"
      component="2"
      initialCondition="1"
      setNames="{ all }"
      objectPath="ElementRegions/Region1/block1"
      fieldName="permeability"
      scale="1.0e-16"/>

    <FieldSpecification
      name="referencePorosity"
      initialCondition="1"
      setNames="{ all }"
      objectPath="ElementRegions/Region1/block1"
      fieldName="referencePorosity"
      scale="0.2"/>

    <!-- Initial pressure: ~5 bar -->
    <FieldSpecification
      name="initialPressure"
      initialCondition="1"
      setNames="{ all }"
      objectPath="ElementRegions/Region1/block1"
      fieldName="pressure"
      scale="5e6"/>

    <!-- Initial composition: no water, only heavy hydrocarbon components and N2 -->
    <FieldSpecification
      name="initialComposition_N2"
      initialCondition="1"
      setNames="{ all }"
      objectPath="ElementRegions/Region1/block1"
      fieldName="globalCompFraction"
      component="0"
      scale="0.099"/>

    <FieldSpecification
      name="initialComposition_C10"
      initialCondition="1"
      setNames="{ all }"
      objectPath="ElementRegions/Region1/block1"
      fieldName="globalCompFraction"
      component="1"
      scale="0.3"/>

    <FieldSpecification
      name="initialComposition_C20"
      initialCondition="1"
      setNames="{ all }"
      objectPath="ElementRegions/Region1/block1"
      fieldName="globalCompFraction"
      component="2"
      scale="0.6"/>

    <FieldSpecification
      name="initialComposition_H20"
      initialCondition="1"
      setNames="{ all }"
      objectPath="ElementRegions/Region1/block1"
      fieldName="globalCompFraction"
      component="3"
      scale="0.001"/>

    <!-- Injection pressure: ~10 bar -->
    <FieldSpecification
      name="sourceTermPressure"
      objectPath="ElementRegions/Region1/block1"
      fieldName="pressure"
      scale="1e7"
      setNames="{ source }"/>

    <!-- Injection stream: mostly water -->
    <FieldSpecification
      name="sourceTermComposition_N2"
      setNames="{ source }"
      objectPath="ElementRegions/Region1/block1"
      fieldName="globalCompFraction"
      component="0"
      scale="0.1"/>

    <FieldSpecification
      name="sourceTermComposition_C10"
      setNames="{ source }"
      objectPath="ElementRegions/Region1/block1"
      fieldName="globalCompFraction"
      component="1"
      scale="0.1"/>

    <FieldSpecification
      name="sourceTermComposition_C20"
      setNames="{ source }"
      objectPath="ElementRegions/Region1/block1"
      fieldName="globalCompFraction"
      component="2"
      scale="0.1"/>

    <FieldSpecification
      name="sourceTermComposition_H20"
      setNames="{ source }"
      objectPath="ElementRegions/Region1/block1"
      fieldName="globalCompFraction"
      component="3"
      scale="0.7"/>

    <!-- Production pressure: ~1 bar, close to stock tank conditions -->
    <FieldSpecification
      name="sinkTerm"
      objectPath="ElementRegions/Region1/block1"
      fieldName="pressure"
      scale="1e5"
      setNames="{ sink }"/>

    <!-- Production stream: same as initial (should not matter due to upwinding) -->
    <FieldSpecification
      name="sinkTermComposition_N2"
      setNames="{ sink }"
      objectPath="ElementRegions/Region1/block1"
      fieldName="globalCompFraction"
      component="0"
      scale="0.099"/>

    <FieldSpecification
      name="sinkTermComposition_C10"
      setNames="{ sink }"
      objectPath="ElementRegions/Region1/block1"
      fieldName="globalCompFraction"
      component="1"
      scale="0.3"/>

    <FieldSpecification
      name="sinkTermComposition_C20"
      setNames="{ sink }"
      objectPath="ElementRegions/Region1/block1"
      fieldName="globalCompFraction"
      component="2"
      scale="0.6"/>

    <FieldSpecification
      name="sinkTermComposition_H20"
      setNames="{ sink }"
      objectPath="ElementRegions/Region1/block1"
      fieldName="globalCompFraction"
      component="3"
      scale="0.001"/>
  </FieldSpecifications>

  <Outputs>
    <Silo
      name="siloOutput"/>

    <Restart
      name="restartOutput"/>
  </Outputs>
</Problem><|MERGE_RESOLUTION|>--- conflicted
+++ resolved
@@ -20,10 +20,6 @@
         directParallel="0"
         logLevel="0"/>
     </CompositionalMultiphaseFVM>
-<<<<<<< HEAD
-
-=======
->>>>>>> dcdcc74c
   </Solvers>
 
   <Mesh>
