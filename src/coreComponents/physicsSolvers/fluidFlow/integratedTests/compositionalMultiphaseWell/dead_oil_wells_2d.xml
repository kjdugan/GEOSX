--- conflicted
+++ resolved
@@ -46,12 +46,7 @@
                       control="BHP" 
                       targetBHP="1e7"
                       targetRate="1e-3" 
-<<<<<<< HEAD
-                      injectionStream="{0.1, 0.1, 0.8}"
-                      referenceDepth="0.5"/>
-=======
                       injectionStream="{0.1, 0.1, 0.8}"/>
->>>>>>> d4734837
     </CompositionalMultiphaseWell>
 
     
