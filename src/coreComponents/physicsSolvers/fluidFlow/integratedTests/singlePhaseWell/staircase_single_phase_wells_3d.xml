--- conflicted
+++ resolved
@@ -55,7 +55,6 @@
                   wellRegionName="wellRegion1"
                   wellControlsName="wellControls1"
                   meshName="mesh1"
-<<<<<<< HEAD
                   crossSectionArea="0.3"
                   fileName="well_producer.las"
                   numElementsPerSegment="20">
@@ -63,22 +62,11 @@
                      distanceFromHead="11.95"
                      transmissibility="1e-12"/> 
     </LASWell> 
-=======
-                  polylineNodeCoords="{ {9.5,  0.5, 12  }, 
-                                        {9.5,  0.5, 0.05 } }"
-                  polylineSegmentConn="{ {0, 1} }"
-                  radius="0.1"
-                  numElementsPerSegment="20">
-        <Perforation name="producer1_perf1"
-                     distanceFromHead="11.95"/> 
-    </InternalWell> 
->>>>>>> 5a3bb2a6
 
     <LASWell name="well_injector1"
                   wellRegionName="wellRegion2"
                   wellControlsName="wellControls2"
                   meshName="mesh1"
-<<<<<<< HEAD
                   crossSectionArea="0.3"
                   fileName="well_injector.las"
                   numElementsPerSegment="30">
@@ -86,16 +74,6 @@
                      distanceFromHead="2.45"
                      transmissibility="1e-12"/> 
     </LASWell> 
-=======
-                  polylineNodeCoords="{ {9.5, 0.2, 12  }, 
-                                        {9.5, 0.2, 9.5 } }"
-                  polylineSegmentConn="{ {0, 1} }"
-                  radius="0.1"
-                  numElementsPerSegment="30">
-        <Perforation name="injector1_perf1"
-                     distanceFromHead="2.45"/> 
-    </InternalWell> 
->>>>>>> 5a3bb2a6
 
 
   </Mesh>
