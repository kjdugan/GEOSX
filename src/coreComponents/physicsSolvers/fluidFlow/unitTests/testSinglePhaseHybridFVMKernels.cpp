--- conflicted
+++ resolved
@@ -46,15 +46,6 @@
   dElemDens_dp = compressibility * elemDens;
 }
 
-<<<<<<< HEAD
-template< localIndex NF >
-void updateUpwindedMobilities( globalIndex const elemDofNumber,
-                               real64 const & elemDens,
-                               real64 const & dElemDens_dp,
-                               real64 (& upwMobility)[ NF ],
-                               real64 (& dUpwMobility_dp)[ NF ],
-                               globalIndex (& upwDofNumber)[ NF ] )
-=======
 template< localIndex NFACES >
 void updateUpwindedMobilities( globalIndex const elemDofNumber,
                                real64 const & elemDens,
@@ -62,7 +53,6 @@
                                real64 (& upwMobility)[ NFACES ],
                                real64 (& dUpwMobility_dp)[ NFACES ],
                                globalIndex (& upwDofNumber)[ NFACES ] )
->>>>>>> ecaa0f24
 {
   // we assume that viscosity is independent of pressure
   real64 const elemVisc = 0.001;
