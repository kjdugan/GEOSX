/*
 * ------------------------------------------------------------------------------------------------------------
 * SPDX-License-Identifier: LGPL-2.1-only
 *
 * Copyright (c) 2018-2020 Lawrence Livermore National Security LLC
 * Copyright (c) 2018-2020 The Board of Trustees of the Leland Stanford Junior University
 * Copyright (c) 2018-2020 Total, S.A
 * Copyright (c) 2019-     GEOSX Contributors
 * All rights reserved
 *
 * See top level LICENSE, COPYRIGHT, CONTRIBUTORS, NOTICE, and ACKNOWLEDGEMENTS files for details.
 * ------------------------------------------------------------------------------------------------------------
 */

/**
 * @file CompositionalMultiphaseHybridFVMKernels.cpp
 */

#include "CompositionalMultiphaseHybridFVMKernels.hpp"

#include "finiteVolume/mimeticInnerProducts/MimeticInnerProductBase.hpp"
#include "finiteVolume/mimeticInnerProducts/BdVLMInnerProduct.hpp"
#include "finiteVolume/mimeticInnerProducts/TPFAInnerProduct.hpp"

#include "physicsSolvers/fluidFlow/HybridFVMHelperKernels.hpp"

namespace geosx
{

namespace CompositionalMultiphaseHybridFVMKernels
{

/******************************** UpwindingHelper ********************************/

template< localIndex NC, localIndex NP >
void
UpwindingHelper::
  upwindViscousCoefficient( localIndex const (&localIds)[ 3 ],
                            localIndex const (&neighborIds)[ 3 ],
                            ElementViewConst< arrayView3d< real64 const, multifluid::USD_PHASE > > const & phaseDens,
                            ElementViewConst< arrayView3d< real64 const, multifluid::USD_PHASE > > const & dPhaseDens_dPres,
                            ElementViewConst< arrayView4d< real64 const, multifluid::USD_PHASE_DC > > const & dPhaseDens_dCompFrac,
                            ElementViewConst< arrayView2d< real64 const, compflow::USD_PHASE > > const & phaseMob,
                            ElementViewConst< arrayView2d< real64 const, compflow::USD_PHASE > > const & dPhaseMob_dPres,
                            ElementViewConst< arrayView3d< real64 const, compflow::USD_PHASE_DC > > const & dPhaseMob_dCompDens,
                            ElementViewConst< arrayView3d< real64 const, compflow::USD_COMP_DC > > const & dCompFrac_dCompDens,
                            ElementViewConst< arrayView4d< real64 const, multifluid::USD_PHASE_COMP > > const & phaseCompFrac,
                            ElementViewConst< arrayView4d< real64 const, multifluid::USD_PHASE_COMP > > const & dPhaseCompFrac_dPres,
                            ElementViewConst< arrayView5d< real64 const, multifluid::USD_PHASE_COMP_DC > > const & dPhaseCompFrac_dCompFrac,
                            ElementViewConst< arrayView1d< globalIndex const > > const & elemDofNumber,
                            real64 const & oneSidedVolFlux,
                            real64 ( & upwPhaseViscCoef )[ NP ][ NC ],
                            real64 ( & dUpwPhaseViscCoef_dPres )[ NP ][ NC ],
                            real64 ( & dUpwPhaseViscCoef_dCompDens )[ NP ][ NC ][ NC ],
                            globalIndex & upwViscDofNumber )
{
  real64 dUpwMobRatio_dCompDens[ NC ]{};
  real64 dUpwDensMobRatio_dCompDens[ NC ]{};
  real64 dPhaseDens_dC[ NC ]{};
  real64 dPhaseCompFrac_dC[ NC ]{};

  // 1) Upwind
  localIndex const er  = ( oneSidedVolFlux > 0 ) ? localIds[0] : neighborIds[0];
  localIndex const esr = ( oneSidedVolFlux > 0 ) ? localIds[1] : neighborIds[1];
  localIndex const ei  = ( oneSidedVolFlux > 0 ) ? localIds[2] : neighborIds[2];

  // 2) Compute total mobility: \lambda_T = \sum_{\ell} \lambda_{\ell}
  real64 totalMob = 0;
  real64 dTotalMob_dPres = 0;
  real64 dTotalMob_dCompDens[ NC ]{};
  for( localIndex ip = 0; ip < NP; ++ip )
  {
    totalMob = totalMob + phaseMob[er][esr][ei][ip];
    dTotalMob_dPres = dTotalMob_dPres + dPhaseMob_dPres[er][esr][ei][ip];
    for( localIndex ic = 0; ic < NC; ++ic )
    {
      dTotalMob_dCompDens[ic] = dTotalMob_dCompDens[ic] + dPhaseMob_dCompDens[er][esr][ei][ip][ic];
    }
  }
  real64 const totalMobInv = 1.0 / totalMob;

  for( localIndex ip = 0; ip < NP; ++ip )
  {
    // 3) Compute viscous mobility ratio: \frac{\lambda_{\ell}}{\lambda_T}
    real64 const upwMobRatio = phaseMob[er][esr][ei][ip] * totalMobInv;
    real64 const dUpwMobRatio_dPres = ( dPhaseMob_dPres[er][esr][ei][ip] - upwMobRatio * dTotalMob_dPres )
                                      * totalMobInv;
    for( localIndex ic = 0; ic < NC; ++ic )
    {
      dUpwMobRatio_dCompDens[ic] = ( dPhaseMob_dCompDens[er][esr][ei][ip][ic] - upwMobRatio * dTotalMob_dCompDens[ic] )
                                   * totalMobInv;
    }

    // 4) Multiply mobility ratio by phase density: \rho^{up}_{\ell} \frac{\lambda_{\ell}}{\lambda_T}
    applyChainRule( NC,
                    dCompFrac_dCompDens[er][esr][ei],
                    dPhaseDens_dCompFrac[er][esr][ei][0][ip],
                    dPhaseDens_dC );
    real64 const upwDensMobRatio = phaseDens[er][esr][ei][0][ip] * upwMobRatio;
    real64 const dUpwDensMobRatio_dPres = dPhaseDens_dPres[er][esr][ei][0][ip] * upwMobRatio
                                          + phaseDens[er][esr][ei][0][ip] * dUpwMobRatio_dPres;
    for( localIndex ic = 0; ic < NC; ++ic )
    {
      dUpwDensMobRatio_dCompDens[ic] = dPhaseDens_dC[ic] * upwMobRatio
                                       + phaseDens[er][esr][ei][0][ip] * dUpwMobRatio_dCompDens[ic];
    }

    // 5) Multiply density mobility ratio by phase comp fraction: x_{c,\ell} \rho^{up}_{\ell} \frac{\lambda_{\ell}}{\lambda_T}
    for( localIndex ic = 0; ic < NC; ++ic )
    {
      applyChainRule( NC,
                      dCompFrac_dCompDens[er][esr][ei],
                      dPhaseCompFrac_dCompFrac[er][esr][ei][0][ip][ic],
                      dPhaseCompFrac_dC );
      upwPhaseViscCoef[ip][ic] = phaseCompFrac[er][esr][ei][0][ip][ic] * upwDensMobRatio;
      dUpwPhaseViscCoef_dPres[ip][ic] = dPhaseCompFrac_dPres[er][esr][ei][0][ip][ic] * upwDensMobRatio
                                        + phaseCompFrac[er][esr][ei][0][ip][ic] * dUpwDensMobRatio_dPres;
      for( localIndex jc = 0; jc < NC; ++jc )
      {
        dUpwPhaseViscCoef_dCompDens[ip][ic][jc] = dPhaseCompFrac_dC[jc] * upwDensMobRatio
                                                  + phaseCompFrac[er][esr][ei][0][ip][ic] * dUpwDensMobRatio_dCompDens[jc];
      }
    }
  }
  // 6) Save the dof number of the upwind cell
  upwViscDofNumber = elemDofNumber[er][esr][ei];

}

template< localIndex NC, localIndex NP >
GEOSX_HOST_DEVICE
void
UpwindingHelper::
  upwindBuoyancyCoefficient( localIndex const (&localIds)[ 3 ],
                             localIndex const (&neighborIds)[ 3 ],
                             real64 const & transGravCoef,
                             ElementViewConst< arrayView3d< real64 const, multifluid::USD_PHASE > > const & phaseDens,
                             ElementViewConst< arrayView3d< real64 const, multifluid::USD_PHASE > > const & dPhaseDens_dPres,
                             ElementViewConst< arrayView4d< real64 const, multifluid::USD_PHASE_DC > > const & dPhaseDens_dCompFrac,
                             ElementViewConst< arrayView3d< real64 const, multifluid::USD_PHASE > > const & phaseMassDens,
                             ElementViewConst< arrayView3d< real64 const, multifluid::USD_PHASE > > const & dPhaseMassDens_dPres,
                             ElementViewConst< arrayView4d< real64 const, multifluid::USD_PHASE_DC > > const & dPhaseMassDens_dCompFrac,
                             ElementViewConst< arrayView2d< real64 const, compflow::USD_PHASE > > const & phaseMob,
                             ElementViewConst< arrayView2d< real64 const, compflow::USD_PHASE > > const & dPhaseMob_dPres,
                             ElementViewConst< arrayView3d< real64 const, compflow::USD_PHASE_DC > > const & dPhaseMob_dCompDens,
                             ElementViewConst< arrayView3d< real64 const, compflow::USD_COMP_DC > > const & dCompFrac_dCompDens,
                             ElementViewConst< arrayView4d< real64 const, multifluid::USD_PHASE_COMP > > const & phaseCompFrac,
                             ElementViewConst< arrayView4d< real64 const, multifluid::USD_PHASE_COMP > > const & dPhaseCompFrac_dPres,
                             ElementViewConst< arrayView5d< real64 const, multifluid::USD_PHASE_COMP_DC > > const & dPhaseCompFrac_dCompFrac,
                             real64 ( & phaseGravTerm )[ NP ][ NP-1 ],
                             real64 ( & dPhaseGravTerm_dPres )[ NP ][ NP-1 ][ 2 ],
                             real64 ( & dPhaseGravTerm_dCompDens )[ NP ][ NP-1 ][ 2 ][ NC ],
                             real64 ( & upwPhaseGravCoef )[ NP ][ NP-1 ][ NC ],
                             real64 ( & dUpwPhaseGravCoef_dPres )[ NP ][ NP-1 ][ NC ][ 2 ],
                             real64 ( & dUpwPhaseGravCoef_dCompDens )[ NP ][ NP-1 ][ NC ][ 2 ][ NC ] )
{
  // 1) Compute the driving force: T ( \rho^{avg}_{\ell} - \rho^{avg}_m ) g \Delta z
  computePhaseGravTerm( localIds,
                        neighborIds,
                        transGravCoef,
                        phaseMassDens,
                        dPhaseMassDens_dPres,
                        dPhaseMassDens_dCompFrac,
                        dCompFrac_dCompDens,
                        phaseGravTerm,
                        dPhaseGravTerm_dPres,
                        dPhaseGravTerm_dCompDens );

  // 2) Compute the total mobility: \lambda_T = \sum_{\ell} \lambda_{\ell}
  real64 totalMob = 0.0;
  real64 dTotalMob_dPres[ 2 ]{};
  real64 dTotalMob_dCompDens[ 2 ][ NC ]{};

  computeUpwindedTotalMobility( localIds,
                                neighborIds,
                                phaseMob,
                                dPhaseMob_dPres,
                                dPhaseMob_dCompDens,
                                phaseGravTerm,
                                totalMob,
                                dTotalMob_dPres,
                                dTotalMob_dCompDens );
  real64 const totalMobInv = 1.0 / totalMob;

  // 3) Compute the quantities \x_{up}_{c,p} \rho_p \frac{\lambda_p \lambda_m}{\lambda_T}
  real64 dMobRatio_dPres[ 2 ]{};
  real64 dMobRatio_dCompDens[ 2 ][ NC ]{};
  real64 dDensMobRatio_dPres[ 2 ]{};
  real64 dDensMobRatio_dCompDens[ 2 ][ NC ]{};

  real64 dPhaseDens_dC[ NC ]{};
  real64 dPhaseCompFrac_dC[ NC ]{};

  for( localIndex ip = 0; ip < NP; ++ip )
  {
    localIndex k = 0;
    for( localIndex jp = 0; jp < NP; ++jp )
    {
      if( ip == jp )
      {
        continue;
      }

      // 3.a) Upwinding using the gravity term
      localIndex eru, esru, eiu, posu; // upwind
      localIndex erd, esrd, eid, posd; // downwind
      setIndicesForMobilityRatioUpwinding( localIds, neighborIds,
                                           phaseGravTerm[ip][k],
                                           eru, esru, eiu, posu,
                                           erd, esrd, eid, posd );

      // 3.b) Compute mobility ratio \frac{\lambda_l \lambda_m}{\lambda_T}
      real64 const mobRatio = phaseMob[eru][esru][eiu][ip] * phaseMob[erd][esrd][eid][jp]
                              * totalMobInv;
      dMobRatio_dPres[posu] = ( dPhaseMob_dPres[eru][esru][eiu][ip] * phaseMob[erd][esrd][eid][jp]
                                - mobRatio * dTotalMob_dPres[posu] ) * totalMobInv;
      dMobRatio_dPres[posd] = ( dPhaseMob_dPres[erd][esrd][eid][jp] * phaseMob[eru][esru][eiu][ip]
                                - mobRatio * dTotalMob_dPres[posd] ) * totalMobInv;

      for( localIndex ic = 0; ic < NC; ++ic )
      {
        dMobRatio_dCompDens[posu][ic] = ( dPhaseMob_dCompDens[eru][esru][eiu][ip][ic] * phaseMob[erd][esrd][eid][jp]
                                          - mobRatio * dTotalMob_dCompDens[posu][ic] ) * totalMobInv;
        dMobRatio_dCompDens[posd][ic] = ( dPhaseMob_dCompDens[erd][esrd][eid][jp][ic] * phaseMob[eru][esru][eiu][ip]
                                          - mobRatio * dTotalMob_dCompDens[posd][ic] ) * totalMobInv;
      }

      // 3.c) Compute mobility ratio multiplied by upwinded phase density \rho_l \frac{\lambda_l \lambda_m}{\lambda_T}
      applyChainRule( NC,
                      dCompFrac_dCompDens[eru][esru][eiu],
                      dPhaseDens_dCompFrac[eru][esru][eiu][0][ip],
                      dPhaseDens_dC );
      real64 const densMobRatio = phaseDens[eru][esru][eiu][0][ip] * mobRatio;
      dDensMobRatio_dPres[posu] = dPhaseDens_dPres[eru][esru][eiu][0][ip] * mobRatio
                                  + phaseDens[eru][esru][eiu][0][ip] * dMobRatio_dPres[posu];
      dDensMobRatio_dPres[posd] = phaseDens[eru][esru][eiu][0][ip] * dMobRatio_dPres[posd];
      for( localIndex ic = 0; ic < NC; ++ic )
      {
        dDensMobRatio_dCompDens[posu][ic] = dPhaseDens_dC[ic] * mobRatio
                                            + phaseDens[eru][esru][eiu][0][ip] * dMobRatio_dCompDens[posu][ic];
        dDensMobRatio_dCompDens[posd][ic] = phaseDens[eru][esru][eiu][0][ip] * dMobRatio_dCompDens[posd][ic];
      }

      // 3.d) Compute the final gravity coefficient \x_{up}_{c,p} \rho_p \frac{\lambda_l \lambda_m}{\lambda_T}
      for( localIndex ic = 0; ic < NC; ++ic )
      {
        applyChainRule( NC,
                        dCompFrac_dCompDens[eru][esru][eiu],
                        dPhaseCompFrac_dCompFrac[eru][esru][eiu][0][ip][ic],
                        dPhaseCompFrac_dC );
        upwPhaseGravCoef[ip][k][ic] = phaseCompFrac[eru][esru][eiu][0][ip][ic] * densMobRatio;
        dUpwPhaseGravCoef_dPres[ip][k][ic][posu] = dPhaseCompFrac_dPres[eru][esru][eiu][0][ip][ic] * densMobRatio
                                                   + phaseCompFrac[eru][esru][eiu][0][ip][ic] * dDensMobRatio_dPres[posu];
        dUpwPhaseGravCoef_dPres[ip][k][ic][posd] = phaseCompFrac[eru][esru][eiu][0][ip][ic] * dDensMobRatio_dPres[posd];

        for( localIndex jc = 0; jc < NC; ++jc )
        {
          dUpwPhaseGravCoef_dCompDens[ip][k][ic][posu][jc] = dPhaseCompFrac_dC[jc] * densMobRatio
                                                             + phaseCompFrac[eru][esru][eiu][0][ip][ic] * dDensMobRatio_dCompDens[posu][jc];
          dUpwPhaseGravCoef_dCompDens[ip][k][ic][posd][jc] = phaseCompFrac[eru][esru][eiu][0][ip][ic] * dDensMobRatio_dCompDens[posd][jc];
        }
      }
      ++k;
    }
  }
}

template< localIndex NC, localIndex NP >
GEOSX_HOST_DEVICE
void
UpwindingHelper::
  computePhaseGravTerm( localIndex const (&localIds)[ 3 ],
                        localIndex const (&neighborIds)[ 3 ],
                        real64 const & transGravCoef,
                        ElementViewConst< arrayView3d< real64 const, multifluid::USD_PHASE > > const & phaseMassDens,
                        ElementViewConst< arrayView3d< real64 const, multifluid::USD_PHASE > > const & dPhaseMassDens_dPres,
                        ElementViewConst< arrayView4d< real64 const, multifluid::USD_PHASE_DC > > const & dPhaseMassDens_dCompFrac,
                        ElementViewConst< arrayView3d< real64 const, compflow::USD_COMP_DC > > const & dCompFrac_dCompDens,
                        real64 ( & phaseGravTerm )[ NP ][ NP-1 ],
                        real64 ( & dPhaseGravTerm_dPres )[ NP ][ NP-1 ][ 2 ],
                        real64 ( & dPhaseGravTerm_dCompDens )[ NP ][ NP-1 ][ 2 ][ NC ] )
{
  localIndex const er   = localIds[0];
  localIndex const esr  = localIds[1];
  localIndex const ei   = localIds[2];
  localIndex const ern  = neighborIds[0];
  localIndex const esrn = neighborIds[1];
  localIndex const ein  = neighborIds[2];

  real64 dPhaseMassDens_dCLoc[ NC ]{};
  real64 dPhaseMassDens_dCNeighbor[ NC ]{};
  real64 dPhaseMassDens_dC[ NC ]{};

  for( localIndex ip = 0; ip < NP; ++ip )
  {
    applyChainRule( NC,
                    dCompFrac_dCompDens[er][esr][ei],
                    dPhaseMassDens_dCompFrac[er][esr][ei][0][ip],
                    dPhaseMassDens_dCLoc );
    applyChainRule( NC,
                    dCompFrac_dCompDens[ern][esrn][ein],
                    dPhaseMassDens_dCompFrac[ern][esrn][ein][0][ip],
                    dPhaseMassDens_dCNeighbor );

    localIndex k = 0;
    for( localIndex jp = 0; jp < NP; ++jp )
    {
      if( ip == jp )
      {
        continue;
      }

      phaseGravTerm[ip][k] = -( phaseMassDens[er][esr][ei][0][ip] + phaseMassDens[ern][esrn][ein][0][ip] );
      phaseGravTerm[ip][k] += ( phaseMassDens[er][esr][ei][0][jp] + phaseMassDens[ern][esrn][ein][0][jp] );
      phaseGravTerm[ip][k] *= 0.5 * transGravCoef;

      dPhaseGravTerm_dPres[ip][k][Pos::LOCAL] = ( -dPhaseMassDens_dPres[er][esr][ei][0][ip] + dPhaseMassDens_dPres[er][esr][ei][0][jp] );
      dPhaseGravTerm_dPres[ip][k][Pos::LOCAL] *= 0.5 * transGravCoef;

      dPhaseGravTerm_dPres[ip][k][Pos::NEIGHBOR] = ( -dPhaseMassDens_dPres[ern][esrn][ein][0][ip] + dPhaseMassDens_dPres[ern][esrn][ein][0][jp] );
      dPhaseGravTerm_dPres[ip][k][Pos::NEIGHBOR] *= 0.5 * transGravCoef;

      for( localIndex ic = 0; ic < NC; ++ic )
      {
        dPhaseGravTerm_dCompDens[ip][k][Pos::LOCAL][ic] = -0.5 * transGravCoef * dPhaseMassDens_dCLoc[ic];
        dPhaseGravTerm_dCompDens[ip][k][Pos::NEIGHBOR][ic] = -0.5 * transGravCoef * dPhaseMassDens_dCNeighbor[ic];
      }
      applyChainRule( NC,
                      dCompFrac_dCompDens[er][esr][ei],
                      dPhaseMassDens_dCompFrac[er][esr][ei][0][jp],
                      dPhaseMassDens_dC );
      for( localIndex ic = 0; ic < NC; ++ic )
      {
        dPhaseGravTerm_dCompDens[ip][k][Pos::LOCAL][ic] += 0.5 * transGravCoef * dPhaseMassDens_dC[ic];
      }
      applyChainRule( NC,
                      dCompFrac_dCompDens[ern][esrn][ein],
                      dPhaseMassDens_dCompFrac[ern][esrn][ein][0][jp],
                      dPhaseMassDens_dC );
      for( localIndex ic = 0; ic < NC; ++ic )
      {
        dPhaseGravTerm_dCompDens[ip][k][Pos::NEIGHBOR][ic] += 0.5 * transGravCoef * dPhaseMassDens_dC[ic];
      }
      ++k;
    }
  }
}

template< localIndex NC, localIndex NP >
GEOSX_HOST_DEVICE
void
UpwindingHelper::
  computeUpwindedTotalMobility( localIndex const (&localIds)[ 3 ],
                                localIndex const (&neighborIds)[ 3 ],
                                ElementViewConst< arrayView2d< real64 const, compflow::USD_PHASE > > const & phaseMob,
                                ElementViewConst< arrayView2d< real64 const, compflow::USD_PHASE > > const & dPhaseMob_dPres,
                                ElementViewConst< arrayView3d< real64 const, compflow::USD_PHASE_DC > > const & dPhaseMob_dCompDens,
                                real64 const (&phaseGravTerm)[ NP ][ NP-1 ],
                                real64 & totalMob,
                                real64 ( & dTotalMob_dPres )[ 2 ],
                                real64 ( & dTotalMob_dCompDens )[ 2 ][ NC ] )
{
  localIndex totalMobIds[ NP ][ 3 ]{};
  localIndex totalMobPos[ NP ]{};
  setIndicesForTotalMobilityUpwinding< NP >( localIds,
                                             neighborIds,
                                             phaseGravTerm,
                                             totalMobIds,
                                             totalMobPos );
  for( localIndex ip = 0; ip < NP; ++ip )
  {
    localIndex const er  = totalMobIds[ip][0];
    localIndex const esr = totalMobIds[ip][1];
    localIndex const ei  = totalMobIds[ip][2];
    localIndex const pos = totalMobPos[ip];
    totalMob = totalMob + phaseMob[er][esr][ei][ip];
    dTotalMob_dPres[pos] = dTotalMob_dPres[pos] + dPhaseMob_dPres[er][esr][ei][pos];
    for( localIndex ic = 0; ic < NC; ++ic )
    {
      dTotalMob_dCompDens[pos][ic] = dTotalMob_dCompDens[pos][ic] + dPhaseMob_dCompDens[er][esr][ei][ip][ic];
    }
  }
  if( totalMob < 1e-12 )
  {
    totalMob = 1e-12;
  }
}

GEOSX_HOST_DEVICE
void
UpwindingHelper::
  setIndicesForMobilityRatioUpwinding( localIndex const (&localIds)[ 3 ],
                                       localIndex const (&neighborIds)[ 3 ],
                                       real64 const & gravTerm,
                                       localIndex & eru, localIndex & esru, localIndex & eiu, localIndex & posu,
                                       localIndex & erd, localIndex & esrd, localIndex & eid, localIndex & posd )
{
  if( gravTerm > 0 )
  {
    eru  = localIds[0];
    esru = localIds[1];
    eiu  = localIds[2];
    posu = Pos::LOCAL;
    erd  = neighborIds[0];
    esrd = neighborIds[1];
    eid  = neighborIds[2];
    posd = Pos::NEIGHBOR;
  }
  else
  {
    eru  = neighborIds[0];
    esru = neighborIds[1];
    eiu  = neighborIds[2];
    posu = Pos::NEIGHBOR;
    erd  = localIds[0];
    esrd = localIds[1];
    eid  = localIds[2];
    posd = Pos::LOCAL;
  }
}

template< localIndex NP >
GEOSX_HOST_DEVICE
void
UpwindingHelper::
  setIndicesForTotalMobilityUpwinding( localIndex const (&localIds)[ 3 ],
                                       localIndex const (&neighborIds)[ 3 ],
                                       real64 const (&gravTerm)[ NP ][ NP-1 ],
                                       localIndex ( & totalMobIds )[ NP ][ 3 ],
                                       localIndex ( & totalMobPos )[ NP ] )
{
  if( NP == 2 )
  {
    if( gravTerm[0][0] > 0 )
    {
      totalMobIds[0][0] = localIds[0];
      totalMobIds[0][1] = localIds[1];
      totalMobIds[0][2] = localIds[2];
      totalMobPos[0] = Pos::LOCAL;
      totalMobIds[1][0] = neighborIds[0];
      totalMobIds[1][1] = neighborIds[1];
      totalMobIds[1][2] = neighborIds[2];
      totalMobPos[1] = Pos::NEIGHBOR;
    }
    else
    {
      totalMobIds[0][0] = neighborIds[0];
      totalMobIds[0][1] = neighborIds[1];
      totalMobIds[0][2] = neighborIds[2];
      totalMobPos[0] = Pos::NEIGHBOR;
      totalMobIds[1][0] = localIds[0];
      totalMobIds[1][1] = localIds[1];
      totalMobIds[1][2] = localIds[2];
      totalMobPos[1] = Pos::LOCAL;
    }
  }
  else if( NP == 3 )
  {
    // TODO Francois: this should be improved
    // currently this implements the algorithm proposed by SH Lee
    for( localIndex ip = 0; ip < NP; ++ip )
    {
      if( ( gravTerm[ip][0] >= 0 && gravTerm[ip][1] >= 0 ) || // includes the no-buoyancy case
          ( ( fabs( gravTerm[ip][0] ) >= fabs( gravTerm[ip][1] ) ) && gravTerm[ip][1] >= 0 ) ||
          ( ( fabs( gravTerm[ip][1] ) >= fabs( gravTerm[ip][0] ) ) && gravTerm[ip][0] >= 0 ) )
      {
        totalMobIds[ip][0] = localIds[0];
        totalMobIds[ip][1] = localIds[1];
        totalMobIds[ip][2] = localIds[2];
        totalMobPos[ip] = Pos::LOCAL;
      }
      else
      {
        totalMobIds[ip][0] = neighborIds[0];
        totalMobIds[ip][1] = neighborIds[1];
        totalMobIds[ip][2] = neighborIds[2];
        totalMobPos[ip] = Pos::NEIGHBOR;
      }
    }
  }
}


#define INST_UpwindingHelperNCNP( NC, NP ) \
  template \
  void \
  UpwindingHelper:: \
    upwindViscousCoefficient< NC, NP >( localIndex const (&localIds)[ 3 ], \
                                        localIndex const (&neighborIds)[ 3 ], \
                                        ElementViewConst< arrayView3d< real64 const, multifluid::USD_PHASE > > const & phaseDens, \
                                        ElementViewConst< arrayView3d< real64 const, multifluid::USD_PHASE > > const & dPhaseDens_dPres, \
                                        ElementViewConst< arrayView4d< real64 const, multifluid::USD_PHASE_DC > > const & dPhaseDens_dCompFrac, \
                                        ElementViewConst< arrayView2d< real64 const, compflow::USD_PHASE > > const & phaseMob, \
                                        ElementViewConst< arrayView2d< real64 const, compflow::USD_PHASE > > const & dPhaseMob_dPres, \
                                        ElementViewConst< arrayView3d< real64 const, compflow::USD_PHASE_DC > > const & dPhaseMob_dCompDens, \
                                        ElementViewConst< arrayView3d< real64 const, compflow::USD_COMP_DC > > const & dCompFrac_dCompDens, \
                                        ElementViewConst< arrayView4d< real64 const, multifluid::USD_PHASE_COMP > > const & phaseCompFrac, \
                                        ElementViewConst< arrayView4d< real64 const, multifluid::USD_PHASE_COMP > > const & dPhaseCompFrac_dPres, \
                                        ElementViewConst< arrayView5d< real64 const, multifluid::USD_PHASE_COMP_DC > > const & dPhaseCompFrac_dCompFrac, \
                                        ElementViewConst< arrayView1d< globalIndex const > > const & elemDofNumber, \
                                        real64 const & oneSidedVolFlux, \
                                        real64 ( &upwPhaseViscCoef )[ NP ][ NC ], \
                                        real64 ( &dUpwPhaseViscCoef_dPres )[ NP ][ NC ], \
                                        real64 ( &dUpwPhaseViscCoef_dCompDens )[ NP ][ NC ][ NC ], \
                                        globalIndex & upwViscDofNumber ); \
  template \
  void \
  UpwindingHelper:: \
    upwindBuoyancyCoefficient< NC, NP >( localIndex const (&localIds)[ 3 ], \
                                         localIndex const (&neighborIds)[ 3 ], \
                                         real64 const & transGravCoef,  \
                                         ElementViewConst< arrayView3d< real64 const, multifluid::USD_PHASE > > const & phaseDens, \
                                         ElementViewConst< arrayView3d< real64 const, multifluid::USD_PHASE > > const & dPhaseDens_dPres, \
                                         ElementViewConst< arrayView4d< real64 const, multifluid::USD_PHASE_DC > > const & dPhaseDens_dCompFrac, \
                                         ElementViewConst< arrayView3d< real64 const, multifluid::USD_PHASE > > const & phaseMassDens, \
                                         ElementViewConst< arrayView3d< real64 const, multifluid::USD_PHASE > > const & dPhaseMassDens_dPres, \
                                         ElementViewConst< arrayView4d< real64 const, multifluid::USD_PHASE_DC > > const & dPhaseMassDens_dCompFrac, \
                                         ElementViewConst< arrayView2d< real64 const, compflow::USD_PHASE > > const & phaseMob, \
                                         ElementViewConst< arrayView2d< real64 const, compflow::USD_PHASE > > const & dPhaseMob_dPres, \
                                         ElementViewConst< arrayView3d< real64 const, compflow::USD_PHASE_DC > > const & dPhaseMob_dCompDens, \
                                         ElementViewConst< arrayView3d< real64 const, compflow::USD_COMP_DC > > const & dCompFrac_dCompDens, \
                                         ElementViewConst< arrayView4d< real64 const, multifluid::USD_PHASE_COMP > > const & phaseCompFrac, \
                                         ElementViewConst< arrayView4d< real64 const, multifluid::USD_PHASE_COMP > > const & dPhaseCompFrac_dPres, \
                                         ElementViewConst< arrayView5d< real64 const, multifluid::USD_PHASE_COMP_DC > > const & dPhaseCompFrac_dCompFrac, \
                                         real64 ( &phaseGravTerm )[ NP ][ NP-1 ], \
                                         real64 ( &dPhaseGravTerm_dPres )[ NP ][ NP-1 ][ 2 ], \
                                         real64 ( &dPhaseGravTerm_dCompDens )[ NP ][ NP-1 ][ 2 ][ NC ], \
                                         real64 ( &upwPhaseGravCoef )[ NP ][ NP-1 ][ NC ], \
                                         real64 ( &dUpwPhaseGravCoef_dPres )[ NP ][ NP-1 ][ NC ][ 2 ], \
                                         real64 ( &dUpwPhaseGravCoef_dCompDens )[ NP ][ NP-1 ][ NC ][ 2 ][ NC ] ); \
  template \
  void \
  UpwindingHelper:: \
    computePhaseGravTerm< NC, NP >( localIndex const (&localIds)[ 3 ], \
                                    localIndex const (&neighborIds)[ 3 ], \
                                    real64 const & transGravCoef, \
                                    ElementViewConst< arrayView3d< real64 const, multifluid::USD_PHASE > > const & phaseMassDens, \
                                    ElementViewConst< arrayView3d< real64 const, multifluid::USD_PHASE > > const & dPhaseMassDens_dPres, \
                                    ElementViewConst< arrayView4d< real64 const, multifluid::USD_PHASE_DC > > const & dPhaseMassDens_dCompFrac, \
                                    ElementViewConst< arrayView3d< real64 const, compflow::USD_COMP_DC > > const & dCompFrac_dCompDens, \
                                    real64 ( &phaseGravTerm )[ NP ][ NP-1 ], \
                                    real64 ( &dPhaseGravTerm_dPres )[ NP ][ NP-1 ][ 2 ], \
                                    real64 ( &dPhaseGravTerm_dCompDens )[ NP ][ NP-1 ][ 2 ][ NC ] ); \
  template \
  void \
  UpwindingHelper:: \
    computeUpwindedTotalMobility< NC, NP >( localIndex const (&localIds)[ 3 ], \
                                            localIndex const (&neighborIds)[ 3 ], \
                                            ElementViewConst< arrayView2d< real64 const, compflow::USD_PHASE > > const & phaseMob, \
                                            ElementViewConst< arrayView2d< real64 const, compflow::USD_PHASE > > const & dPhaseMob_dPres, \
                                            ElementViewConst< arrayView3d< real64 const, compflow::USD_PHASE_DC > > const & dPhaseMob_dCompDens, \
                                            real64 const (&phaseGravTerm)[ NP ][ NP-1 ], \
                                            real64 & totalMob,    \
                                            real64 ( &dTotalMob_dPres )[ 2 ], \
                                            real64 ( &dTotalMob_dCompDens )[ 2 ][ NC ] )

INST_UpwindingHelperNCNP( 1, 2 );
INST_UpwindingHelperNCNP( 2, 2 );
INST_UpwindingHelperNCNP( 3, 2 );
INST_UpwindingHelperNCNP( 4, 2 );
INST_UpwindingHelperNCNP( 5, 2 );

INST_UpwindingHelperNCNP( 1, 3 );
INST_UpwindingHelperNCNP( 2, 3 );
INST_UpwindingHelperNCNP( 3, 3 );
INST_UpwindingHelperNCNP( 4, 3 );
INST_UpwindingHelperNCNP( 5, 3 );

#undef INST_UpwindingHelperNCNP

#define INST_UpwindingHelperNP( NP ) \
  template \
  void \
  UpwindingHelper:: \
    setIndicesForTotalMobilityUpwinding< NP >( localIndex const (&localIds)[ 3 ], \
                                               localIndex const (&neighborIds)[ 3 ], \
                                               real64 const (&gravTerm)[ NP ][ NP-1 ], \
                                               localIndex ( &totalMobIds )[ NP ][ 3 ], \
                                               localIndex ( &totalMobPos )[ NP ] )

INST_UpwindingHelperNP( 2 );
INST_UpwindingHelperNP( 3 );

#undef INST_UpwindingHelperNP

/******************************** AssemblerKernelHelper ********************************/

template< localIndex NF, localIndex NC, localIndex NP >
GEOSX_HOST_DEVICE
void
AssemblerKernelHelper::
  applyGradient( arrayView1d< real64 const > const & facePres,
                 arrayView1d< real64 const > const & dFacePres,
                 arrayView1d< real64 const > const & faceGravCoef,
                 arraySlice1d< localIndex const > const & elemToFaces,
                 real64 const & elemPres,
                 real64 const & dElemPres,
                 real64 const & elemGravCoef,
                 arraySlice1d< real64 const, multifluid::USD_PHASE - 2 > const & elemPhaseMassDens,
                 arraySlice1d< real64 const, multifluid::USD_PHASE - 2 > const & dElemPhaseMassDens_dPres,
                 arraySlice2d< real64 const, multifluid::USD_PHASE_DC - 2 > const & dElemPhaseMassDens_dCompFrac,
                 arraySlice1d< real64 const, compflow::USD_PHASE - 1 > const & elemPhaseMob,
                 arraySlice1d< real64 const, compflow::USD_PHASE - 1 > const & dElemPhaseMob_dPres,
                 arraySlice2d< real64 const, compflow::USD_PHASE_DC - 1 > const & dElemPhaseMob_dCompDens,
                 arraySlice2d< real64 const, compflow::USD_COMP_DC - 1 > const & dElemCompFrac_dCompDens,
                 arraySlice2d< real64 const > const & transMatrix,
                 real64 ( & oneSidedVolFlux )[ NF ],
                 real64 ( & dOneSidedVolFlux_dPres )[ NF ],
                 real64 ( & dOneSidedVolFlux_dFacePres )[ NF ][ NF ],
                 real64 ( & dOneSidedVolFlux_dCompDens )[ NF ][ NC ] )
{
  real64 dPhaseMassDens_dC[ NP ][ NC ]{};
  real64 dPresDif_dCompDens[ NC ]{};
  real64 dPhaseGravDif_dCompDens[ NC ]{};
  real64 dPhaseMobPotDif_dCompDens[ NC ]{};

  // 0) precompute dPhaseDens_dC since it is always computed at the element center
  for( localIndex ip = 0; ip < NP; ++ip )
  {
    applyChainRule( NC,
                    dElemCompFrac_dCompDens,
                    dElemPhaseMassDens_dCompFrac[ip],
                    dPhaseMassDens_dC[ip] );
  }

  for( localIndex ifaceLoc = 0; ifaceLoc < NF; ++ifaceLoc )
  {
    // now in the following nested loop,
    // we compute the contribution of face jfaceLoc to the one sided total volumetric flux at face iface
    for( localIndex jfaceLoc = 0; jfaceLoc < NF; ++jfaceLoc )
    {

      // depth difference between element center and face center
      real64 const ccGravCoef = elemGravCoef;
      real64 const fGravCoef = faceGravCoef[elemToFaces[jfaceLoc]];
      real64 const gravCoefDif = ccGravCoef - fGravCoef;

      for( localIndex ip = 0; ip < NP; ++ip )
      {

        // 1) compute the potential diff between the cell center and the face center
        real64 const ccPres = elemPres + dElemPres;
        real64 const fPres  = facePres[elemToFaces[jfaceLoc]] + dFacePres[elemToFaces[jfaceLoc]];

        // pressure difference
        real64 const presDif = ccPres - fPres;
        real64 const dPresDif_dPres = 1;
        real64 const dPresDif_dFacePres = -1;
        for( localIndex ic = 0; ic < NC; ++ic )
        {
          dPresDif_dCompDens[ic] = 0.0; // no capillary pressure
        }

        // gravity term
        real64 const phaseGravDif = elemPhaseMassDens[ip] * gravCoefDif;
        real64 const dPhaseGravDif_dPres = dElemPhaseMassDens_dPres[ip] * gravCoefDif;
        for( localIndex ic = 0; ic < NC; ++ic )
        {
          dPhaseGravDif_dCompDens[ic] = dPhaseMassDens_dC[ip][ic] * gravCoefDif;
        }
        // no density evaluated at the face center

        // potential difference
        real64 const phasePotDif = presDif - phaseGravDif;
        real64 const phaseMobPotDif = elemPhaseMob[ip] * phasePotDif;
        real64 const dPhaseMobPotDif_dPres = dElemPhaseMob_dPres[ip] * phasePotDif
                                             + elemPhaseMob[ip] * (dPresDif_dPres - dPhaseGravDif_dPres);
        real64 const dPhaseMobPotDif_dFacePres = elemPhaseMob[ip] * dPresDif_dFacePres;
        for( localIndex ic = 0; ic < NC; ++ic )
        {
          dPhaseMobPotDif_dCompDens[ic] = dElemPhaseMob_dCompDens[ip][ic] * phasePotDif
                                          + elemPhaseMob[ip] * (dPresDif_dCompDens[ic] - dPhaseGravDif_dCompDens[ic]);
        }

        // this is going to store T \sum_p \lambda_p (\nabla p - \rho_p g \nabla d)
        oneSidedVolFlux[ifaceLoc] = oneSidedVolFlux[ifaceLoc]
                                    + transMatrix[ifaceLoc][jfaceLoc] * phaseMobPotDif;
        dOneSidedVolFlux_dPres[ifaceLoc] = dOneSidedVolFlux_dPres[ifaceLoc]
                                           + transMatrix[ifaceLoc][jfaceLoc] * dPhaseMobPotDif_dPres;
        dOneSidedVolFlux_dFacePres[ifaceLoc][jfaceLoc] = dOneSidedVolFlux_dFacePres[ifaceLoc][jfaceLoc]
                                                         + transMatrix[ifaceLoc][jfaceLoc] * dPhaseMobPotDif_dFacePres;
        for( localIndex ic = 0; ic < NC; ++ic )
        {
          dOneSidedVolFlux_dCompDens[ifaceLoc][ic] = dOneSidedVolFlux_dCompDens[ifaceLoc][ic]
                                                     + transMatrix[ifaceLoc][jfaceLoc] * dPhaseMobPotDif_dCompDens[ic];
        }
      }
    }
  }
}

template< localIndex NF, localIndex NC, localIndex NP >
GEOSX_HOST_DEVICE
void
AssemblerKernelHelper::
  assembleFluxDivergence( localIndex const (&localIds)[ 3 ],
                          globalIndex const rankOffset,
                          arrayView2d< localIndex const > const & elemRegionList,
                          arrayView2d< localIndex const > const & elemSubRegionList,
                          arrayView2d< localIndex const > const & elemList,
                          SortedArrayView< localIndex const > const & regionFilter,
                          arrayView1d< globalIndex const > const & faceDofNumber,
                          arrayView1d< real64 const > const & mimFaceGravCoef,
                          arraySlice1d< localIndex const > const & elemToFaces,
                          real64 const & elemGravCoef,
                          ElementViewConst< arrayView3d< real64 const, multifluid::USD_PHASE > > const & phaseDens,
                          ElementViewConst< arrayView3d< real64 const, multifluid::USD_PHASE > > const & dPhaseDens_dPres,
                          ElementViewConst< arrayView4d< real64 const, multifluid::USD_PHASE_DC > > const & dPhaseDens_dCompFrac,
                          ElementViewConst< arrayView3d< real64 const, multifluid::USD_PHASE > > const & phaseMassDens,
                          ElementViewConst< arrayView3d< real64 const, multifluid::USD_PHASE > > const & dPhaseMassDens_dPres,
                          ElementViewConst< arrayView4d< real64 const, multifluid::USD_PHASE_DC > > const & dPhaseMassDens_dCompFrac,
                          ElementViewConst< arrayView2d< real64 const, compflow::USD_PHASE > > const & phaseMob,
                          ElementViewConst< arrayView2d< real64 const, compflow::USD_PHASE > > const & dPhaseMob_dPres,
                          ElementViewConst< arrayView3d< real64 const, compflow::USD_PHASE_DC > > const & dPhaseMob_dCompDens,
                          ElementViewConst< arrayView3d< real64 const, compflow::USD_COMP_DC > > const & dCompFrac_dCompDens,
                          ElementViewConst< arrayView4d< real64 const, multifluid::USD_PHASE_COMP > > const & phaseCompFrac,
                          ElementViewConst< arrayView4d< real64 const, multifluid::USD_PHASE_COMP > > const & dPhaseCompFrac_dPres,
                          ElementViewConst< arrayView5d< real64 const, multifluid::USD_PHASE_COMP_DC > > const & dPhaseCompFrac_dCompFrac,
                          ElementViewConst< arrayView1d< globalIndex const > > const & elemDofNumber,
                          arraySlice2d< real64 const > const & transMatrixGrav,
                          real64 const (&oneSidedVolFlux)[ NF ],
                          real64 const (&dOneSidedVolFlux_dPres)[ NF ],
                          real64 const (&dOneSidedVolFlux_dFacePres)[ NF ][ NF ],
                          real64 const (&dOneSidedVolFlux_dCompDens)[ NF ][ NC ],
                          real64 const & dt,
                          CRSMatrixView< real64, globalIndex const > const & localMatrix,
                          arrayView1d< real64 > const & localRhs )
{
  localIndex constexpr NDOF = NC+1;

  // dof numbers
  globalIndex dofColIndicesElemVars[ NDOF*(NF+1) ]{};
  globalIndex dofColIndicesFaceVars[ NF ]{};
  for( localIndex idof = 0; idof < NDOF; ++idof )
  {
    dofColIndicesElemVars[idof] = elemDofNumber[localIds[0]][localIds[1]][localIds[2]] + idof;
  }

  // divergence of fluxes
  real64 divMassFluxes[ NC ]{};
  real64 dDivMassFluxes_dElemVars[ NC ][ NDOF*(NF+1) ]{};
  real64 dDivMassFluxes_dFaceVars[ NC ][ NF ]{};

  // auxiliary variables for upwinding

  // upwinding phase buoyancy transport coefficients
  real64 upwPhaseViscCoef[ NP ][ NC ]{};
  real64 dUpwPhaseViscCoef_dPres[ NP ][ NC ]{};
  real64 dUpwPhaseViscCoef_dCompDens[ NP ][ NC ][ NC ]{};
  globalIndex upwViscDofNumber = 0;

  // gravity term: ( \rho_l - \rho_m ) g \Delta z
  real64 phaseGravTerm[ NP ][ NP-1 ]{};
  real64 dPhaseGravTerm_dPres[ NP ][ NP-1 ][ 2 ]{};
  real64 dPhaseGravTerm_dCompDens[ NP ][ NP-1 ][ 2 ][ NC ]{};

  // upwinding phase buoyancy transport coefficients
  real64 upwPhaseGravCoef[ NP ][ NP-1 ][ NC ]{};
  real64 dUpwPhaseGravCoef_dPres[ NP ][ NP-1 ][ NC ][ 2 ]{};
  real64 dUpwPhaseGravCoef_dCompDens[ NP ][ NP-1 ][ NC ][ 2 ][ NC ]{};

  // for each element, loop over the one-sided faces
  for( localIndex ifaceLoc = 0; ifaceLoc < NF; ++ifaceLoc )
  {

    // 1) Find if there is a neighbor, and if there is, grab the indices of the neighbor element

    localIndex neighborIds[ 3 ] = { localIds[0], localIds[1], localIds[2] };
    hybridFVMKernels::CellConnectivity::findNeighbor( localIds,
                                                      ifaceLoc,
                                                      elemRegionList,
                                                      elemSubRegionList,
                                                      elemList,
                                                      regionFilter,
                                                      elemToFaces,
                                                      neighborIds );
    localIndex const neighborDofNumber = elemDofNumber[neighborIds[0]][neighborIds[1]][neighborIds[2]];

    // 2) *************** Assemble viscous terms ******************

    // 2.a) Compute the upwinded x_{c, \ell} \rho_{\ell} \frac{\lambda_{\ell}}{\lambda_T} for each phase at this face
    UpwindingHelper::upwindViscousCoefficient< NC, NP >( localIds,
                                                         neighborIds,
                                                         phaseDens,
                                                         dPhaseDens_dPres,
                                                         dPhaseDens_dCompFrac,
                                                         phaseMob,
                                                         dPhaseMob_dPres,
                                                         dPhaseMob_dCompDens,
                                                         dCompFrac_dCompDens,
                                                         phaseCompFrac,
                                                         dPhaseCompFrac_dPres,
                                                         dPhaseCompFrac_dCompFrac,
                                                         elemDofNumber,
                                                         oneSidedVolFlux[ifaceLoc],
                                                         upwPhaseViscCoef,
                                                         dUpwPhaseViscCoef_dPres,
                                                         dUpwPhaseViscCoef_dCompDens,
                                                         upwViscDofNumber );

    // 2.b) Add the \x_{c,\ell} \rho_{\ell} \frac{\lambda_{\ell}}{\lambda_T} q_T of this face to the divergence of the flux in this cell
    assembleViscousFlux< NF, NC, NP >( ifaceLoc,
                                       oneSidedVolFlux,
                                       dOneSidedVolFlux_dPres,
                                       dOneSidedVolFlux_dFacePres,
                                       dOneSidedVolFlux_dCompDens,
                                       upwPhaseViscCoef,
                                       dUpwPhaseViscCoef_dPres,
                                       dUpwPhaseViscCoef_dCompDens,
                                       elemDofNumber[localIds[0]][localIds[1]][localIds[2]],
                                       neighborDofNumber,
                                       upwViscDofNumber,
                                       faceDofNumber[elemToFaces[ifaceLoc]],
                                       dt,
                                       divMassFluxes,
                                       dDivMassFluxes_dElemVars,
                                       dDivMassFluxes_dFaceVars,
                                       dofColIndicesElemVars,
                                       dofColIndicesFaceVars );

    // 3) *************** Assemble buoyancy terms ******************

    real64 const transGravCoef = (localIds[0] != neighborIds[0] || localIds[1] != neighborIds[1] || localIds[2] != neighborIds[2])
                                 * transMatrixGrav[ifaceLoc][ifaceLoc] * (elemGravCoef - mimFaceGravCoef[elemToFaces[ifaceLoc]]);

    // 3.a) Compute the upwinded x_{c, \ell} \rho_{\ell} \frac{\lambda_{\ell}\lambda_m}{\lambda_T}
    //      and (\rho_{\ell} - \rho_m) g \Delta z for each phase at this face
    UpwindingHelper::upwindBuoyancyCoefficient< NC, NP >( localIds,
                                                          neighborIds,
                                                          transGravCoef,
                                                          phaseDens,
                                                          dPhaseDens_dPres,
                                                          dPhaseDens_dCompFrac,
                                                          phaseMassDens,
                                                          dPhaseMassDens_dPres,
                                                          dPhaseMassDens_dCompFrac,
                                                          phaseMob,
                                                          dPhaseMob_dPres,
                                                          dPhaseMob_dCompDens,
                                                          dCompFrac_dCompDens,
                                                          phaseCompFrac,
                                                          dPhaseCompFrac_dPres,
                                                          dPhaseCompFrac_dCompFrac,
                                                          phaseGravTerm,
                                                          dPhaseGravTerm_dPres,
                                                          dPhaseGravTerm_dCompDens,
                                                          upwPhaseGravCoef,
                                                          dUpwPhaseGravCoef_dPres,
                                                          dUpwPhaseGravCoef_dCompDens );

    // 3.b) Add the buoyancy term of this face to the divergence of the flux in this cell
    assembleBuoyancyFlux< NF, NC, NP >( ifaceLoc,
                                        phaseGravTerm,
                                        dPhaseGravTerm_dPres,
                                        dPhaseGravTerm_dCompDens,
                                        upwPhaseGravCoef,
                                        dUpwPhaseGravCoef_dPres,
                                        dUpwPhaseGravCoef_dCompDens,
                                        dt,
                                        divMassFluxes,
                                        dDivMassFluxes_dElemVars );

  }

  // we are ready to assemble the local flux and its derivatives
  // no need for atomic adds - each row is assembled by a single thread

  for( localIndex ic = 0; ic < NC; ++ic )
  {
    localIndex const eqnRowLocalIndex =
      LvArray::integerConversion< localIndex >( elemDofNumber[localIds[0]][localIds[1]][localIds[2]] + ic - rankOffset );

    GEOSX_ASSERT_GE( eqnRowLocalIndex, 0 );
    GEOSX_ASSERT_GT( localMatrix.numRows(), eqnRowLocalIndex );

    // residual
    localRhs[eqnRowLocalIndex] = localRhs[eqnRowLocalIndex] + divMassFluxes[ic];

    // jacobian -- derivative wrt elem centered vars
    localMatrix.addToRowBinarySearchUnsorted< serialAtomic >( eqnRowLocalIndex,
                                                              &dofColIndicesElemVars[0],
                                                              &dDivMassFluxes_dElemVars[0][0] + ic * NDOF * (NF+1),
                                                              NDOF * (NF+1) );

    // jacobian -- derivatives wrt face centered vars
    localMatrix.addToRowBinarySearchUnsorted< serialAtomic >( eqnRowLocalIndex,
                                                              &dofColIndicesFaceVars[0],
                                                              &dDivMassFluxes_dFaceVars[0][0] + ic * NF,
                                                              NF );
  }
}

template< localIndex NF, localIndex NC, localIndex NP >
GEOSX_HOST_DEVICE
void
AssemblerKernelHelper::
  assembleViscousFlux( localIndex const ifaceLoc,
                       real64 const (&oneSidedVolFlux)[ NF ],
                       real64 const (&dOneSidedVolFlux_dPres)[ NF ],
                       real64 const (&dOneSidedVolFlux_dFacePres)[ NF ][ NF ],
                       real64 const (&dOneSidedVolFlux_dCompDens)[ NF ][ NC ],
                       real64 const (&upwPhaseViscCoef)[ NP ][ NC ],
                       real64 const (&dUpwPhaseViscCoef_dPres)[ NP ][ NC ],
                       real64 const (&dUpwPhaseViscCoef_dCompDens)[ NP ][ NC ][ NC ],
                       globalIndex const elemDofNumber,
                       globalIndex const neighborDofNumber,
                       globalIndex const upwViscDofNumber,
                       globalIndex const faceDofNumber,
                       real64 const & dt,
                       real64 ( & divMassFluxes )[ NC ],
                       real64 ( & dDivMassFluxes_dElemVars )[ NC ][ (NC+1)*(NF+1) ],
                       real64 ( & dDivMassFluxes_dFaceVars )[ NC ][ NF ],
                       globalIndex ( & dofColIndicesElemVars )[ (NC+1)*(NF+1) ],
                       globalIndex ( & dofColIndicesFaceVars )[ NF ] )
{
  localIndex constexpr NDOF = NC+1;
  localIndex const elemVarsOffset = NDOF*(ifaceLoc+1);

  for( localIndex ip = 0; ip < NP; ++ip )
  {
    for( localIndex ic = 0; ic < NC; ++ic )
    {
      // compute the mass flux at the one-sided face plus its derivatives
      // add the newly computed flux to the sum

      real64 const dt_upwPhaseViscCoef = dt * upwPhaseViscCoef[ip][ic];

      // residual
      divMassFluxes[ic] = divMassFluxes[ic] + dt_upwPhaseViscCoef * oneSidedVolFlux[ifaceLoc];

      // local derivatives
      dDivMassFluxes_dElemVars[ic][0] = dDivMassFluxes_dElemVars[ic][0]
                                        + dt_upwPhaseViscCoef * dOneSidedVolFlux_dPres[ifaceLoc];
      dDivMassFluxes_dElemVars[ic][0] = dDivMassFluxes_dElemVars[ic][0]
                                        + ( elemDofNumber == upwViscDofNumber )
                                        * dt * dUpwPhaseViscCoef_dPres[ip][ic] * oneSidedVolFlux[ifaceLoc];
      for( localIndex jc = 0; jc < NC; ++jc )
      {
        dDivMassFluxes_dElemVars[ic][jc+1] = dDivMassFluxes_dElemVars[ic][jc+1]
                                             + dt_upwPhaseViscCoef * dOneSidedVolFlux_dCompDens[ifaceLoc][jc];
        dDivMassFluxes_dElemVars[ic][jc+1] = dDivMassFluxes_dElemVars[ic][jc+1]
                                             + ( elemDofNumber == upwViscDofNumber )
                                             * dt * dUpwPhaseViscCoef_dCompDens[ip][ic][jc] * oneSidedVolFlux[ifaceLoc];
      }

      // neighbor derivatives
      dDivMassFluxes_dElemVars[ic][elemVarsOffset] = dDivMassFluxes_dElemVars[ic][elemVarsOffset]
                                                     + ( elemDofNumber != upwViscDofNumber )
                                                     * dt * dUpwPhaseViscCoef_dPres[ip][ic] * oneSidedVolFlux[ifaceLoc];

      for( localIndex jc = 0; jc < NC; ++jc )
      {
        dDivMassFluxes_dElemVars[ic][elemVarsOffset+jc+1] = dDivMassFluxes_dElemVars[ic][elemVarsOffset+jc+1]
                                                            + ( elemDofNumber != upwViscDofNumber )
                                                            * dt * dUpwPhaseViscCoef_dCompDens[ip][ic][jc] * oneSidedVolFlux[ifaceLoc];
      }

      for( localIndex jfaceLoc = 0; jfaceLoc < NF; ++jfaceLoc )
      {
        dDivMassFluxes_dFaceVars[ic][jfaceLoc] = dDivMassFluxes_dFaceVars[ic][jfaceLoc]
                                                 + dt_upwPhaseViscCoef * dOneSidedVolFlux_dFacePres[ifaceLoc][jfaceLoc];
      }
    }
  }

  // collect the relevant dof numbers
  for( localIndex idof = 0; idof < NDOF; ++idof )
  {
    dofColIndicesElemVars[elemVarsOffset+idof] = neighborDofNumber + idof;
  }
  dofColIndicesFaceVars[ifaceLoc] = faceDofNumber;
}

template< localIndex NF, localIndex NC, localIndex NP >
GEOSX_HOST_DEVICE
void
AssemblerKernelHelper::
  assembleBuoyancyFlux( localIndex const ifaceLoc,
                        real64 const (&phaseGravTerm)[ NP ][ NP-1 ],
                        real64 const (&dPhaseGravTerm_dPres)[ NP ][ NP-1 ][ 2 ],
                        real64 const (&dPhaseGravTerm_dCompDens)[ NP ][ NP-1 ][ 2 ][ NC ],
                        real64 const (&upwPhaseGravCoef)[ NP ][ NP-1 ][ NC ],
                        real64 const (&dUpwPhaseGravCoef_dPres)[ NP ][ NP-1 ][ NC ][ 2 ],
                        real64 const (&dUpwPhaseGravCoef_dCompDens)[ NP ][ NP-1 ][ NC ][ 2 ][ NC ],
                        real64 const & dt,
                        real64 ( & divMassFluxes )[ NC ],
                        real64 ( & dDivMassFluxes_dElemVars )[ NC ][ (NC+1)*(NF+1) ] )
{
  localIndex constexpr NDOF = NC+1;
  localIndex const elemVarsOffset = NDOF*(ifaceLoc+1);

  for( localIndex ip = 0; ip < NP; ++ip )
  {
    for( localIndex jp = 0; jp < NP - 1; ++jp )
    {
      for( localIndex ic = 0; ic < NC; ++ic )
      {
        real64 const dt_upwPhaseGravCoef = dt * upwPhaseGravCoef[ip][jp][ic];

        // residual
        divMassFluxes[ic] = divMassFluxes[ic] + dt_upwPhaseGravCoef * phaseGravTerm[ip][jp];

        // local derivatives
        dDivMassFluxes_dElemVars[ic][0] = dDivMassFluxes_dElemVars[ic][0]
                                          + dt * dUpwPhaseGravCoef_dPres[ip][jp][ic][Pos::LOCAL] * phaseGravTerm[ip][jp];
        dDivMassFluxes_dElemVars[ic][0] = dDivMassFluxes_dElemVars[ic][0]
                                          + dt_upwPhaseGravCoef * dPhaseGravTerm_dPres[ip][jp][Pos::LOCAL];

        for( localIndex jc = 0; jc < NC; ++jc )
        {
          dDivMassFluxes_dElemVars[ic][jc+1] = dDivMassFluxes_dElemVars[ic][jc+1]
                                               + dt * dUpwPhaseGravCoef_dCompDens[ip][jp][ic][Pos::LOCAL][jc] * phaseGravTerm[ip][jp];
          dDivMassFluxes_dElemVars[ic][jc+1] = dDivMassFluxes_dElemVars[ic][jc+1]
                                               + dt_upwPhaseGravCoef * dPhaseGravTerm_dCompDens[ip][jp][Pos::LOCAL][jc];
        }

        // neighbor derivatives
        dDivMassFluxes_dElemVars[ic][elemVarsOffset] = dDivMassFluxes_dElemVars[ic][elemVarsOffset]
                                                       + dt * dUpwPhaseGravCoef_dPres[ip][jp][ic][Pos::NEIGHBOR] * phaseGravTerm[ip][jp];
        dDivMassFluxes_dElemVars[ic][elemVarsOffset] = dDivMassFluxes_dElemVars[ic][elemVarsOffset]
                                                       + dt_upwPhaseGravCoef * dPhaseGravTerm_dPres[ip][jp][Pos::NEIGHBOR];

        for( localIndex jc = 0; jc < NC; ++jc )
        {
          dDivMassFluxes_dElemVars[ic][elemVarsOffset+jc+1] = dDivMassFluxes_dElemVars[ic][elemVarsOffset+jc+1]
                                                              + dt * dUpwPhaseGravCoef_dCompDens[ip][jp][ic][Pos::NEIGHBOR][jc] * phaseGravTerm[ip][jp];
          dDivMassFluxes_dElemVars[ic][elemVarsOffset+jc+1] = dDivMassFluxes_dElemVars[ic][elemVarsOffset+jc+1]
                                                              + dt_upwPhaseGravCoef * dPhaseGravTerm_dCompDens[ip][jp][Pos::NEIGHBOR][jc];
        }
      }
    }
  }
}

template< localIndex NF, localIndex NC, localIndex NP >
GEOSX_HOST_DEVICE
void
AssemblerKernelHelper::
  assembleFaceConstraints( arrayView1d< globalIndex const > const & faceDofNumber,
                           arrayView1d< integer const > const & faceGhostRank,
                           arraySlice1d< localIndex const > const & elemToFaces,
                           globalIndex const elemDofNumber,
                           globalIndex const rankOffset,
                           real64 const (&oneSidedVolFlux)[ NF ],
                           real64 const (&dOneSidedVolFlux_dPres)[ NF ],
                           real64 const (&dOneSidedVolFlux_dFacePres)[ NF ][ NF ],
                           real64 const (&dOneSidedVolFlux_dCompDens)[ NF ][ NC ],
                           CRSMatrixView< real64, globalIndex const > const & localMatrix,
                           arrayView1d< real64 > const & localRhs )
{
  localIndex constexpr NDOF = NC+1;

  // fluxes
  real64 dFlux_dElemVars[ NDOF ]{};
  real64 dFlux_dFaceVars[ NF ]{};

  // dof numbers
  globalIndex dofColIndicesElemVars[ NDOF ]{};
  globalIndex dofColIndicesFaceVars[ NF ]{};
  for( localIndex idof = 0; idof < NDOF; ++idof )
  {
    dofColIndicesElemVars[idof] = elemDofNumber + idof;
  }

  // for each element, loop over the local (one-sided) faces
  for( localIndex ifaceLoc = 0; ifaceLoc < NF; ++ifaceLoc )
  {
    if( faceGhostRank[elemToFaces[ifaceLoc]] >= 0 )
    {
      continue;
    }

    // flux at this face
    real64 const flux = oneSidedVolFlux[ifaceLoc];
    dFlux_dElemVars[0] = dOneSidedVolFlux_dPres[ifaceLoc];
    for( localIndex ic = 0; ic < NC; ++ic )
    {
      dFlux_dElemVars[ic+1] = dOneSidedVolFlux_dCompDens[ifaceLoc][ic];
    }

    for( localIndex jfaceLoc = 0; jfaceLoc < NF; ++jfaceLoc )
    {
      dFlux_dFaceVars[jfaceLoc] = dOneSidedVolFlux_dFacePres[ifaceLoc][jfaceLoc];
      dofColIndicesFaceVars[jfaceLoc] = faceDofNumber[elemToFaces[jfaceLoc]];
    }

    // dof number of this face constraint
    localIndex const eqnLocalRowIndex = LvArray::integerConversion< localIndex >( faceDofNumber[elemToFaces[ifaceLoc]] - rankOffset );

    GEOSX_ASSERT_GE( eqnLocalRowIndex, 0 );
    GEOSX_ASSERT_GT( localMatrix.numRows(), eqnLocalRowIndex );

    // residual
    atomicAdd( parallelDeviceAtomic{}, &localRhs[eqnLocalRowIndex], flux );

    // jacobian -- derivatives wrt elem-centered terms
    localMatrix.addToRowBinarySearchUnsorted< parallelDeviceAtomic >( eqnLocalRowIndex,
                                                                      &dofColIndicesElemVars[0],
                                                                      &dFlux_dElemVars[0],
                                                                      NDOF );

    // jacobian -- derivatives wrt face pressure terms
    localMatrix.addToRowBinarySearchUnsorted< parallelDeviceAtomic >( eqnLocalRowIndex,
                                                                      &dofColIndicesFaceVars[0],
                                                                      &dFlux_dFaceVars[0],
                                                                      NF );
  }
}


#define INST_AssemblerKernelHelper( NF, NC, NP ) \
  template \
  void \
  AssemblerKernelHelper:: \
    applyGradient< NF, NC, NP >( arrayView1d< real64 const > const & facePres, \
                                 arrayView1d< real64 const > const & dFacePres, \
                                 arrayView1d< real64 const > const & faceGravCoef, \
                                 arraySlice1d< localIndex const > const & elemToFaces, \
                                 real64 const & elemPres, \
                                 real64 const & dElemPres, \
                                 real64 const & elemGravCoef, \
                                 arraySlice1d< real64 const, multifluid::USD_PHASE-2 > const & elemPhaseMassDens, \
                                 arraySlice1d< real64 const, multifluid::USD_PHASE-2 > const & dElemPhaseMassDens_dPres, \
                                 arraySlice2d< real64 const, multifluid::USD_PHASE_DC-2 > const & dElemPhaseMassDens_dCompFrac, \
                                 arraySlice1d< real64 const, compflow::USD_PHASE-1 > const & elemPhaseMob, \
                                 arraySlice1d< real64 const, compflow::USD_PHASE-1 > const & dElemPhaseMob_dPres, \
                                 arraySlice2d< real64 const, compflow::USD_PHASE_DC-1 > const & dElemPhaseMob_dCompDens, \
                                 arraySlice2d< real64 const, compflow::USD_COMP_DC-1 > const & dElemCompFrac_dCompDens, \
                                 arraySlice2d< real64 const > const & transMatrix, \
                                 real64 ( &oneSidedVolFlux )[ NF ], \
                                 real64 ( &dOneSidedVolFlux_dPres )[ NF ], \
                                 real64 ( &dOneSidedVolFlux_dFacePres )[ NF ][ NF ], \
                                 real64 ( &dOneSidedVolFlux_dCompDens )[ NF ][ NC ] ); \
  template \
  void \
  AssemblerKernelHelper:: \
    assembleFluxDivergence< NF, NC, NP >( localIndex const (&localIds)[ 3 ], \
                                          globalIndex const rankOffset, \
                                          arrayView2d< localIndex const > const & elemRegionList, \
                                          arrayView2d< localIndex const > const & elemSubRegionList, \
                                          arrayView2d< localIndex const > const & elemList, \
                                          SortedArrayView< localIndex const > const & regionFilter, \
                                          arrayView1d< globalIndex const > const & faceDofNumber, \
                                          arrayView1d< real64 const > const & mimFaceGravCoef, \
                                          arraySlice1d< localIndex const > const & elemToFaces, \
                                          real64 const & elemGravCoef, \
                                          ElementViewConst< arrayView3d< real64 const, multifluid::USD_PHASE > > const & phaseDens, \
                                          ElementViewConst< arrayView3d< real64 const, multifluid::USD_PHASE > > const & dPhaseDens_dPres, \
                                          ElementViewConst< arrayView4d< real64 const, multifluid::USD_PHASE_DC > > const & dPhaseDens_dCompFrac, \
                                          ElementViewConst< arrayView3d< real64 const, multifluid::USD_PHASE > > const & phaseMassDens, \
                                          ElementViewConst< arrayView3d< real64 const, multifluid::USD_PHASE > > const & dPhaseMassDens_dPres, \
                                          ElementViewConst< arrayView4d< real64 const, multifluid::USD_PHASE_DC > > const & dPhaseMassDens_dCompFrac, \
                                          ElementViewConst< arrayView2d< real64 const, compflow::USD_PHASE > > const & phaseMob, \
                                          ElementViewConst< arrayView2d< real64 const, compflow::USD_PHASE > > const & dPhaseMob_dPres, \
                                          ElementViewConst< arrayView3d< real64 const, compflow::USD_PHASE_DC > > const & dPhaseMob_dCompDens, \
                                          ElementViewConst< arrayView3d< real64 const, compflow::USD_COMP_DC > > const & dCompFrac_dCompDens, \
                                          ElementViewConst< arrayView4d< real64 const, multifluid::USD_PHASE_COMP > > const & phaseCompFrac, \
                                          ElementViewConst< arrayView4d< real64 const, multifluid::USD_PHASE_COMP > > const & dPhaseCompFrac_dPres, \
                                          ElementViewConst< arrayView5d< real64 const, multifluid::USD_PHASE_COMP_DC > > const & dPhaseCompFrac_dCompFrac, \
                                          ElementViewConst< arrayView1d< globalIndex const > > const & elemDofNumber, \
                                          arraySlice2d< real64 const > const & transMatrixGrav, \
                                          real64 const (&oneSidedVolFlux)[ NF ], \
                                          real64 const (&dOneSidedVolFlux_dPres)[ NF ], \
                                          real64 const (&dOneSidedVolFlux_dFacePres)[ NF ][ NF ], \
                                          real64 const (&dOneSidedVolFlux_dCompDens)[ NF ][ NC ], \
                                          real64 const & dt, \
                                          CRSMatrixView< real64, globalIndex const > const & localMatrix, \
                                          arrayView1d< real64 > const & localRhs ); \
  template \
  void \
  AssemblerKernelHelper:: \
    assembleViscousFlux< NF, NC, NP >( localIndex const ifaceLoc, \
                                       real64 const (&oneSidedVolFlux)[ NF ], \
                                       real64 const (&dOneSidedVolFlux_dPres)[ NF ], \
                                       real64 const (&dOneSidedVolFlux_dFacePres)[ NF ][ NF ], \
                                       real64 const (&dOneSidedVolFlux_dCompDens)[ NF ][ NC ], \
                                       real64 const (&upwPhaseViscCoef)[ NP ][ NC ], \
                                       real64 const (&dUpwPhaseViscCoef_dPres)[ NP ][ NC ], \
                                       real64 const (&dUpwPhaseViscCoef_dCompDens)[ NP ][ NC ][ NC ], \
                                       globalIndex const elemDofNumber, \
                                       globalIndex const neighborDofNumber, \
                                       globalIndex const upwViscDofNumber, \
                                       globalIndex const faceDofNumber, \
                                       real64 const & dt, \
                                       real64 ( &divMassFluxes )[ NC ], \
                                       real64 ( &dDivMassFluxes_dElemVars )[ NC ][ (NC+1)*(NF+1) ], \
                                       real64 ( &dDivMassFluxes_dFaceVars )[ NC ][ NF ], \
                                       globalIndex ( &dofColIndicesElemVars )[ (NC+1)*(NF+1) ], \
                                       globalIndex ( &dofColIndicesFaceVars )[ NF ] ); \
  template \
  void \
  AssemblerKernelHelper:: \
    assembleBuoyancyFlux< NF, NC, NP >( localIndex const ifaceLoc, \
                                        real64 const (&phaseGravTerm)[ NP ][ NP-1 ], \
                                        real64 const (&dPhaseGravTerm_dPres)[ NP ][ NP-1 ][ 2 ], \
                                        real64 const (&dPhaseGravTerm_dCompDens)[ NP ][ NP-1 ][ 2 ][ NC ], \
                                        real64 const (&upwPhaseGravCoef)[ NP ][ NP-1 ][ NC ], \
                                        real64 const (&dUpwPhaseGravCoef_dPres)[ NP ][ NP-1 ][ NC ][ 2 ], \
                                        real64 const (&dUpwPhaseGravCoef_dCompDens)[ NP ][ NP-1 ][ NC ][ 2 ][ NC ], \
                                        real64 const & dt, \
                                        real64 ( &divMassFluxes )[ NC ], \
                                        real64 ( &dDivMassFluxes_dElemVars )[ NC ][ (NC+1)*(NF+1) ] ); \
  template \
  void \
  AssemblerKernelHelper:: \
    assembleFaceConstraints< NF, NC, NP >( arrayView1d< globalIndex const > const & faceDofNumber, \
                                           arrayView1d< integer const > const & faceGhostRank, \
                                           arraySlice1d< localIndex const > const & elemToFaces, \
                                           globalIndex const elemDofNumber, \
                                           globalIndex const rankOffset,  \
                                           real64 const (&oneSidedVolFlux)[ NF ], \
                                           real64 const (&dOneSidedVolFlux_dPres)[ NF ], \
                                           real64 const (&dOneSidedVolFlux_dFacePres)[ NF ][ NF ], \
                                           real64 const (&dOneSidedVolFlux_dCompDens)[ NF ][ NC ], \
                                           CRSMatrixView< real64, globalIndex const > const & localMatrix, \
                                           arrayView1d< real64 > const & localRhs )

INST_AssemblerKernelHelper( 4, 1, 2 );
INST_AssemblerKernelHelper( 4, 2, 2 );
INST_AssemblerKernelHelper( 4, 3, 2 );
INST_AssemblerKernelHelper( 4, 4, 2 );
INST_AssemblerKernelHelper( 4, 5, 2 );

INST_AssemblerKernelHelper( 4, 1, 3 );
INST_AssemblerKernelHelper( 4, 2, 3 );
INST_AssemblerKernelHelper( 4, 3, 3 );
INST_AssemblerKernelHelper( 4, 4, 3 );
INST_AssemblerKernelHelper( 4, 5, 3 );

INST_AssemblerKernelHelper( 5, 1, 2 );
INST_AssemblerKernelHelper( 5, 2, 2 );
INST_AssemblerKernelHelper( 5, 3, 2 );
INST_AssemblerKernelHelper( 5, 4, 2 );
INST_AssemblerKernelHelper( 5, 5, 2 );

INST_AssemblerKernelHelper( 5, 1, 3 );
INST_AssemblerKernelHelper( 5, 2, 3 );
INST_AssemblerKernelHelper( 5, 3, 3 );
INST_AssemblerKernelHelper( 5, 4, 3 );
INST_AssemblerKernelHelper( 5, 5, 3 );

INST_AssemblerKernelHelper( 6, 1, 2 );
INST_AssemblerKernelHelper( 6, 2, 2 );
INST_AssemblerKernelHelper( 6, 3, 2 );
INST_AssemblerKernelHelper( 6, 4, 2 );
INST_AssemblerKernelHelper( 6, 5, 2 );

INST_AssemblerKernelHelper( 6, 1, 3 );
INST_AssemblerKernelHelper( 6, 2, 3 );
INST_AssemblerKernelHelper( 6, 3, 3 );
INST_AssemblerKernelHelper( 6, 4, 3 );
INST_AssemblerKernelHelper( 6, 5, 3 );

#undef INST_AssemblerKernelHelper

/******************************** AssemblerKernel ********************************/

template< localIndex NF, localIndex NC, localIndex NP >
GEOSX_HOST_DEVICE
void
AssemblerKernel::
  compute( localIndex const er, localIndex const esr, localIndex const ei,
           SortedArrayView< localIndex const > const & regionFilter,
           arrayView2d< localIndex const > const & elemRegionList,
           arrayView2d< localIndex const > const & elemSubRegionList,
           arrayView2d< localIndex const > const & elemList,
           arrayView1d< globalIndex const > const & faceDofNumber,
           arrayView1d< integer const > const & faceGhostRank,
           arrayView1d< real64 const > const & facePres,
           arrayView1d< real64 const > const & dFacePres,
           arrayView1d< real64 const > const & faceGravCoef,
           arrayView1d< real64 const > const & mimFaceGravCoef,
           arraySlice1d< localIndex const > const & elemToFaces,
           real64 const & elemPres,
           real64 const & dElemPres,
           real64 const & elemGravCoef,
           ElementViewConst< arrayView3d< real64 const, multifluid::USD_PHASE > > const & phaseDens,
           ElementViewConst< arrayView3d< real64 const, multifluid::USD_PHASE > > const & dPhaseDens_dPres,
           ElementViewConst< arrayView4d< real64 const, multifluid::USD_PHASE_DC > > const & dPhaseDens_dCompFrac,
           ElementViewConst< arrayView3d< real64 const, multifluid::USD_PHASE > > const & phaseMassDens,
           ElementViewConst< arrayView3d< real64 const, multifluid::USD_PHASE > > const & dPhaseMassDens_dPres,
           ElementViewConst< arrayView4d< real64 const, multifluid::USD_PHASE_DC > > const & dPhaseMassDens_dCompFrac,
           ElementViewConst< arrayView2d< real64 const, compflow::USD_PHASE > > const & phaseMob,
           ElementViewConst< arrayView2d< real64 const, compflow::USD_PHASE > > const & dPhaseMob_dPres,
           ElementViewConst< arrayView3d< real64 const, compflow::USD_PHASE_DC > > const & dPhaseMob_dCompDens,
           ElementViewConst< arrayView3d< real64 const, compflow::USD_COMP_DC > > const & dCompFrac_dCompDens,
           ElementViewConst< arrayView4d< real64 const, multifluid::USD_PHASE_COMP > > const & phaseCompFrac,
           ElementViewConst< arrayView4d< real64 const, multifluid::USD_PHASE_COMP > > const & dPhaseCompFrac_dPres,
           ElementViewConst< arrayView5d< real64 const, multifluid::USD_PHASE_COMP_DC > > const & dPhaseCompFrac_dCompFrac,
           ElementViewConst< arrayView1d< globalIndex const > > const & elemDofNumber,
           integer const elemGhostRank,
           globalIndex const rankOffset,
           real64 const & dt,
           arraySlice2d< real64 const > const & transMatrix,
           arraySlice2d< real64 const > const & transMatrixGrav,
           CRSMatrixView< real64, globalIndex const > const & localMatrix,
           arrayView1d< real64 > const & localRhs )
{
  // one sided flux
  real64 oneSidedVolFlux[ NF ]{};
  real64 dOneSidedVolFlux_dPres[ NF ]{};
  real64 dOneSidedVolFlux_dFacePres[ NF ][ NF ]{};
  real64 dOneSidedVolFlux_dCompDens[ NF ][ NC ]{};

  localIndex const localIds[3] = { er, esr, ei };

  /*
   * compute auxiliary quantities at the one sided faces of this element:
   * 1) One-sided volumetric fluxes
   * 2) Upwinded mobilities
   */

  // for each one-sided face of the elem,
  // compute the volumetric flux using transMatrix
  AssemblerKernelHelper::applyGradient< NF, NC, NP >( facePres,
                                                      dFacePres,
                                                      faceGravCoef,
                                                      elemToFaces,
                                                      elemPres,
                                                      dElemPres,
                                                      elemGravCoef,
                                                      phaseMassDens[er][esr][ei][0],
                                                      dPhaseMassDens_dPres[er][esr][ei][0],
                                                      dPhaseMassDens_dCompFrac[er][esr][ei][0],
                                                      phaseMob[er][esr][ei],
                                                      dPhaseMob_dPres[er][esr][ei],
                                                      dPhaseMob_dCompDens[er][esr][ei],
                                                      dCompFrac_dCompDens[er][esr][ei],
                                                      transMatrix,
                                                      oneSidedVolFlux,
                                                      dOneSidedVolFlux_dPres,
                                                      dOneSidedVolFlux_dFacePres,
                                                      dOneSidedVolFlux_dCompDens );

  // at this point, we know the local flow direction in the element
  // so we can upwind the transport coefficients (mobilities) at the one sided faces
  // ** this function needs non-local information **
  if( elemGhostRank < 0 )
  {
    /*
     * perform assembly in this element in two steps:
     * 1) mass conservation equations
     * 2) face constraints
     */

    // use the computed one sided vol fluxes and the upwinded mobilities
    // to assemble the upwinded mass fluxes in the mass conservation eqn of the elem
    AssemblerKernelHelper::assembleFluxDivergence< NF, NC, NP >( localIds,
                                                                 rankOffset,
                                                                 elemRegionList,
                                                                 elemSubRegionList,
                                                                 elemList,
                                                                 regionFilter,
                                                                 faceDofNumber,
                                                                 mimFaceGravCoef,
                                                                 elemToFaces,
                                                                 elemGravCoef,
                                                                 phaseDens,
                                                                 dPhaseDens_dPres,
                                                                 dPhaseDens_dCompFrac,
                                                                 phaseMassDens,
                                                                 dPhaseMassDens_dPres,
                                                                 dPhaseMassDens_dCompFrac,
                                                                 phaseMob,
                                                                 dPhaseMob_dPres,
                                                                 dPhaseMob_dCompDens,
                                                                 dCompFrac_dCompDens,
                                                                 phaseCompFrac,
                                                                 dPhaseCompFrac_dPres,
                                                                 dPhaseCompFrac_dCompFrac,
                                                                 elemDofNumber,
                                                                 transMatrixGrav,
                                                                 oneSidedVolFlux,
                                                                 dOneSidedVolFlux_dPres,
                                                                 dOneSidedVolFlux_dFacePres,
                                                                 dOneSidedVolFlux_dCompDens,
                                                                 dt,
                                                                 localMatrix,
                                                                 localRhs );
  }

  // use the computed one sided vol fluxes to assemble the constraints
  // enforcing flux continuity at this element's faces
  AssemblerKernelHelper::assembleFaceConstraints< NF, NC, NP >( faceDofNumber,
                                                                faceGhostRank,
                                                                elemToFaces,
                                                                elemDofNumber[er][esr][ei],
                                                                rankOffset,
                                                                oneSidedVolFlux,
                                                                dOneSidedVolFlux_dPres,
                                                                dOneSidedVolFlux_dFacePres,
                                                                dOneSidedVolFlux_dCompDens,
                                                                localMatrix,
                                                                localRhs );

}

#define INST_AssemblerKernel( NF, NC, NP ) \
  template \
  void \
  AssemblerKernel:: \
    compute< NF, NC, NP >( localIndex const er, localIndex const esr, localIndex const ei, \
                           SortedArrayView< localIndex const > const & regionFilter, \
                           arrayView2d< localIndex const > const & elemRegionList, \
                           arrayView2d< localIndex const > const & elemSubRegionList, \
                           arrayView2d< localIndex const > const & elemList, \
                           arrayView1d< globalIndex const > const & faceDofNumber, \
                           arrayView1d< integer const > const & faceGhostRank, \
                           arrayView1d< real64 const > const & facePres, \
                           arrayView1d< real64 const > const & dFacePres, \
                           arrayView1d< real64 const > const & faceGravCoef, \
                           arrayView1d< real64 const > const & mimFaceGravCoef, \
                           arraySlice1d< localIndex const > const & elemToFaces, \
                           real64 const & elemPres, \
                           real64 const & dElemPres, \
                           real64 const & elemGravCoef, \
                           ElementViewConst< arrayView3d< real64 const, multifluid::USD_PHASE > > const & phaseDens, \
                           ElementViewConst< arrayView3d< real64 const, multifluid::USD_PHASE > > const & dPhaseDens_dPres, \
                           ElementViewConst< arrayView4d< real64 const, multifluid::USD_PHASE_DC > > const & dPhaseDens_dCompFrac, \
                           ElementViewConst< arrayView3d< real64 const, multifluid::USD_PHASE > > const & phaseMassDens, \
                           ElementViewConst< arrayView3d< real64 const, multifluid::USD_PHASE > > const & dPhaseMassDens_dPres, \
                           ElementViewConst< arrayView4d< real64 const, multifluid::USD_PHASE_DC > > const & dPhaseMassDens_dCompFrac, \
                           ElementViewConst< arrayView2d< real64 const, compflow::USD_PHASE > > const & phaseMob, \
                           ElementViewConst< arrayView2d< real64 const, compflow::USD_PHASE > > const & dPhaseMob_dPres, \
                           ElementViewConst< arrayView3d< real64 const, compflow::USD_PHASE_DC > > const & dPhaseMob_dCompDens, \
                           ElementViewConst< arrayView3d< real64 const, compflow::USD_COMP_DC > > const & dCompFrac_dCompDens, \
                           ElementViewConst< arrayView4d< real64 const, multifluid::USD_PHASE_COMP > > const & phaseCompFrac, \
                           ElementViewConst< arrayView4d< real64 const, multifluid::USD_PHASE_COMP > > const & dPhaseCompFrac_dPres, \
                           ElementViewConst< arrayView5d< real64 const, multifluid::USD_PHASE_COMP_DC > > const & dPhaseCompFrac_dCompFrac, \
                           ElementViewConst< arrayView1d< globalIndex const > > const & elemDofNumber, \
                           integer const elemGhostRank, \
                           globalIndex const rankOffset, \
                           real64 const & dt, \
                           arraySlice2d< real64 const > const & transMatrix, \
                           arraySlice2d< real64 const > const & transMatrixGrav, \
                           CRSMatrixView< real64, globalIndex const > const & localMatrix, \
                           arrayView1d< real64 > const & localRhs )

INST_AssemblerKernel( 4, 1, 2 );
INST_AssemblerKernel( 4, 2, 2 );
INST_AssemblerKernel( 4, 3, 2 );
INST_AssemblerKernel( 4, 4, 2 );
INST_AssemblerKernel( 4, 5, 2 );

INST_AssemblerKernel( 4, 1, 3 );
INST_AssemblerKernel( 4, 2, 3 );
INST_AssemblerKernel( 4, 3, 3 );
INST_AssemblerKernel( 4, 4, 3 );
INST_AssemblerKernel( 4, 5, 3 );

INST_AssemblerKernel( 5, 1, 2 );
INST_AssemblerKernel( 5, 2, 2 );
INST_AssemblerKernel( 5, 3, 2 );
INST_AssemblerKernel( 5, 4, 2 );
INST_AssemblerKernel( 5, 5, 2 );

INST_AssemblerKernel( 5, 1, 3 );
INST_AssemblerKernel( 5, 2, 3 );
INST_AssemblerKernel( 5, 3, 3 );
INST_AssemblerKernel( 5, 4, 3 );
INST_AssemblerKernel( 5, 5, 3 );

INST_AssemblerKernel( 6, 1, 2 );
INST_AssemblerKernel( 6, 2, 2 );
INST_AssemblerKernel( 6, 3, 2 );
INST_AssemblerKernel( 6, 4, 2 );
INST_AssemblerKernel( 6, 5, 2 );

INST_AssemblerKernel( 6, 1, 3 );
INST_AssemblerKernel( 6, 2, 3 );
INST_AssemblerKernel( 6, 3, 3 );
INST_AssemblerKernel( 6, 4, 3 );
INST_AssemblerKernel( 6, 5, 3 );

#undef INST_AssemblerKernel



/******************************** FluxKernel ********************************/

template< localIndex NF, localIndex NC, localIndex NP, typename IP_TYPE >
void
FluxKernel::
  launch( localIndex er, localIndex esr,
          CellElementSubRegion const & subRegion,
          constitutive::PermeabilityBase const & permeabilityModel,
          SortedArrayView< localIndex const > const & regionFilter,
          arrayView2d< real64 const, nodes::REFERENCE_POSITION_USD > const & nodePosition,
          arrayView2d< localIndex const > const & elemRegionList,
          arrayView2d< localIndex const > const & elemSubRegionList,
          arrayView2d< localIndex const > const & elemList,
          ArrayOfArraysView< localIndex const > const & faceToNodes,
          arrayView1d< globalIndex const > const & faceDofNumber,
          arrayView1d< integer const > const & faceGhostRank,
          arrayView1d< real64 const > const & facePres,
          arrayView1d< real64 const > const & dFacePres,
          arrayView1d< real64 const > const & faceGravCoef,
          arrayView1d< real64 const > const & mimFaceGravCoef,
          arrayView1d< real64 const > const & transMultiplier,
          ElementViewConst< arrayView3d< real64 const, multifluid::USD_PHASE > > const & phaseDens,
          ElementViewConst< arrayView3d< real64 const, multifluid::USD_PHASE > > const & dPhaseDens_dPres,
          ElementViewConst< arrayView4d< real64 const, multifluid::USD_PHASE_DC > > const & dPhaseDens_dCompFrac,
          ElementViewConst< arrayView3d< real64 const, multifluid::USD_PHASE > > const & phaseMassDens,
          ElementViewConst< arrayView3d< real64 const, multifluid::USD_PHASE > > const & dPhaseMassDens_dPres,
          ElementViewConst< arrayView4d< real64 const, multifluid::USD_PHASE_DC > > const & dPhaseMassDens_dCompFrac,
          ElementViewConst< arrayView2d< real64 const, compflow::USD_PHASE > > const & phaseMob,
          ElementViewConst< arrayView2d< real64 const, compflow::USD_PHASE > > const & dPhaseMob_dPres,
          ElementViewConst< arrayView3d< real64 const, compflow::USD_PHASE_DC > > const & dPhaseMob_dCompDens,
          ElementViewConst< arrayView3d< real64 const, compflow::USD_COMP_DC > > const & dCompFrac_dCompDens,
          ElementViewConst< arrayView4d< real64 const, multifluid::USD_PHASE_COMP > > const & phaseCompFrac,
          ElementViewConst< arrayView4d< real64 const, multifluid::USD_PHASE_COMP > > const & dPhaseCompFrac_dPres,
          ElementViewConst< arrayView5d< real64 const, multifluid::USD_PHASE_COMP_DC > > const & dPhaseCompFrac_dCompFrac,
          ElementViewConst< arrayView1d< globalIndex const > > const & elemDofNumber,
          globalIndex const rankOffset,
          real64 const lengthTolerance,
          real64 const dt,
          CRSMatrixView< real64, globalIndex const > const & localMatrix,
          arrayView1d< real64 > const & localRhs )
{
  // get the cell-centered DOF numbers and ghost rank for the assembly
  arrayView1d< integer const > const & elemGhostRank = subRegion.ghostRank();

  // get the map from elem to faces
  arrayView2d< localIndex const > const & elemToFaces = subRegion.faceList();

  // get the cell-centered pressures
  arrayView1d< real64 const > const & elemPres  =
    subRegion.getReference< array1d< real64 > >( CompositionalMultiphaseBase::viewKeyStruct::pressureString() );
  arrayView1d< real64 const > const & dElemPres =
    subRegion.getReference< array1d< real64 > >( CompositionalMultiphaseBase::viewKeyStruct::deltaPressureString() );

  // get the element data needed for transmissibility computation
  arrayView2d< real64 const > const & elemCenter =
    subRegion.getReference< array2d< real64 > >( CellElementSubRegion::viewKeyStruct::elementCenterString() );
  arrayView1d< real64 const > const & elemVolume =
<<<<<<< HEAD
    subRegion.getReference< array1d< real64 > >( CellElementSubRegion::viewKeyStruct::elementVolumeString() );
  arrayView2d< real64 const > const & elemPerm = permeabilityModel.permeability();
=======
    subRegion.getReference< array1d< real64 > >( CellBlock::viewKeyStruct::elementVolumeString() );

  arrayView3d< real64 const > const & elemPerm = permeabilityModel.permeability();
>>>>>>> 296eea5b

  // get the cell-centered depth
  arrayView1d< real64 const > const & elemGravCoef =
    subRegion.getReference< array1d< real64 > >( CompositionalMultiphaseBase::viewKeyStruct::gravityCoefString() );

  // assemble the residual and Jacobian element by element
  // in this loop we assemble both equation types: mass conservation in the elements and constraints at the faces
  forAll< parallelDevicePolicy<> >( subRegion.size(), [=] GEOSX_DEVICE ( localIndex const ei )
  {

    // transmissibility matrix
    stackArray2d< real64, NF *NF > transMatrix( NF, NF );
    stackArray2d< real64, NF *NF > transMatrixGrav( NF, NF );

    real64 const perm[ 3 ] = { elemPerm[ei][0][0], elemPerm[ei][0][1], elemPerm[ei][0][2] };

    // recompute the local transmissibility matrix at each iteration
    // we can decide later to precompute transMatrix if needed
    IP_TYPE::template compute< NF >( nodePosition,
                                     transMultiplier,
                                     faceToNodes,
                                     elemToFaces[ei],
                                     elemCenter[ei],
                                     elemVolume[ei],
                                     perm,
                                     lengthTolerance,
                                     transMatrix );

    // currently the gravity term in the transport scheme is treated as in MRST, that is, always with TPFA
    // this is why below we have to recompute the TPFA transmissibility in addition to the transmissibility matrix above
    // TODO: treat the gravity term with a consistent inner product
    mimeticInnerProduct::TPFAInnerProduct::compute< NF >( nodePosition,
                                                          transMultiplier,
                                                          faceToNodes,
                                                          elemToFaces[ei],
                                                          elemCenter[ei],
                                                          elemVolume[ei],
                                                          perm,
                                                          lengthTolerance,
                                                          transMatrixGrav );

    // perform flux assembly in this element
    CompositionalMultiphaseHybridFVMKernels::AssemblerKernel::compute< NF, NC, NP >( er, esr, ei,
                                                                                     regionFilter,
                                                                                     elemRegionList,
                                                                                     elemSubRegionList,
                                                                                     elemList,
                                                                                     faceDofNumber,
                                                                                     faceGhostRank,
                                                                                     facePres,
                                                                                     dFacePres,
                                                                                     faceGravCoef,
                                                                                     mimFaceGravCoef,
                                                                                     elemToFaces[ei],
                                                                                     elemPres[ei],
                                                                                     dElemPres[ei],
                                                                                     elemGravCoef[ei],
                                                                                     phaseDens,
                                                                                     dPhaseDens_dPres,
                                                                                     dPhaseDens_dCompFrac,
                                                                                     phaseMassDens,
                                                                                     dPhaseMassDens_dPres,
                                                                                     dPhaseMassDens_dCompFrac,
                                                                                     phaseMob,
                                                                                     dPhaseMob_dPres,
                                                                                     dPhaseMob_dCompDens,
                                                                                     dCompFrac_dCompDens,
                                                                                     phaseCompFrac,
                                                                                     dPhaseCompFrac_dPres,
                                                                                     dPhaseCompFrac_dCompFrac,
                                                                                     elemDofNumber,
                                                                                     elemGhostRank[ei],
                                                                                     rankOffset,
                                                                                     dt,
                                                                                     transMatrix,
                                                                                     transMatrixGrav,
                                                                                     localMatrix,
                                                                                     localRhs );
  } );
}

#define INST_FluxKernel( NF, NC, NP, IP_TYPE ) \
  template \
  void \
  FluxKernel:: \
    launch< NF, NC, NP, IP_TYPE >( localIndex er, localIndex esr, \
                                   CellElementSubRegion const & subRegion, \
                                   constitutive::PermeabilityBase const & permeabilityModel, \
                                   SortedArrayView< localIndex const > const & regionFilter, \
                                   arrayView2d< real64 const, nodes::REFERENCE_POSITION_USD > const & nodePosition, \
                                   arrayView2d< localIndex const > const & elemRegionList, \
                                   arrayView2d< localIndex const > const & elemSubRegionList, \
                                   arrayView2d< localIndex const > const & elemList, \
                                   ArrayOfArraysView< localIndex const > const & faceToNodes, \
                                   arrayView1d< globalIndex const > const & faceDofNumber, \
                                   arrayView1d< integer const > const & faceGhostRank, \
                                   arrayView1d< real64 const > const & facePres, \
                                   arrayView1d< real64 const > const & dFacePres, \
                                   arrayView1d< real64 const > const & faceGravCoef, \
                                   arrayView1d< real64 const > const & mimFaceGravCoef, \
                                   arrayView1d< real64 const > const & transMultiplier, \
                                   ElementViewConst< arrayView3d< real64 const, multifluid::USD_PHASE > > const & phaseDens, \
                                   ElementViewConst< arrayView3d< real64 const, multifluid::USD_PHASE > > const & dPhaseDens_dPres, \
                                   ElementViewConst< arrayView4d< real64 const, multifluid::USD_PHASE_DC > > const & dPhaseDens_dCompFrac, \
                                   ElementViewConst< arrayView3d< real64 const, multifluid::USD_PHASE > > const & phaseMassDens, \
                                   ElementViewConst< arrayView3d< real64 const, multifluid::USD_PHASE > > const & dPhaseMassDens_dPres, \
                                   ElementViewConst< arrayView4d< real64 const, multifluid::USD_PHASE_DC > > const & dPhaseMassDens_dCompFrac, \
                                   ElementViewConst< arrayView2d< real64 const, compflow::USD_PHASE > > const & phaseMob, \
                                   ElementViewConst< arrayView2d< real64 const, compflow::USD_PHASE > > const & dPhaseMob_dPres, \
                                   ElementViewConst< arrayView3d< real64 const, compflow::USD_PHASE_DC > > const & dPhaseMob_dCompDens, \
                                   ElementViewConst< arrayView3d< real64 const, compflow::USD_COMP_DC > > const & dCompFrac_dCompDens, \
                                   ElementViewConst< arrayView4d< real64 const, multifluid::USD_PHASE_COMP > > const & phaseCompFrac, \
                                   ElementViewConst< arrayView4d< real64 const, multifluid::USD_PHASE_COMP > > const & dPhaseCompFrac_dPres, \
                                   ElementViewConst< arrayView5d< real64 const, multifluid::USD_PHASE_COMP_DC > > const & dPhaseCompFrac_dCompFrac, \
                                   ElementViewConst< arrayView1d< globalIndex const > > const & elemDofNumber, \
                                   globalIndex const rankOffset, \
                                   real64 const lengthTolerance, \
                                   real64 const dt, \
                                   CRSMatrixView< real64, globalIndex const > const & localMatrix, \
                                   arrayView1d< real64 > const & localRhs )

INST_FluxKernel( 4, 1, 2, mimeticInnerProduct::TPFAInnerProduct const );
INST_FluxKernel( 4, 2, 2, mimeticInnerProduct::TPFAInnerProduct const );
INST_FluxKernel( 4, 3, 2, mimeticInnerProduct::TPFAInnerProduct const );
INST_FluxKernel( 4, 4, 2, mimeticInnerProduct::TPFAInnerProduct const );
INST_FluxKernel( 4, 5, 2, mimeticInnerProduct::TPFAInnerProduct const );

INST_FluxKernel( 4, 1, 3, mimeticInnerProduct::TPFAInnerProduct const );
INST_FluxKernel( 4, 2, 3, mimeticInnerProduct::TPFAInnerProduct const );
INST_FluxKernel( 4, 3, 3, mimeticInnerProduct::TPFAInnerProduct const );
INST_FluxKernel( 4, 4, 3, mimeticInnerProduct::TPFAInnerProduct const );
INST_FluxKernel( 4, 5, 3, mimeticInnerProduct::TPFAInnerProduct const );

INST_FluxKernel( 5, 1, 2, mimeticInnerProduct::TPFAInnerProduct const );
INST_FluxKernel( 5, 2, 2, mimeticInnerProduct::TPFAInnerProduct const );
INST_FluxKernel( 5, 3, 2, mimeticInnerProduct::TPFAInnerProduct const );
INST_FluxKernel( 5, 4, 2, mimeticInnerProduct::TPFAInnerProduct const );
INST_FluxKernel( 5, 5, 2, mimeticInnerProduct::TPFAInnerProduct const );

INST_FluxKernel( 5, 1, 3, mimeticInnerProduct::TPFAInnerProduct const );
INST_FluxKernel( 5, 2, 3, mimeticInnerProduct::TPFAInnerProduct const );
INST_FluxKernel( 5, 3, 3, mimeticInnerProduct::TPFAInnerProduct const );
INST_FluxKernel( 5, 4, 3, mimeticInnerProduct::TPFAInnerProduct const );
INST_FluxKernel( 5, 5, 3, mimeticInnerProduct::TPFAInnerProduct const );

INST_FluxKernel( 6, 1, 2, mimeticInnerProduct::TPFAInnerProduct const );
INST_FluxKernel( 6, 2, 2, mimeticInnerProduct::TPFAInnerProduct const );
INST_FluxKernel( 6, 3, 2, mimeticInnerProduct::TPFAInnerProduct const );
INST_FluxKernel( 6, 4, 2, mimeticInnerProduct::TPFAInnerProduct const );
INST_FluxKernel( 6, 5, 2, mimeticInnerProduct::TPFAInnerProduct const );

INST_FluxKernel( 6, 1, 3, mimeticInnerProduct::TPFAInnerProduct const );
INST_FluxKernel( 6, 2, 3, mimeticInnerProduct::TPFAInnerProduct const );
INST_FluxKernel( 6, 3, 3, mimeticInnerProduct::TPFAInnerProduct const );
INST_FluxKernel( 6, 4, 3, mimeticInnerProduct::TPFAInnerProduct const );
INST_FluxKernel( 6, 5, 3, mimeticInnerProduct::TPFAInnerProduct const );


INST_FluxKernel( 4, 1, 2, mimeticInnerProduct::BdVLMInnerProduct const );
INST_FluxKernel( 4, 2, 2, mimeticInnerProduct::BdVLMInnerProduct const );
INST_FluxKernel( 4, 3, 2, mimeticInnerProduct::BdVLMInnerProduct const );
INST_FluxKernel( 4, 4, 2, mimeticInnerProduct::BdVLMInnerProduct const );
INST_FluxKernel( 4, 5, 2, mimeticInnerProduct::BdVLMInnerProduct const );

INST_FluxKernel( 4, 1, 3, mimeticInnerProduct::BdVLMInnerProduct const );
INST_FluxKernel( 4, 2, 3, mimeticInnerProduct::BdVLMInnerProduct const );
INST_FluxKernel( 4, 3, 3, mimeticInnerProduct::BdVLMInnerProduct const );
INST_FluxKernel( 4, 4, 3, mimeticInnerProduct::BdVLMInnerProduct const );
INST_FluxKernel( 4, 5, 3, mimeticInnerProduct::BdVLMInnerProduct const );

INST_FluxKernel( 5, 1, 2, mimeticInnerProduct::BdVLMInnerProduct const );
INST_FluxKernel( 5, 2, 2, mimeticInnerProduct::BdVLMInnerProduct const );
INST_FluxKernel( 5, 3, 2, mimeticInnerProduct::BdVLMInnerProduct const );
INST_FluxKernel( 5, 4, 2, mimeticInnerProduct::BdVLMInnerProduct const );
INST_FluxKernel( 5, 5, 2, mimeticInnerProduct::BdVLMInnerProduct const );

INST_FluxKernel( 5, 1, 3, mimeticInnerProduct::BdVLMInnerProduct const );
INST_FluxKernel( 5, 2, 3, mimeticInnerProduct::BdVLMInnerProduct const );
INST_FluxKernel( 5, 3, 3, mimeticInnerProduct::BdVLMInnerProduct const );
INST_FluxKernel( 5, 4, 3, mimeticInnerProduct::BdVLMInnerProduct const );
INST_FluxKernel( 5, 5, 3, mimeticInnerProduct::BdVLMInnerProduct const );

INST_FluxKernel( 6, 1, 2, mimeticInnerProduct::BdVLMInnerProduct const );
INST_FluxKernel( 6, 2, 2, mimeticInnerProduct::BdVLMInnerProduct const );
INST_FluxKernel( 6, 3, 2, mimeticInnerProduct::BdVLMInnerProduct const );
INST_FluxKernel( 6, 4, 2, mimeticInnerProduct::BdVLMInnerProduct const );
INST_FluxKernel( 6, 5, 2, mimeticInnerProduct::BdVLMInnerProduct const );

INST_FluxKernel( 6, 1, 3, mimeticInnerProduct::BdVLMInnerProduct const );
INST_FluxKernel( 6, 2, 3, mimeticInnerProduct::BdVLMInnerProduct const );
INST_FluxKernel( 6, 3, 3, mimeticInnerProduct::BdVLMInnerProduct const );
INST_FluxKernel( 6, 4, 3, mimeticInnerProduct::BdVLMInnerProduct const );
INST_FluxKernel( 6, 5, 3, mimeticInnerProduct::BdVLMInnerProduct const );


#undef INST_FluxKernel


/******************************** PhaseMobilityKernel ********************************/

template< localIndex NC, localIndex NP >
GEOSX_HOST_DEVICE
void
PhaseMobilityKernel::
  compute( arraySlice2d< real64 const, compflow::USD_COMP_DC - 1 > const & dCompFrac_dCompDens,
           arraySlice1d< real64 const, multifluid::USD_PHASE - 2 > const & phaseVisc,
           arraySlice1d< real64 const, multifluid::USD_PHASE - 2 > const & dPhaseVisc_dPres,
           arraySlice2d< real64 const, multifluid::USD_PHASE_DC - 2 > const & dPhaseVisc_dComp,
           arraySlice1d< real64 const, relperm::USD_RELPERM - 2 > const & phaseRelPerm,
           arraySlice2d< real64 const, relperm::USD_RELPERM_DS - 2 > const & dPhaseRelPerm_dPhaseVolFrac,
           arraySlice1d< real64 const, compflow::USD_PHASE - 1 > const & dPhaseVolFrac_dPres,
           arraySlice2d< real64 const, compflow::USD_PHASE_DC - 1 > const & dPhaseVolFrac_dComp,
           arraySlice1d< real64, compflow::USD_PHASE - 1 > const & phaseMob,
           arraySlice1d< real64, compflow::USD_PHASE - 1 > const & dPhaseMob_dPres,
           arraySlice2d< real64, compflow::USD_PHASE_DC - 1 > const & dPhaseMob_dComp )
{
  real64 dRelPerm_dC[NC];
  real64 dVisc_dC[NC];

  for( localIndex ip = 0; ip < NP; ++ip )
  {
    real64 const viscosity = phaseVisc[ip];
    real64 const dVisc_dP = dPhaseVisc_dPres[ip];
    applyChainRule( NC, dCompFrac_dCompDens, dPhaseVisc_dComp[ip], dVisc_dC );

    real64 const relPerm = phaseRelPerm[ip];
    real64 dRelPerm_dP = 0.0;
    for( localIndex ic = 0; ic < NC; ++ic )
    {
      dRelPerm_dC[ic] = 0.0;
    }

    for( localIndex jp = 0; jp < NP; ++jp )
    {
      real64 const dRelPerm_dS = dPhaseRelPerm_dPhaseVolFrac[ip][jp];
      dRelPerm_dP += dRelPerm_dS * dPhaseVolFrac_dPres[jp];

      for( localIndex jc = 0; jc < NC; ++jc )
      {
        dRelPerm_dC[jc] += dRelPerm_dS * dPhaseVolFrac_dComp[jp][jc];
      }
    }

    real64 const mobility = relPerm / viscosity;

    phaseMob[ip] = mobility;
    dPhaseMob_dPres[ip] = dRelPerm_dP / viscosity
                          - mobility * dVisc_dP / viscosity;

    // compositional derivatives
    for( localIndex jc = 0; jc < NC; ++jc )
    {
      dPhaseMob_dComp[ip][jc] = dRelPerm_dC[jc] / viscosity
                                - mobility * dVisc_dC[jc] / viscosity;
    }
  }
}

template< localIndex NC, localIndex NP >
void PhaseMobilityKernel::
  launch( localIndex const size,
          arrayView3d< real64 const, compflow::USD_COMP_DC > const & dCompFrac_dCompDens,
          arrayView3d< real64 const, multifluid::USD_PHASE > const & phaseVisc,
          arrayView3d< real64 const, multifluid::USD_PHASE > const & dPhaseVisc_dPres,
          arrayView4d< real64 const, multifluid::USD_PHASE_DC > const & dPhaseVisc_dComp,
          arrayView3d< real64 const, relperm::USD_RELPERM > const & phaseRelPerm,
          arrayView4d< real64 const, relperm::USD_RELPERM_DS > const & dPhaseRelPerm_dPhaseVolFrac,
          arrayView2d< real64 const, compflow::USD_PHASE > const & dPhaseVolFrac_dPres,
          arrayView3d< real64 const, compflow::USD_PHASE_DC > const & dPhaseVolFrac_dComp,
          arrayView2d< real64, compflow::USD_PHASE > const & phaseMob,
          arrayView2d< real64, compflow::USD_PHASE > const & dPhaseMob_dPres,
          arrayView3d< real64, compflow::USD_PHASE_DC > const & dPhaseMob_dComp )
{
  forAll< parallelDevicePolicy<> >( size, [=] GEOSX_HOST_DEVICE ( localIndex const a )
  {
    compute< NC, NP >( dCompFrac_dCompDens[a],
                       phaseVisc[a][0],
                       dPhaseVisc_dPres[a][0],
                       dPhaseVisc_dComp[a][0],
                       phaseRelPerm[a][0],
                       dPhaseRelPerm_dPhaseVolFrac[a][0],
                       dPhaseVolFrac_dPres[a],
                       dPhaseVolFrac_dComp[a],
                       phaseMob[a],
                       dPhaseMob_dPres[a],
                       dPhaseMob_dComp[a] );
  } );
}

template< localIndex NC, localIndex NP >
void PhaseMobilityKernel::
  launch( SortedArrayView< localIndex const > const & targetSet,
          arrayView3d< real64 const, compflow::USD_COMP_DC > const & dCompFrac_dCompDens,
          arrayView3d< real64 const, multifluid::USD_PHASE > const & phaseVisc,
          arrayView3d< real64 const, multifluid::USD_PHASE > const & dPhaseVisc_dPres,
          arrayView4d< real64 const, multifluid::USD_PHASE_DC > const & dPhaseVisc_dComp,
          arrayView3d< real64 const, relperm::USD_RELPERM > const & phaseRelPerm,
          arrayView4d< real64 const, relperm::USD_RELPERM_DS > const & dPhaseRelPerm_dPhaseVolFrac,
          arrayView2d< real64 const, compflow::USD_PHASE > const & dPhaseVolFrac_dPres,
          arrayView3d< real64 const, compflow::USD_PHASE_DC > const & dPhaseVolFrac_dComp,
          arrayView2d< real64, compflow::USD_PHASE > const & phaseMob,
          arrayView2d< real64, compflow::USD_PHASE > const & dPhaseMob_dPres,
          arrayView3d< real64, compflow::USD_PHASE_DC > const & dPhaseMob_dComp )
{
  forAll< parallelDevicePolicy<> >( targetSet.size(), [=] GEOSX_HOST_DEVICE ( localIndex const i )
  {
    localIndex const a = targetSet[ i ];
    compute< NC, NP >( dCompFrac_dCompDens[a],
                       phaseVisc[a][0],
                       dPhaseVisc_dPres[a][0],
                       dPhaseVisc_dComp[a][0],
                       phaseRelPerm[a][0],
                       dPhaseRelPerm_dPhaseVolFrac[a][0],
                       dPhaseVolFrac_dPres[a],
                       dPhaseVolFrac_dComp[a],
                       phaseMob[a],
                       dPhaseMob_dPres[a],
                       dPhaseMob_dComp[a] );
  } );
}

#define INST_PhaseMobilityKernel( NC, NP ) \
  template \
  void \
  PhaseMobilityKernel:: \
    launch< NC, NP >( localIndex const size, \
                      arrayView3d< real64 const, compflow::USD_COMP_DC > const & dCompFrac_dCompDens, \
                      arrayView3d< real64 const, multifluid::USD_PHASE > const & phaseVisc, \
                      arrayView3d< real64 const, multifluid::USD_PHASE > const & dPhaseVisc_dPres, \
                      arrayView4d< real64 const, multifluid::USD_PHASE_DC > const & dPhaseVisc_dComp, \
                      arrayView3d< real64 const, relperm::USD_RELPERM > const & phaseRelPerm, \
                      arrayView4d< real64 const, relperm::USD_RELPERM_DS > const & dPhaseRelPerm_dPhaseVolFrac, \
                      arrayView2d< real64 const, compflow::USD_PHASE > const & dPhaseVolFrac_dPres, \
                      arrayView3d< real64 const, compflow::USD_PHASE_DC > const & dPhaseVolFrac_dComp, \
                      arrayView2d< real64, compflow::USD_PHASE > const & phaseMob, \
                      arrayView2d< real64, compflow::USD_PHASE > const & dPhaseMob_dPres, \
                      arrayView3d< real64, compflow::USD_PHASE_DC > const & dPhaseMob_dComp ); \
  template \
  void \
  PhaseMobilityKernel:: \
    launch< NC, NP >( SortedArrayView< localIndex const > const & targetSet, \
                      arrayView3d< real64 const, compflow::USD_COMP_DC > const & dCompFrac_dCompDens, \
                      arrayView3d< real64 const, multifluid::USD_PHASE > const & phaseVisc, \
                      arrayView3d< real64 const, multifluid::USD_PHASE > const & dPhaseVisc_dPres, \
                      arrayView4d< real64 const, multifluid::USD_PHASE_DC > const & dPhaseVisc_dComp, \
                      arrayView3d< real64 const, relperm::USD_RELPERM > const & phaseRelPerm, \
                      arrayView4d< real64 const, relperm::USD_RELPERM_DS > const & dPhaseRelPerm_dPhaseVolFrac, \
                      arrayView2d< real64 const, compflow::USD_PHASE > const & dPhaseVolFrac_dPres, \
                      arrayView3d< real64 const, compflow::USD_PHASE_DC > const & dPhaseVolFrac_dComp, \
                      arrayView2d< real64, compflow::USD_PHASE > const & phaseMob, \
                      arrayView2d< real64, compflow::USD_PHASE > const & dPhaseMob_dPres, \
                      arrayView3d< real64, compflow::USD_PHASE_DC > const & dPhaseMob_dComp )

INST_PhaseMobilityKernel( 1, 1 );
INST_PhaseMobilityKernel( 2, 1 );
INST_PhaseMobilityKernel( 3, 1 );
INST_PhaseMobilityKernel( 4, 1 );
INST_PhaseMobilityKernel( 5, 1 );

INST_PhaseMobilityKernel( 1, 2 );
INST_PhaseMobilityKernel( 2, 2 );
INST_PhaseMobilityKernel( 3, 2 );
INST_PhaseMobilityKernel( 4, 2 );
INST_PhaseMobilityKernel( 5, 2 );

INST_PhaseMobilityKernel( 1, 3 );
INST_PhaseMobilityKernel( 2, 3 );
INST_PhaseMobilityKernel( 3, 3 );
INST_PhaseMobilityKernel( 4, 3 );
INST_PhaseMobilityKernel( 5, 3 );

#undef INST_PhaseMobilityKernel


} // namespace CompositionalMultiphaseHybridFVMKernels

} // namespace geosx<|MERGE_RESOLUTION|>--- conflicted
+++ resolved
@@ -1533,14 +1533,8 @@
   arrayView2d< real64 const > const & elemCenter =
     subRegion.getReference< array2d< real64 > >( CellElementSubRegion::viewKeyStruct::elementCenterString() );
   arrayView1d< real64 const > const & elemVolume =
-<<<<<<< HEAD
     subRegion.getReference< array1d< real64 > >( CellElementSubRegion::viewKeyStruct::elementVolumeString() );
-  arrayView2d< real64 const > const & elemPerm = permeabilityModel.permeability();
-=======
-    subRegion.getReference< array1d< real64 > >( CellBlock::viewKeyStruct::elementVolumeString() );
-
   arrayView3d< real64 const > const & elemPerm = permeabilityModel.permeability();
->>>>>>> 296eea5b
 
   // get the cell-centered depth
   arrayView1d< real64 const > const & elemGravCoef =
