/*
 * ------------------------------------------------------------------------------------------------------------
 * SPDX-License-Identifier: LGPL-2.1-only
 *
 * Copyright (c) 2018-2020 Lawrence Livermore National Security LLC
 * Copyright (c) 2018-2020 The Board of Trustees of the Leland Stanford Junior University
 * Copyright (c) 2018-2020 Total, S.A
 * Copyright (c) 2019-     GEOSX Contributors
 * All rights reserved
 *
 * See top level LICENSE, COPYRIGHT, CONTRIBUTORS, NOTICE, and ACKNOWLEDGEMENTS files for details.
 * ------------------------------------------------------------------------------------------------------------
 */

/**
 * @file CompositionalMultiphaseHybridFVMKernels.cpp
 */

#include "CompositionalMultiphaseHybridFVMKernels.hpp"

#include "finiteVolume/mimeticInnerProducts/MimeticInnerProductBase.hpp"
#include "finiteVolume/mimeticInnerProducts/BdVLMInnerProduct.hpp"
#include "finiteVolume/mimeticInnerProducts/TPFAInnerProduct.hpp"

#include "physicsSolvers/fluidFlow/HybridFVMHelperKernels.hpp"

namespace geosx
{

namespace CompositionalMultiphaseHybridFVMKernels
{

/******************************** UpwindingHelper ********************************/

template< localIndex NC, localIndex NP >
void
UpwindingHelper::
  upwindViscousCoefficient( localIndex const (&localIds)[ 3 ],
                            localIndex const (&neighborIds)[ 3 ],
                            ElementViewConst< arrayView3d< real64 const, multifluid::USD_PHASE > > const & phaseDens,
                            ElementViewConst< arrayView3d< real64 const, multifluid::USD_PHASE > > const & dPhaseDens_dPres,
                            ElementViewConst< arrayView4d< real64 const, multifluid::USD_PHASE_DC > > const & dPhaseDens_dCompFrac,
                            ElementViewConst< arrayView2d< real64 const, compflow::USD_PHASE > > const & phaseMob,
                            ElementViewConst< arrayView2d< real64 const, compflow::USD_PHASE > > const & dPhaseMob_dPres,
                            ElementViewConst< arrayView3d< real64 const, compflow::USD_PHASE_DC > > const & dPhaseMob_dCompDens,
                            ElementViewConst< arrayView3d< real64 const, compflow::USD_COMP_DC > > const & dCompFrac_dCompDens,
                            ElementViewConst< arrayView4d< real64 const, multifluid::USD_PHASE_COMP > > const & phaseCompFrac,
                            ElementViewConst< arrayView4d< real64 const, multifluid::USD_PHASE_COMP > > const & dPhaseCompFrac_dPres,
                            ElementViewConst< arrayView5d< real64 const, multifluid::USD_PHASE_COMP_DC > > const & dPhaseCompFrac_dCompFrac,
                            ElementViewConst< arrayView1d< globalIndex const > > const & elemDofNumber,
                            real64 const & oneSidedVolFlux,
                            real64 ( & upwPhaseViscCoef )[ NP ][ NC ],
                            real64 ( & dUpwPhaseViscCoef_dPres )[ NP ][ NC ],
                            real64 ( & dUpwPhaseViscCoef_dCompDens )[ NP ][ NC ][ NC ],
                            globalIndex & upwViscDofNumber )
{
  real64 dUpwMobRatio_dCompDens[ NC ]{};
  real64 dUpwDensMobRatio_dCompDens[ NC ]{};
  real64 dPhaseDens_dC[ NC ]{};
  real64 dPhaseCompFrac_dC[ NC ]{};

  // 1) Upwind
  localIndex const er  = ( oneSidedVolFlux > 0 ) ? localIds[0] : neighborIds[0];
  localIndex const esr = ( oneSidedVolFlux > 0 ) ? localIds[1] : neighborIds[1];
  localIndex const ei  = ( oneSidedVolFlux > 0 ) ? localIds[2] : neighborIds[2];

  // 2) Compute total mobility: \lambda_T = \sum_{\ell} \lambda_{\ell}
  real64 totalMob = 0;
  real64 dTotalMob_dPres = 0;
  real64 dTotalMob_dCompDens[ NC ]{};
  for( localIndex ip = 0; ip < NP; ++ip )
  {
    totalMob = totalMob + phaseMob[er][esr][ei][ip];
    dTotalMob_dPres = dTotalMob_dPres + dPhaseMob_dPres[er][esr][ei][ip];
    for( localIndex ic = 0; ic < NC; ++ic )
    {
      dTotalMob_dCompDens[ic] = dTotalMob_dCompDens[ic] + dPhaseMob_dCompDens[er][esr][ei][ip][ic];
    }
  }
  real64 const totalMobInv = 1.0 / totalMob;

  for( localIndex ip = 0; ip < NP; ++ip )
  {
    // 3) Compute viscous mobility ratio: \frac{\lambda_{\ell}}{\lambda_T}
    real64 const upwMobRatio = phaseMob[er][esr][ei][ip] * totalMobInv;
    real64 const dUpwMobRatio_dPres = ( dPhaseMob_dPres[er][esr][ei][ip] - upwMobRatio * dTotalMob_dPres )
                                      * totalMobInv;
    for( localIndex ic = 0; ic < NC; ++ic )
    {
      dUpwMobRatio_dCompDens[ic] = ( dPhaseMob_dCompDens[er][esr][ei][ip][ic] - upwMobRatio * dTotalMob_dCompDens[ic] )
                                   * totalMobInv;
    }

    // 4) Multiply mobility ratio by phase density: \rho^{up}_{\ell} \frac{\lambda_{\ell}}{\lambda_T}
    applyChainRule( NC,
                    dCompFrac_dCompDens[er][esr][ei],
                    dPhaseDens_dCompFrac[er][esr][ei][0][ip],
                    dPhaseDens_dC );
    real64 const upwDensMobRatio = phaseDens[er][esr][ei][0][ip] * upwMobRatio;
    real64 const dUpwDensMobRatio_dPres = dPhaseDens_dPres[er][esr][ei][0][ip] * upwMobRatio
                                          + phaseDens[er][esr][ei][0][ip] * dUpwMobRatio_dPres;
    for( localIndex ic = 0; ic < NC; ++ic )
    {
      dUpwDensMobRatio_dCompDens[ic] = dPhaseDens_dC[ic] * upwMobRatio
                                       + phaseDens[er][esr][ei][0][ip] * dUpwMobRatio_dCompDens[ic];
    }

    // 5) Multiply density mobility ratio by phase comp fraction: x_{c,\ell} \rho^{up}_{\ell} \frac{\lambda_{\ell}}{\lambda_T}
    for( localIndex ic = 0; ic < NC; ++ic )
    {
      applyChainRule( NC,
                      dCompFrac_dCompDens[er][esr][ei],
                      dPhaseCompFrac_dCompFrac[er][esr][ei][0][ip][ic],
                      dPhaseCompFrac_dC );
      upwPhaseViscCoef[ip][ic] = phaseCompFrac[er][esr][ei][0][ip][ic] * upwDensMobRatio;
      dUpwPhaseViscCoef_dPres[ip][ic] = dPhaseCompFrac_dPres[er][esr][ei][0][ip][ic] * upwDensMobRatio
                                        + phaseCompFrac[er][esr][ei][0][ip][ic] * dUpwDensMobRatio_dPres;
      for( localIndex jc = 0; jc < NC; ++jc )
      {
        dUpwPhaseViscCoef_dCompDens[ip][ic][jc] = dPhaseCompFrac_dC[jc] * upwDensMobRatio
                                                  + phaseCompFrac[er][esr][ei][0][ip][ic] * dUpwDensMobRatio_dCompDens[jc];
      }
    }
  }
  // 6) Save the dof number of the upwind cell
  upwViscDofNumber = elemDofNumber[er][esr][ei];

}

template< localIndex NC, localIndex NP >
GEOSX_HOST_DEVICE
void
UpwindingHelper::
  upwindBuoyancyCoefficient( localIndex const (&localIds)[ 3 ],
                             localIndex const (&neighborIds)[ 3 ],
                             real64 const & transGravCoef,
                             ElementViewConst< arrayView3d< real64 const, multifluid::USD_PHASE > > const & phaseDens,
                             ElementViewConst< arrayView3d< real64 const, multifluid::USD_PHASE > > const & dPhaseDens_dPres,
                             ElementViewConst< arrayView4d< real64 const, multifluid::USD_PHASE_DC > > const & dPhaseDens_dCompFrac,
                             ElementViewConst< arrayView3d< real64 const, multifluid::USD_PHASE > > const & phaseMassDens,
                             ElementViewConst< arrayView3d< real64 const, multifluid::USD_PHASE > > const & dPhaseMassDens_dPres,
                             ElementViewConst< arrayView4d< real64 const, multifluid::USD_PHASE_DC > > const & dPhaseMassDens_dCompFrac,
                             ElementViewConst< arrayView2d< real64 const, compflow::USD_PHASE > > const & phaseMob,
                             ElementViewConst< arrayView2d< real64 const, compflow::USD_PHASE > > const & dPhaseMob_dPres,
                             ElementViewConst< arrayView3d< real64 const, compflow::USD_PHASE_DC > > const & dPhaseMob_dCompDens,
                             ElementViewConst< arrayView3d< real64 const, compflow::USD_COMP_DC > > const & dCompFrac_dCompDens,
                             ElementViewConst< arrayView4d< real64 const, multifluid::USD_PHASE_COMP > > const & phaseCompFrac,
                             ElementViewConst< arrayView4d< real64 const, multifluid::USD_PHASE_COMP > > const & dPhaseCompFrac_dPres,
                             ElementViewConst< arrayView5d< real64 const, multifluid::USD_PHASE_COMP_DC > > const & dPhaseCompFrac_dCompFrac,
                             real64 ( & phaseGravTerm )[ NP ][ NP-1 ],
                             real64 ( & dPhaseGravTerm_dPres )[ NP ][ NP-1 ][ 2 ],
                             real64 ( & dPhaseGravTerm_dCompDens )[ NP ][ NP-1 ][ 2 ][ NC ],
                             real64 ( & upwPhaseGravCoef )[ NP ][ NP-1 ][ NC ],
                             real64 ( & dUpwPhaseGravCoef_dPres )[ NP ][ NP-1 ][ NC ][ 2 ],
                             real64 ( & dUpwPhaseGravCoef_dCompDens )[ NP ][ NP-1 ][ NC ][ 2 ][ NC ] )
{
  // 1) Compute the driving force: T ( \rho^{avg}_{\ell} - \rho^{avg}_m ) g \Delta z
  computePhaseGravTerm( localIds,
                        neighborIds,
                        transGravCoef,
                        phaseMassDens,
                        dPhaseMassDens_dPres,
                        dPhaseMassDens_dCompFrac,
                        dCompFrac_dCompDens,
                        phaseGravTerm,
                        dPhaseGravTerm_dPres,
                        dPhaseGravTerm_dCompDens );

  // 2) Compute the total mobility: \lambda_T = \sum_{\ell} \lambda_{\ell}
  real64 totalMob = 0.0;
  real64 dTotalMob_dPres[ 2 ]{};
  real64 dTotalMob_dCompDens[ 2 ][ NC ]{};

  computeUpwindedTotalMobility( localIds,
                                neighborIds,
                                phaseMob,
                                dPhaseMob_dPres,
                                dPhaseMob_dCompDens,
                                phaseGravTerm,
                                totalMob,
                                dTotalMob_dPres,
                                dTotalMob_dCompDens );
  real64 const totalMobInv = 1.0 / totalMob;

  // 3) Compute the quantities \x_{up}_{c,p} \rho_p \frac{\lambda_p \lambda_m}{\lambda_T}
  real64 dMobRatio_dPres[ 2 ]{};
  real64 dMobRatio_dCompDens[ 2 ][ NC ]{};
  real64 dDensMobRatio_dPres[ 2 ]{};
  real64 dDensMobRatio_dCompDens[ 2 ][ NC ]{};

  real64 dPhaseDens_dC[ NC ]{};
  real64 dPhaseCompFrac_dC[ NC ]{};

  for( localIndex ip = 0; ip < NP; ++ip )
  {
    localIndex k = 0;
    for( localIndex jp = 0; jp < NP; ++jp )
    {
      if( ip == jp )
      {
        continue;
      }

      // 3.a) Upwinding using the gravity term
      localIndex eru, esru, eiu, posu; // upwind
      localIndex erd, esrd, eid, posd; // downwind
      setIndicesForMobilityRatioUpwinding( localIds, neighborIds,
                                           phaseGravTerm[ip][k],
                                           eru, esru, eiu, posu,
                                           erd, esrd, eid, posd );

      // 3.b) Compute mobility ratio \frac{\lambda_l \lambda_m}{\lambda_T}
      real64 const mobRatio = phaseMob[eru][esru][eiu][ip] * phaseMob[erd][esrd][eid][jp]
                              * totalMobInv;
      dMobRatio_dPres[posu] = ( dPhaseMob_dPres[eru][esru][eiu][ip] * phaseMob[erd][esrd][eid][jp]
                                - mobRatio * dTotalMob_dPres[posu] ) * totalMobInv;
      dMobRatio_dPres[posd] = ( dPhaseMob_dPres[erd][esrd][eid][jp] * phaseMob[eru][esru][eiu][ip]
                                - mobRatio * dTotalMob_dPres[posd] ) * totalMobInv;

      for( localIndex ic = 0; ic < NC; ++ic )
      {
        dMobRatio_dCompDens[posu][ic] = ( dPhaseMob_dCompDens[eru][esru][eiu][ip][ic] * phaseMob[erd][esrd][eid][jp]
                                          - mobRatio * dTotalMob_dCompDens[posu][ic] ) * totalMobInv;
        dMobRatio_dCompDens[posd][ic] = ( dPhaseMob_dCompDens[erd][esrd][eid][jp][ic] * phaseMob[eru][esru][eiu][ip]
                                          - mobRatio * dTotalMob_dCompDens[posd][ic] ) * totalMobInv;
      }

      // 3.c) Compute mobility ratio multiplied by upwinded phase density \rho_l \frac{\lambda_l \lambda_m}{\lambda_T}
      applyChainRule( NC,
                      dCompFrac_dCompDens[eru][esru][eiu],
                      dPhaseDens_dCompFrac[eru][esru][eiu][0][ip],
                      dPhaseDens_dC );
      real64 const densMobRatio = phaseDens[eru][esru][eiu][0][ip] * mobRatio;
      dDensMobRatio_dPres[posu] = dPhaseDens_dPres[eru][esru][eiu][0][ip] * mobRatio
                                  + phaseDens[eru][esru][eiu][0][ip] * dMobRatio_dPres[posu];
      dDensMobRatio_dPres[posd] = phaseDens[eru][esru][eiu][0][ip] * dMobRatio_dPres[posd];
      for( localIndex ic = 0; ic < NC; ++ic )
      {
        dDensMobRatio_dCompDens[posu][ic] = dPhaseDens_dC[ic] * mobRatio
                                            + phaseDens[eru][esru][eiu][0][ip] * dMobRatio_dCompDens[posu][ic];
        dDensMobRatio_dCompDens[posd][ic] = phaseDens[eru][esru][eiu][0][ip] * dMobRatio_dCompDens[posd][ic];
      }

      // 3.d) Compute the final gravity coefficient \x_{up}_{c,p} \rho_p \frac{\lambda_l \lambda_m}{\lambda_T}
      for( localIndex ic = 0; ic < NC; ++ic )
      {
        applyChainRule( NC,
                        dCompFrac_dCompDens[eru][esru][eiu],
                        dPhaseCompFrac_dCompFrac[eru][esru][eiu][0][ip][ic],
                        dPhaseCompFrac_dC );
        upwPhaseGravCoef[ip][k][ic] = phaseCompFrac[eru][esru][eiu][0][ip][ic] * densMobRatio;
        dUpwPhaseGravCoef_dPres[ip][k][ic][posu] = dPhaseCompFrac_dPres[eru][esru][eiu][0][ip][ic] * densMobRatio
                                                   + phaseCompFrac[eru][esru][eiu][0][ip][ic] * dDensMobRatio_dPres[posu];
        dUpwPhaseGravCoef_dPres[ip][k][ic][posd] = phaseCompFrac[eru][esru][eiu][0][ip][ic] * dDensMobRatio_dPres[posd];

        for( localIndex jc = 0; jc < NC; ++jc )
        {
          dUpwPhaseGravCoef_dCompDens[ip][k][ic][posu][jc] = dPhaseCompFrac_dC[jc] * densMobRatio
                                                             + phaseCompFrac[eru][esru][eiu][0][ip][ic] * dDensMobRatio_dCompDens[posu][jc];
          dUpwPhaseGravCoef_dCompDens[ip][k][ic][posd][jc] = phaseCompFrac[eru][esru][eiu][0][ip][ic] * dDensMobRatio_dCompDens[posd][jc];
        }
      }
      ++k;
    }
  }
}

template< localIndex NC, localIndex NP >
GEOSX_HOST_DEVICE
void
UpwindingHelper::
  computePhaseGravTerm( localIndex const (&localIds)[ 3 ],
                        localIndex const (&neighborIds)[ 3 ],
                        real64 const & transGravCoef,
                        ElementViewConst< arrayView3d< real64 const, multifluid::USD_PHASE > > const & phaseMassDens,
                        ElementViewConst< arrayView3d< real64 const, multifluid::USD_PHASE > > const & dPhaseMassDens_dPres,
                        ElementViewConst< arrayView4d< real64 const, multifluid::USD_PHASE_DC > > const & dPhaseMassDens_dCompFrac,
                        ElementViewConst< arrayView3d< real64 const, compflow::USD_COMP_DC > > const & dCompFrac_dCompDens,
                        real64 ( & phaseGravTerm )[ NP ][ NP-1 ],
                        real64 ( & dPhaseGravTerm_dPres )[ NP ][ NP-1 ][ 2 ],
                        real64 ( & dPhaseGravTerm_dCompDens )[ NP ][ NP-1 ][ 2 ][ NC ] )
{
  localIndex const er   = localIds[0];
  localIndex const esr  = localIds[1];
  localIndex const ei   = localIds[2];
  localIndex const ern  = neighborIds[0];
  localIndex const esrn = neighborIds[1];
  localIndex const ein  = neighborIds[2];

  real64 dPhaseMassDens_dCLoc[ NC ]{};
  real64 dPhaseMassDens_dCNeighbor[ NC ]{};
  real64 dPhaseMassDens_dC[ NC ]{};

  for( localIndex ip = 0; ip < NP; ++ip )
  {
    applyChainRule( NC,
                    dCompFrac_dCompDens[er][esr][ei],
                    dPhaseMassDens_dCompFrac[er][esr][ei][0][ip],
                    dPhaseMassDens_dCLoc );
    applyChainRule( NC,
                    dCompFrac_dCompDens[ern][esrn][ein],
                    dPhaseMassDens_dCompFrac[ern][esrn][ein][0][ip],
                    dPhaseMassDens_dCNeighbor );

    localIndex k = 0;
    for( localIndex jp = 0; jp < NP; ++jp )
    {
      if( ip == jp )
      {
        continue;
      }

      phaseGravTerm[ip][k] = -( phaseMassDens[er][esr][ei][0][ip] + phaseMassDens[ern][esrn][ein][0][ip] );
      phaseGravTerm[ip][k] += ( phaseMassDens[er][esr][ei][0][jp] + phaseMassDens[ern][esrn][ein][0][jp] );
      phaseGravTerm[ip][k] *= 0.5 * transGravCoef;

      dPhaseGravTerm_dPres[ip][k][Pos::LOCAL] = ( -dPhaseMassDens_dPres[er][esr][ei][0][ip] + dPhaseMassDens_dPres[er][esr][ei][0][jp] );
      dPhaseGravTerm_dPres[ip][k][Pos::LOCAL] *= 0.5 * transGravCoef;

      dPhaseGravTerm_dPres[ip][k][Pos::NEIGHBOR] = ( -dPhaseMassDens_dPres[ern][esrn][ein][0][ip] + dPhaseMassDens_dPres[ern][esrn][ein][0][jp] );
      dPhaseGravTerm_dPres[ip][k][Pos::NEIGHBOR] *= 0.5 * transGravCoef;

      for( localIndex ic = 0; ic < NC; ++ic )
      {
        dPhaseGravTerm_dCompDens[ip][k][Pos::LOCAL][ic] = -0.5 * transGravCoef * dPhaseMassDens_dCLoc[ic];
        dPhaseGravTerm_dCompDens[ip][k][Pos::NEIGHBOR][ic] = -0.5 * transGravCoef * dPhaseMassDens_dCNeighbor[ic];
      }
      applyChainRule( NC,
                      dCompFrac_dCompDens[er][esr][ei],
                      dPhaseMassDens_dCompFrac[er][esr][ei][0][jp],
                      dPhaseMassDens_dC );
      for( localIndex ic = 0; ic < NC; ++ic )
      {
        dPhaseGravTerm_dCompDens[ip][k][Pos::LOCAL][ic] += 0.5 * transGravCoef * dPhaseMassDens_dC[ic];
      }
      applyChainRule( NC,
                      dCompFrac_dCompDens[ern][esrn][ein],
                      dPhaseMassDens_dCompFrac[ern][esrn][ein][0][jp],
                      dPhaseMassDens_dC );
      for( localIndex ic = 0; ic < NC; ++ic )
      {
        dPhaseGravTerm_dCompDens[ip][k][Pos::NEIGHBOR][ic] += 0.5 * transGravCoef * dPhaseMassDens_dC[ic];
      }
      ++k;
    }
  }
}

template< localIndex NC, localIndex NP >
GEOSX_HOST_DEVICE
void
UpwindingHelper::
  computeUpwindedTotalMobility( localIndex const (&localIds)[ 3 ],
                                localIndex const (&neighborIds)[ 3 ],
                                ElementViewConst< arrayView2d< real64 const, compflow::USD_PHASE > > const & phaseMob,
                                ElementViewConst< arrayView2d< real64 const, compflow::USD_PHASE > > const & dPhaseMob_dPres,
                                ElementViewConst< arrayView3d< real64 const, compflow::USD_PHASE_DC > > const & dPhaseMob_dCompDens,
                                real64 const (&phaseGravTerm)[ NP ][ NP-1 ],
                                real64 & totalMob,
                                real64 ( & dTotalMob_dPres )[ 2 ],
                                real64 ( & dTotalMob_dCompDens )[ 2 ][ NC ] )
{
  localIndex totalMobIds[ NP ][ 3 ]{};
  localIndex totalMobPos[ NP ]{};
  setIndicesForTotalMobilityUpwinding< NP >( localIds,
                                             neighborIds,
                                             phaseGravTerm,
                                             totalMobIds,
                                             totalMobPos );
  for( localIndex ip = 0; ip < NP; ++ip )
  {
    localIndex const er  = totalMobIds[ip][0];
    localIndex const esr = totalMobIds[ip][1];
    localIndex const ei  = totalMobIds[ip][2];
    localIndex const pos = totalMobPos[ip];
    totalMob = totalMob + phaseMob[er][esr][ei][ip];
    dTotalMob_dPres[pos] = dTotalMob_dPres[pos] + dPhaseMob_dPres[er][esr][ei][pos];
    for( localIndex ic = 0; ic < NC; ++ic )
    {
      dTotalMob_dCompDens[pos][ic] = dTotalMob_dCompDens[pos][ic] + dPhaseMob_dCompDens[er][esr][ei][ip][ic];
    }
  }
  if( totalMob < 1e-12 )
  {
    totalMob = 1e-12;
  }
}

GEOSX_HOST_DEVICE
void
UpwindingHelper::
  setIndicesForMobilityRatioUpwinding( localIndex const (&localIds)[ 3 ],
                                       localIndex const (&neighborIds)[ 3 ],
                                       real64 const & gravTerm,
                                       localIndex & eru, localIndex & esru, localIndex & eiu, localIndex & posu,
                                       localIndex & erd, localIndex & esrd, localIndex & eid, localIndex & posd )
{
  if( gravTerm > 0 )
  {
    eru  = localIds[0];
    esru = localIds[1];
    eiu  = localIds[2];
    posu = Pos::LOCAL;
    erd  = neighborIds[0];
    esrd = neighborIds[1];
    eid  = neighborIds[2];
    posd = Pos::NEIGHBOR;
  }
  else
  {
    eru  = neighborIds[0];
    esru = neighborIds[1];
    eiu  = neighborIds[2];
    posu = Pos::NEIGHBOR;
    erd  = localIds[0];
    esrd = localIds[1];
    eid  = localIds[2];
    posd = Pos::LOCAL;
  }
}

template< localIndex NP >
GEOSX_HOST_DEVICE
void
UpwindingHelper::
  setIndicesForTotalMobilityUpwinding( localIndex const (&localIds)[ 3 ],
                                       localIndex const (&neighborIds)[ 3 ],
                                       real64 const (&gravTerm)[ NP ][ NP-1 ],
                                       localIndex ( & totalMobIds )[ NP ][ 3 ],
                                       localIndex ( & totalMobPos )[ NP ] )
{
  if( NP == 2 )
  {
    if( gravTerm[0][0] > 0 )
    {
      totalMobIds[0][0] = localIds[0];
      totalMobIds[0][1] = localIds[1];
      totalMobIds[0][2] = localIds[2];
      totalMobPos[0] = Pos::LOCAL;
      totalMobIds[1][0] = neighborIds[0];
      totalMobIds[1][1] = neighborIds[1];
      totalMobIds[1][2] = neighborIds[2];
      totalMobPos[1] = Pos::NEIGHBOR;
    }
    else
    {
      totalMobIds[0][0] = neighborIds[0];
      totalMobIds[0][1] = neighborIds[1];
      totalMobIds[0][2] = neighborIds[2];
      totalMobPos[0] = Pos::NEIGHBOR;
      totalMobIds[1][0] = localIds[0];
      totalMobIds[1][1] = localIds[1];
      totalMobIds[1][2] = localIds[2];
      totalMobPos[1] = Pos::LOCAL;
    }
  }
  else if( NP == 3 )
  {
    // TODO Francois: this should be improved
    // currently this implements the algorithm proposed by SH Lee
    for( localIndex ip = 0; ip < NP; ++ip )
    {
      if( ( gravTerm[ip][0] >= 0 && gravTerm[ip][1] >= 0 ) || // includes the no-buoyancy case
          ( ( fabs( gravTerm[ip][0] ) >= fabs( gravTerm[ip][1] ) ) && gravTerm[ip][1] >= 0 ) ||
          ( ( fabs( gravTerm[ip][1] ) >= fabs( gravTerm[ip][0] ) ) && gravTerm[ip][0] >= 0 ) )
      {
        totalMobIds[ip][0] = localIds[0];
        totalMobIds[ip][1] = localIds[1];
        totalMobIds[ip][2] = localIds[2];
        totalMobPos[ip] = Pos::LOCAL;
      }
      else
      {
        totalMobIds[ip][0] = neighborIds[0];
        totalMobIds[ip][1] = neighborIds[1];
        totalMobIds[ip][2] = neighborIds[2];
        totalMobPos[ip] = Pos::NEIGHBOR;
      }
    }
  }
}


#define INST_UpwindingHelperNCNP( NC, NP ) \
  template \
  void \
  UpwindingHelper:: \
    upwindViscousCoefficient< NC, NP >( localIndex const (&localIds)[ 3 ], \
                                        localIndex const (&neighborIds)[ 3 ], \
                                        ElementViewConst< arrayView3d< real64 const, multifluid::USD_PHASE > > const & phaseDens, \
                                        ElementViewConst< arrayView3d< real64 const, multifluid::USD_PHASE > > const & dPhaseDens_dPres, \
                                        ElementViewConst< arrayView4d< real64 const, multifluid::USD_PHASE_DC > > const & dPhaseDens_dCompFrac, \
                                        ElementViewConst< arrayView2d< real64 const, compflow::USD_PHASE > > const & phaseMob, \
                                        ElementViewConst< arrayView2d< real64 const, compflow::USD_PHASE > > const & dPhaseMob_dPres, \
                                        ElementViewConst< arrayView3d< real64 const, compflow::USD_PHASE_DC > > const & dPhaseMob_dCompDens, \
                                        ElementViewConst< arrayView3d< real64 const, compflow::USD_COMP_DC > > const & dCompFrac_dCompDens, \
                                        ElementViewConst< arrayView4d< real64 const, multifluid::USD_PHASE_COMP > > const & phaseCompFrac, \
                                        ElementViewConst< arrayView4d< real64 const, multifluid::USD_PHASE_COMP > > const & dPhaseCompFrac_dPres, \
                                        ElementViewConst< arrayView5d< real64 const, multifluid::USD_PHASE_COMP_DC > > const & dPhaseCompFrac_dCompFrac, \
                                        ElementViewConst< arrayView1d< globalIndex const > > const & elemDofNumber, \
                                        real64 const & oneSidedVolFlux, \
                                        real64 ( &upwPhaseViscCoef )[ NP ][ NC ], \
                                        real64 ( &dUpwPhaseViscCoef_dPres )[ NP ][ NC ], \
                                        real64 ( &dUpwPhaseViscCoef_dCompDens )[ NP ][ NC ][ NC ], \
                                        globalIndex & upwViscDofNumber ); \
  template \
  void \
  UpwindingHelper:: \
    upwindBuoyancyCoefficient< NC, NP >( localIndex const (&localIds)[ 3 ], \
                                         localIndex const (&neighborIds)[ 3 ], \
                                         real64 const & transGravCoef,  \
                                         ElementViewConst< arrayView3d< real64 const, multifluid::USD_PHASE > > const & phaseDens, \
                                         ElementViewConst< arrayView3d< real64 const, multifluid::USD_PHASE > > const & dPhaseDens_dPres, \
                                         ElementViewConst< arrayView4d< real64 const, multifluid::USD_PHASE_DC > > const & dPhaseDens_dCompFrac, \
                                         ElementViewConst< arrayView3d< real64 const, multifluid::USD_PHASE > > const & phaseMassDens, \
                                         ElementViewConst< arrayView3d< real64 const, multifluid::USD_PHASE > > const & dPhaseMassDens_dPres, \
                                         ElementViewConst< arrayView4d< real64 const, multifluid::USD_PHASE_DC > > const & dPhaseMassDens_dCompFrac, \
                                         ElementViewConst< arrayView2d< real64 const, compflow::USD_PHASE > > const & phaseMob, \
                                         ElementViewConst< arrayView2d< real64 const, compflow::USD_PHASE > > const & dPhaseMob_dPres, \
                                         ElementViewConst< arrayView3d< real64 const, compflow::USD_PHASE_DC > > const & dPhaseMob_dCompDens, \
                                         ElementViewConst< arrayView3d< real64 const, compflow::USD_COMP_DC > > const & dCompFrac_dCompDens, \
                                         ElementViewConst< arrayView4d< real64 const, multifluid::USD_PHASE_COMP > > const & phaseCompFrac, \
                                         ElementViewConst< arrayView4d< real64 const, multifluid::USD_PHASE_COMP > > const & dPhaseCompFrac_dPres, \
                                         ElementViewConst< arrayView5d< real64 const, multifluid::USD_PHASE_COMP_DC > > const & dPhaseCompFrac_dCompFrac, \
                                         real64 ( &phaseGravTerm )[ NP ][ NP-1 ], \
                                         real64 ( &dPhaseGravTerm_dPres )[ NP ][ NP-1 ][ 2 ], \
                                         real64 ( &dPhaseGravTerm_dCompDens )[ NP ][ NP-1 ][ 2 ][ NC ], \
                                         real64 ( &upwPhaseGravCoef )[ NP ][ NP-1 ][ NC ], \
                                         real64 ( &dUpwPhaseGravCoef_dPres )[ NP ][ NP-1 ][ NC ][ 2 ], \
                                         real64 ( &dUpwPhaseGravCoef_dCompDens )[ NP ][ NP-1 ][ NC ][ 2 ][ NC ] ); \
  template \
  void \
  UpwindingHelper:: \
    computePhaseGravTerm< NC, NP >( localIndex const (&localIds)[ 3 ], \
                                    localIndex const (&neighborIds)[ 3 ], \
                                    real64 const & transGravCoef, \
                                    ElementViewConst< arrayView3d< real64 const, multifluid::USD_PHASE > > const & phaseMassDens, \
                                    ElementViewConst< arrayView3d< real64 const, multifluid::USD_PHASE > > const & dPhaseMassDens_dPres, \
                                    ElementViewConst< arrayView4d< real64 const, multifluid::USD_PHASE_DC > > const & dPhaseMassDens_dCompFrac, \
                                    ElementViewConst< arrayView3d< real64 const, compflow::USD_COMP_DC > > const & dCompFrac_dCompDens, \
                                    real64 ( &phaseGravTerm )[ NP ][ NP-1 ], \
                                    real64 ( &dPhaseGravTerm_dPres )[ NP ][ NP-1 ][ 2 ], \
                                    real64 ( &dPhaseGravTerm_dCompDens )[ NP ][ NP-1 ][ 2 ][ NC ] ); \
  template \
  void \
  UpwindingHelper:: \
    computeUpwindedTotalMobility< NC, NP >( localIndex const (&localIds)[ 3 ], \
                                            localIndex const (&neighborIds)[ 3 ], \
                                            ElementViewConst< arrayView2d< real64 const, compflow::USD_PHASE > > const & phaseMob, \
                                            ElementViewConst< arrayView2d< real64 const, compflow::USD_PHASE > > const & dPhaseMob_dPres, \
                                            ElementViewConst< arrayView3d< real64 const, compflow::USD_PHASE_DC > > const & dPhaseMob_dCompDens, \
                                            real64 const (&phaseGravTerm)[ NP ][ NP-1 ], \
                                            real64 & totalMob,    \
                                            real64 ( &dTotalMob_dPres )[ 2 ], \
                                            real64 ( &dTotalMob_dCompDens )[ 2 ][ NC ] )

INST_UpwindingHelperNCNP( 1, 2 );
INST_UpwindingHelperNCNP( 2, 2 );
INST_UpwindingHelperNCNP( 3, 2 );
INST_UpwindingHelperNCNP( 4, 2 );
INST_UpwindingHelperNCNP( 5, 2 );

INST_UpwindingHelperNCNP( 1, 3 );
INST_UpwindingHelperNCNP( 2, 3 );
INST_UpwindingHelperNCNP( 3, 3 );
INST_UpwindingHelperNCNP( 4, 3 );
INST_UpwindingHelperNCNP( 5, 3 );

#undef INST_UpwindingHelperNCNP

#define INST_UpwindingHelperNP( NP ) \
  template \
  void \
  UpwindingHelper:: \
    setIndicesForTotalMobilityUpwinding< NP >( localIndex const (&localIds)[ 3 ], \
                                               localIndex const (&neighborIds)[ 3 ], \
                                               real64 const (&gravTerm)[ NP ][ NP-1 ], \
                                               localIndex ( &totalMobIds )[ NP ][ 3 ], \
                                               localIndex ( &totalMobPos )[ NP ] )

INST_UpwindingHelperNP( 2 );
INST_UpwindingHelperNP( 3 );

#undef INST_UpwindingHelperNP

/******************************** AssemblerKernelHelper ********************************/

template< localIndex NF, localIndex NC, localIndex NP >
GEOSX_HOST_DEVICE
void
AssemblerKernelHelper::
  applyGradient( arrayView1d< real64 const > const & facePres,
                 arrayView1d< real64 const > const & dFacePres,
                 arrayView1d< real64 const > const & faceGravCoef,
                 arraySlice1d< localIndex const > const & elemToFaces,
                 real64 const & elemPres,
                 real64 const & dElemPres,
                 real64 const & elemGravCoef,
                 arraySlice1d< real64 const, multifluid::USD_PHASE - 2 > const & elemPhaseMassDens,
                 arraySlice1d< real64 const, multifluid::USD_PHASE - 2 > const & dElemPhaseMassDens_dPres,
                 arraySlice2d< real64 const, multifluid::USD_PHASE_DC - 2 > const & dElemPhaseMassDens_dCompFrac,
                 arraySlice1d< real64 const, compflow::USD_PHASE - 1 > const & elemPhaseMob,
                 arraySlice1d< real64 const, compflow::USD_PHASE - 1 > const & dElemPhaseMob_dPres,
                 arraySlice2d< real64 const, compflow::USD_PHASE_DC - 1 > const & dElemPhaseMob_dCompDens,
                 arraySlice2d< real64 const, compflow::USD_COMP_DC - 1 > const & dElemCompFrac_dCompDens,
                 arraySlice2d< real64 const > const & transMatrix,
                 real64 ( & oneSidedVolFlux )[ NF ],
                 real64 ( & dOneSidedVolFlux_dPres )[ NF ],
                 real64 ( & dOneSidedVolFlux_dFacePres )[ NF ][ NF ],
                 real64 ( & dOneSidedVolFlux_dCompDens )[ NF ][ NC ] )
{
  real64 dPhaseMassDens_dC[ NP ][ NC ]{};
  real64 dPresDif_dCompDens[ NC ]{};
  real64 dPhaseGravDif_dCompDens[ NC ]{};
  real64 dPhaseMobPotDif_dCompDens[ NC ]{};

  // 0) precompute dPhaseDens_dC since it is always computed at the element center
  for( localIndex ip = 0; ip < NP; ++ip )
  {
    applyChainRule( NC,
                    dElemCompFrac_dCompDens,
                    dElemPhaseMassDens_dCompFrac[ip],
                    dPhaseMassDens_dC[ip] );
  }

  for( localIndex ifaceLoc = 0; ifaceLoc < NF; ++ifaceLoc )
  {
    // now in the following nested loop,
    // we compute the contribution of face jfaceLoc to the one sided total volumetric flux at face iface
    for( localIndex jfaceLoc = 0; jfaceLoc < NF; ++jfaceLoc )
    {

      // depth difference between element center and face center
      real64 const ccGravCoef = elemGravCoef;
      real64 const fGravCoef = faceGravCoef[elemToFaces[jfaceLoc]];
      real64 const gravCoefDif = ccGravCoef - fGravCoef;

      for( localIndex ip = 0; ip < NP; ++ip )
      {

        // 1) compute the potential diff between the cell center and the face center
        real64 const ccPres = elemPres + dElemPres;
        real64 const fPres  = facePres[elemToFaces[jfaceLoc]] + dFacePres[elemToFaces[jfaceLoc]];

        // pressure difference
        real64 const presDif = ccPres - fPres;
        real64 const dPresDif_dPres = 1;
        real64 const dPresDif_dFacePres = -1;
        for( localIndex ic = 0; ic < NC; ++ic )
        {
          dPresDif_dCompDens[ic] = 0.0; // no capillary pressure
        }

        // gravity term
        real64 const phaseGravDif = elemPhaseMassDens[ip] * gravCoefDif;
        real64 const dPhaseGravDif_dPres = dElemPhaseMassDens_dPres[ip] * gravCoefDif;
        for( localIndex ic = 0; ic < NC; ++ic )
        {
          dPhaseGravDif_dCompDens[ic] = dPhaseMassDens_dC[ip][ic] * gravCoefDif;
        }
        // no density evaluated at the face center

        // potential difference
        real64 const phasePotDif = presDif - phaseGravDif;
        real64 const phaseMobPotDif = elemPhaseMob[ip] * phasePotDif;
        real64 const dPhaseMobPotDif_dPres = dElemPhaseMob_dPres[ip] * phasePotDif
                                             + elemPhaseMob[ip] * (dPresDif_dPres - dPhaseGravDif_dPres);
        real64 const dPhaseMobPotDif_dFacePres = elemPhaseMob[ip] * dPresDif_dFacePres;
        for( localIndex ic = 0; ic < NC; ++ic )
        {
          dPhaseMobPotDif_dCompDens[ic] = dElemPhaseMob_dCompDens[ip][ic] * phasePotDif
                                          + elemPhaseMob[ip] * (dPresDif_dCompDens[ic] - dPhaseGravDif_dCompDens[ic]);
        }

        // this is going to store T \sum_p \lambda_p (\nabla p - \rho_p g \nabla d)
        oneSidedVolFlux[ifaceLoc] = oneSidedVolFlux[ifaceLoc]
                                    + transMatrix[ifaceLoc][jfaceLoc] * phaseMobPotDif;
        dOneSidedVolFlux_dPres[ifaceLoc] = dOneSidedVolFlux_dPres[ifaceLoc]
                                           + transMatrix[ifaceLoc][jfaceLoc] * dPhaseMobPotDif_dPres;
        dOneSidedVolFlux_dFacePres[ifaceLoc][jfaceLoc] = dOneSidedVolFlux_dFacePres[ifaceLoc][jfaceLoc]
                                                         + transMatrix[ifaceLoc][jfaceLoc] * dPhaseMobPotDif_dFacePres;
        for( localIndex ic = 0; ic < NC; ++ic )
        {
          dOneSidedVolFlux_dCompDens[ifaceLoc][ic] = dOneSidedVolFlux_dCompDens[ifaceLoc][ic]
                                                     + transMatrix[ifaceLoc][jfaceLoc] * dPhaseMobPotDif_dCompDens[ic];
        }
      }
    }
  }
}

template< localIndex NF, localIndex NC, localIndex NP >
GEOSX_HOST_DEVICE
void
AssemblerKernelHelper::
  assembleFluxDivergence( localIndex const (&localIds)[ 3 ],
                          globalIndex const rankOffset,
                          arrayView2d< localIndex const > const & elemRegionList,
                          arrayView2d< localIndex const > const & elemSubRegionList,
                          arrayView2d< localIndex const > const & elemList,
                          SortedArrayView< localIndex const > const & regionFilter,
                          arrayView1d< globalIndex const > const & faceDofNumber,
                          arrayView1d< real64 const > const & mimFaceGravCoef,
                          arraySlice1d< localIndex const > const & elemToFaces,
                          real64 const & elemGravCoef,
                          ElementViewConst< arrayView3d< real64 const, multifluid::USD_PHASE > > const & phaseDens,
                          ElementViewConst< arrayView3d< real64 const, multifluid::USD_PHASE > > const & dPhaseDens_dPres,
                          ElementViewConst< arrayView4d< real64 const, multifluid::USD_PHASE_DC > > const & dPhaseDens_dCompFrac,
                          ElementViewConst< arrayView3d< real64 const, multifluid::USD_PHASE > > const & phaseMassDens,
                          ElementViewConst< arrayView3d< real64 const, multifluid::USD_PHASE > > const & dPhaseMassDens_dPres,
                          ElementViewConst< arrayView4d< real64 const, multifluid::USD_PHASE_DC > > const & dPhaseMassDens_dCompFrac,
                          ElementViewConst< arrayView2d< real64 const, compflow::USD_PHASE > > const & phaseMob,
                          ElementViewConst< arrayView2d< real64 const, compflow::USD_PHASE > > const & dPhaseMob_dPres,
                          ElementViewConst< arrayView3d< real64 const, compflow::USD_PHASE_DC > > const & dPhaseMob_dCompDens,
                          ElementViewConst< arrayView3d< real64 const, compflow::USD_COMP_DC > > const & dCompFrac_dCompDens,
                          ElementViewConst< arrayView4d< real64 const, multifluid::USD_PHASE_COMP > > const & phaseCompFrac,
                          ElementViewConst< arrayView4d< real64 const, multifluid::USD_PHASE_COMP > > const & dPhaseCompFrac_dPres,
                          ElementViewConst< arrayView5d< real64 const, multifluid::USD_PHASE_COMP_DC > > const & dPhaseCompFrac_dCompFrac,
                          ElementViewConst< arrayView1d< globalIndex const > > const & elemDofNumber,
                          arraySlice2d< real64 const > const & transMatrixGrav,
                          real64 const (&oneSidedVolFlux)[ NF ],
                          real64 const (&dOneSidedVolFlux_dPres)[ NF ],
                          real64 const (&dOneSidedVolFlux_dFacePres)[ NF ][ NF ],
                          real64 const (&dOneSidedVolFlux_dCompDens)[ NF ][ NC ],
                          real64 const & dt,
                          CRSMatrixView< real64, globalIndex const > const & localMatrix,
                          arrayView1d< real64 > const & localRhs )
{
  localIndex constexpr NDOF = NC+1;

  // dof numbers
  globalIndex dofColIndicesElemVars[ NDOF*(NF+1) ]{};
  globalIndex dofColIndicesFaceVars[ NF ]{};
  for( localIndex idof = 0; idof < NDOF; ++idof )
  {
    dofColIndicesElemVars[idof] = elemDofNumber[localIds[0]][localIds[1]][localIds[2]] + idof;
  }

  // divergence of fluxes
  real64 divMassFluxes[ NC ]{};
  real64 dDivMassFluxes_dElemVars[ NC ][ NDOF*(NF+1) ]{};
  real64 dDivMassFluxes_dFaceVars[ NC ][ NF ]{};

  // auxiliary variables for upwinding

  // upwinding phase buoyancy transport coefficients
  real64 upwPhaseViscCoef[ NP ][ NC ]{};
  real64 dUpwPhaseViscCoef_dPres[ NP ][ NC ]{};
  real64 dUpwPhaseViscCoef_dCompDens[ NP ][ NC ][ NC ]{};
  globalIndex upwViscDofNumber = 0;

  // gravity term: ( \rho_l - \rho_m ) g \Delta z
  real64 phaseGravTerm[ NP ][ NP-1 ]{};
  real64 dPhaseGravTerm_dPres[ NP ][ NP-1 ][ 2 ]{};
  real64 dPhaseGravTerm_dCompDens[ NP ][ NP-1 ][ 2 ][ NC ]{};

  // upwinding phase buoyancy transport coefficients
  real64 upwPhaseGravCoef[ NP ][ NP-1 ][ NC ]{};
  real64 dUpwPhaseGravCoef_dPres[ NP ][ NP-1 ][ NC ][ 2 ]{};
  real64 dUpwPhaseGravCoef_dCompDens[ NP ][ NP-1 ][ NC ][ 2 ][ NC ]{};

  // for each element, loop over the one-sided faces
  for( localIndex ifaceLoc = 0; ifaceLoc < NF; ++ifaceLoc )
  {

    // 1) Find if there is a neighbor, and if there is, grab the indices of the neighbor element

    localIndex neighborIds[ 3 ] = { localIds[0], localIds[1], localIds[2] };
    hybridFVMKernels::CellConnectivity::findNeighbor( localIds,
                                                      ifaceLoc,
                                                      elemRegionList,
                                                      elemSubRegionList,
                                                      elemList,
                                                      regionFilter,
                                                      elemToFaces,
                                                      neighborIds );
    localIndex const neighborDofNumber = elemDofNumber[neighborIds[0]][neighborIds[1]][neighborIds[2]];

    // 2) *************** Assemble viscous terms ******************

    // 2.a) Compute the upwinded x_{c, \ell} \rho_{\ell} \frac{\lambda_{\ell}}{\lambda_T} for each phase at this face
    UpwindingHelper::upwindViscousCoefficient< NC, NP >( localIds,
                                                         neighborIds,
                                                         phaseDens,
                                                         dPhaseDens_dPres,
                                                         dPhaseDens_dCompFrac,
                                                         phaseMob,
                                                         dPhaseMob_dPres,
                                                         dPhaseMob_dCompDens,
                                                         dCompFrac_dCompDens,
                                                         phaseCompFrac,
                                                         dPhaseCompFrac_dPres,
                                                         dPhaseCompFrac_dCompFrac,
                                                         elemDofNumber,
                                                         oneSidedVolFlux[ifaceLoc],
                                                         upwPhaseViscCoef,
                                                         dUpwPhaseViscCoef_dPres,
                                                         dUpwPhaseViscCoef_dCompDens,
                                                         upwViscDofNumber );

    // 2.b) Add the \x_{c,\ell} \rho_{\ell} \frac{\lambda_{\ell}}{\lambda_T} q_T of this face to the divergence of the flux in this cell
    assembleViscousFlux< NF, NC, NP >( ifaceLoc,
                                       oneSidedVolFlux,
                                       dOneSidedVolFlux_dPres,
                                       dOneSidedVolFlux_dFacePres,
                                       dOneSidedVolFlux_dCompDens,
                                       upwPhaseViscCoef,
                                       dUpwPhaseViscCoef_dPres,
                                       dUpwPhaseViscCoef_dCompDens,
                                       elemDofNumber[localIds[0]][localIds[1]][localIds[2]],
                                       neighborDofNumber,
                                       upwViscDofNumber,
                                       faceDofNumber[elemToFaces[ifaceLoc]],
                                       dt,
                                       divMassFluxes,
                                       dDivMassFluxes_dElemVars,
                                       dDivMassFluxes_dFaceVars,
                                       dofColIndicesElemVars,
                                       dofColIndicesFaceVars );

    // 3) *************** Assemble buoyancy terms ******************

    real64 const transGravCoef = (localIds[0] != neighborIds[0] || localIds[1] != neighborIds[1] || localIds[2] != neighborIds[2])
                                 * transMatrixGrav[ifaceLoc][ifaceLoc] * (elemGravCoef - mimFaceGravCoef[elemToFaces[ifaceLoc]]);

    // 3.a) Compute the upwinded x_{c, \ell} \rho_{\ell} \frac{\lambda_{\ell}\lambda_m}{\lambda_T}
    //      and (\rho_{\ell} - \rho_m) g \Delta z for each phase at this face
    UpwindingHelper::upwindBuoyancyCoefficient< NC, NP >( localIds,
                                                          neighborIds,
                                                          transGravCoef,
                                                          phaseDens,
                                                          dPhaseDens_dPres,
                                                          dPhaseDens_dCompFrac,
                                                          phaseMassDens,
                                                          dPhaseMassDens_dPres,
                                                          dPhaseMassDens_dCompFrac,
                                                          phaseMob,
                                                          dPhaseMob_dPres,
                                                          dPhaseMob_dCompDens,
                                                          dCompFrac_dCompDens,
                                                          phaseCompFrac,
                                                          dPhaseCompFrac_dPres,
                                                          dPhaseCompFrac_dCompFrac,
                                                          phaseGravTerm,
                                                          dPhaseGravTerm_dPres,
                                                          dPhaseGravTerm_dCompDens,
                                                          upwPhaseGravCoef,
                                                          dUpwPhaseGravCoef_dPres,
                                                          dUpwPhaseGravCoef_dCompDens );

    // 3.b) Add the buoyancy term of this face to the divergence of the flux in this cell
    assembleBuoyancyFlux< NF, NC, NP >( ifaceLoc,
                                        phaseGravTerm,
                                        dPhaseGravTerm_dPres,
                                        dPhaseGravTerm_dCompDens,
                                        upwPhaseGravCoef,
                                        dUpwPhaseGravCoef_dPres,
                                        dUpwPhaseGravCoef_dCompDens,
                                        dt,
                                        divMassFluxes,
                                        dDivMassFluxes_dElemVars );

  }

  // we are ready to assemble the local flux and its derivatives
  // no need for atomic adds - each row is assembled by a single thread

  for( localIndex ic = 0; ic < NC; ++ic )
  {
    localIndex const eqnRowLocalIndex =
      LvArray::integerConversion< localIndex >( elemDofNumber[localIds[0]][localIds[1]][localIds[2]] + ic - rankOffset );

    GEOSX_ASSERT_GE( eqnRowLocalIndex, 0 );
    GEOSX_ASSERT_GT( localMatrix.numRows(), eqnRowLocalIndex );

    // residual
    localRhs[eqnRowLocalIndex] = localRhs[eqnRowLocalIndex] + divMassFluxes[ic];

    // jacobian -- derivative wrt elem centered vars
    localMatrix.addToRowBinarySearchUnsorted< serialAtomic >( eqnRowLocalIndex,
                                                              &dofColIndicesElemVars[0],
                                                              &dDivMassFluxes_dElemVars[0][0] + ic * NDOF * (NF+1),
                                                              NDOF * (NF+1) );

    // jacobian -- derivatives wrt face centered vars
    localMatrix.addToRowBinarySearchUnsorted< serialAtomic >( eqnRowLocalIndex,
                                                              &dofColIndicesFaceVars[0],
                                                              &dDivMassFluxes_dFaceVars[0][0] + ic * NF,
                                                              NF );
  }
}

template< localIndex NF, localIndex NC, localIndex NP >
GEOSX_HOST_DEVICE
void
AssemblerKernelHelper::
  assembleViscousFlux( localIndex const ifaceLoc,
                       real64 const (&oneSidedVolFlux)[ NF ],
                       real64 const (&dOneSidedVolFlux_dPres)[ NF ],
                       real64 const (&dOneSidedVolFlux_dFacePres)[ NF ][ NF ],
                       real64 const (&dOneSidedVolFlux_dCompDens)[ NF ][ NC ],
                       real64 const (&upwPhaseViscCoef)[ NP ][ NC ],
                       real64 const (&dUpwPhaseViscCoef_dPres)[ NP ][ NC ],
                       real64 const (&dUpwPhaseViscCoef_dCompDens)[ NP ][ NC ][ NC ],
                       globalIndex const elemDofNumber,
                       globalIndex const neighborDofNumber,
                       globalIndex const upwViscDofNumber,
                       globalIndex const faceDofNumber,
                       real64 const & dt,
                       real64 ( & divMassFluxes )[ NC ],
                       real64 ( & dDivMassFluxes_dElemVars )[ NC ][ (NC+1)*(NF+1) ],
                       real64 ( & dDivMassFluxes_dFaceVars )[ NC ][ NF ],
                       globalIndex ( & dofColIndicesElemVars )[ (NC+1)*(NF+1) ],
                       globalIndex ( & dofColIndicesFaceVars )[ NF ] )
{
  localIndex constexpr NDOF = NC+1;
  localIndex const elemVarsOffset = NDOF*(ifaceLoc+1);

  for( localIndex ip = 0; ip < NP; ++ip )
  {
    for( localIndex ic = 0; ic < NC; ++ic )
    {
      // compute the mass flux at the one-sided face plus its derivatives
      // add the newly computed flux to the sum

      real64 const dt_upwPhaseViscCoef = dt * upwPhaseViscCoef[ip][ic];

      // residual
      divMassFluxes[ic] = divMassFluxes[ic] + dt_upwPhaseViscCoef * oneSidedVolFlux[ifaceLoc];

      // local derivatives
      dDivMassFluxes_dElemVars[ic][0] = dDivMassFluxes_dElemVars[ic][0]
                                        + dt_upwPhaseViscCoef * dOneSidedVolFlux_dPres[ifaceLoc];
      dDivMassFluxes_dElemVars[ic][0] = dDivMassFluxes_dElemVars[ic][0]
                                        + ( elemDofNumber == upwViscDofNumber )
                                        * dt * dUpwPhaseViscCoef_dPres[ip][ic] * oneSidedVolFlux[ifaceLoc];
      for( localIndex jc = 0; jc < NC; ++jc )
      {
        dDivMassFluxes_dElemVars[ic][jc+1] = dDivMassFluxes_dElemVars[ic][jc+1]
                                             + dt_upwPhaseViscCoef * dOneSidedVolFlux_dCompDens[ifaceLoc][jc];
        dDivMassFluxes_dElemVars[ic][jc+1] = dDivMassFluxes_dElemVars[ic][jc+1]
                                             + ( elemDofNumber == upwViscDofNumber )
                                             * dt * dUpwPhaseViscCoef_dCompDens[ip][ic][jc] * oneSidedVolFlux[ifaceLoc];
      }

      // neighbor derivatives
      dDivMassFluxes_dElemVars[ic][elemVarsOffset] = dDivMassFluxes_dElemVars[ic][elemVarsOffset]
                                                     + ( elemDofNumber != upwViscDofNumber )
                                                     * dt * dUpwPhaseViscCoef_dPres[ip][ic] * oneSidedVolFlux[ifaceLoc];

      for( localIndex jc = 0; jc < NC; ++jc )
      {
        dDivMassFluxes_dElemVars[ic][elemVarsOffset+jc+1] = dDivMassFluxes_dElemVars[ic][elemVarsOffset+jc+1]
                                                            + ( elemDofNumber != upwViscDofNumber )
                                                            * dt * dUpwPhaseViscCoef_dCompDens[ip][ic][jc] * oneSidedVolFlux[ifaceLoc];
      }

      for( localIndex jfaceLoc = 0; jfaceLoc < NF; ++jfaceLoc )
      {
        dDivMassFluxes_dFaceVars[ic][jfaceLoc] = dDivMassFluxes_dFaceVars[ic][jfaceLoc]
                                                 + dt_upwPhaseViscCoef * dOneSidedVolFlux_dFacePres[ifaceLoc][jfaceLoc];
      }
    }
  }

  // collect the relevant dof numbers
  for( localIndex idof = 0; idof < NDOF; ++idof )
  {
    dofColIndicesElemVars[elemVarsOffset+idof] = neighborDofNumber + idof;
  }
  dofColIndicesFaceVars[ifaceLoc] = faceDofNumber;
}

template< localIndex NF, localIndex NC, localIndex NP >
GEOSX_HOST_DEVICE
void
AssemblerKernelHelper::
  assembleBuoyancyFlux( localIndex const ifaceLoc,
                        real64 const (&phaseGravTerm)[ NP ][ NP-1 ],
                        real64 const (&dPhaseGravTerm_dPres)[ NP ][ NP-1 ][ 2 ],
                        real64 const (&dPhaseGravTerm_dCompDens)[ NP ][ NP-1 ][ 2 ][ NC ],
                        real64 const (&upwPhaseGravCoef)[ NP ][ NP-1 ][ NC ],
                        real64 const (&dUpwPhaseGravCoef_dPres)[ NP ][ NP-1 ][ NC ][ 2 ],
                        real64 const (&dUpwPhaseGravCoef_dCompDens)[ NP ][ NP-1 ][ NC ][ 2 ][ NC ],
                        real64 const & dt,
                        real64 ( & divMassFluxes )[ NC ],
                        real64 ( & dDivMassFluxes_dElemVars )[ NC ][ (NC+1)*(NF+1) ] )
{
  localIndex constexpr NDOF = NC+1;
  localIndex const elemVarsOffset = NDOF*(ifaceLoc+1);

  for( localIndex ip = 0; ip < NP; ++ip )
  {
    for( localIndex jp = 0; jp < NP - 1; ++jp )
    {
      for( localIndex ic = 0; ic < NC; ++ic )
      {
        real64 const dt_upwPhaseGravCoef = dt * upwPhaseGravCoef[ip][jp][ic];

        // residual
        divMassFluxes[ic] = divMassFluxes[ic] + dt_upwPhaseGravCoef * phaseGravTerm[ip][jp];

        // local derivatives
        dDivMassFluxes_dElemVars[ic][0] = dDivMassFluxes_dElemVars[ic][0]
                                          + dt * dUpwPhaseGravCoef_dPres[ip][jp][ic][Pos::LOCAL] * phaseGravTerm[ip][jp];
        dDivMassFluxes_dElemVars[ic][0] = dDivMassFluxes_dElemVars[ic][0]
                                          + dt_upwPhaseGravCoef * dPhaseGravTerm_dPres[ip][jp][Pos::LOCAL];

        for( localIndex jc = 0; jc < NC; ++jc )
        {
          dDivMassFluxes_dElemVars[ic][jc+1] = dDivMassFluxes_dElemVars[ic][jc+1]
                                               + dt * dUpwPhaseGravCoef_dCompDens[ip][jp][ic][Pos::LOCAL][jc] * phaseGravTerm[ip][jp];
          dDivMassFluxes_dElemVars[ic][jc+1] = dDivMassFluxes_dElemVars[ic][jc+1]
                                               + dt_upwPhaseGravCoef * dPhaseGravTerm_dCompDens[ip][jp][Pos::LOCAL][jc];
        }

        // neighbor derivatives
        dDivMassFluxes_dElemVars[ic][elemVarsOffset] = dDivMassFluxes_dElemVars[ic][elemVarsOffset]
                                                       + dt * dUpwPhaseGravCoef_dPres[ip][jp][ic][Pos::NEIGHBOR] * phaseGravTerm[ip][jp];
        dDivMassFluxes_dElemVars[ic][elemVarsOffset] = dDivMassFluxes_dElemVars[ic][elemVarsOffset]
                                                       + dt_upwPhaseGravCoef * dPhaseGravTerm_dPres[ip][jp][Pos::NEIGHBOR];

        for( localIndex jc = 0; jc < NC; ++jc )
        {
          dDivMassFluxes_dElemVars[ic][elemVarsOffset+jc+1] = dDivMassFluxes_dElemVars[ic][elemVarsOffset+jc+1]
                                                              + dt * dUpwPhaseGravCoef_dCompDens[ip][jp][ic][Pos::NEIGHBOR][jc] * phaseGravTerm[ip][jp];
          dDivMassFluxes_dElemVars[ic][elemVarsOffset+jc+1] = dDivMassFluxes_dElemVars[ic][elemVarsOffset+jc+1]
                                                              + dt_upwPhaseGravCoef * dPhaseGravTerm_dCompDens[ip][jp][Pos::NEIGHBOR][jc];
        }
      }
    }
  }
}

template< localIndex NF, localIndex NC, localIndex NP >
GEOSX_HOST_DEVICE
void
AssemblerKernelHelper::
  assembleFaceConstraints( arrayView1d< globalIndex const > const & faceDofNumber,
                           arrayView1d< integer const > const & faceGhostRank,
                           arraySlice1d< localIndex const > const & elemToFaces,
                           globalIndex const elemDofNumber,
                           globalIndex const rankOffset,
                           real64 const (&oneSidedVolFlux)[ NF ],
                           real64 const (&dOneSidedVolFlux_dPres)[ NF ],
                           real64 const (&dOneSidedVolFlux_dFacePres)[ NF ][ NF ],
                           real64 const (&dOneSidedVolFlux_dCompDens)[ NF ][ NC ],
                           CRSMatrixView< real64, globalIndex const > const & localMatrix,
                           arrayView1d< real64 > const & localRhs )
{
  localIndex constexpr NDOF = NC+1;

  // fluxes
  real64 dFlux_dElemVars[ NDOF ]{};
  real64 dFlux_dFaceVars[ NF ]{};

  // dof numbers
  globalIndex dofColIndicesElemVars[ NDOF ]{};
  globalIndex dofColIndicesFaceVars[ NF ]{};
  for( localIndex idof = 0; idof < NDOF; ++idof )
  {
    dofColIndicesElemVars[idof] = elemDofNumber + idof;
  }

  // for each element, loop over the local (one-sided) faces
  for( localIndex ifaceLoc = 0; ifaceLoc < NF; ++ifaceLoc )
  {
    if( faceGhostRank[elemToFaces[ifaceLoc]] >= 0 )
    {
      continue;
    }

    // flux at this face
    real64 const flux = oneSidedVolFlux[ifaceLoc];
    dFlux_dElemVars[0] = dOneSidedVolFlux_dPres[ifaceLoc];
    for( localIndex ic = 0; ic < NC; ++ic )
    {
      dFlux_dElemVars[ic+1] = dOneSidedVolFlux_dCompDens[ifaceLoc][ic];
    }

    for( localIndex jfaceLoc = 0; jfaceLoc < NF; ++jfaceLoc )
    {
      dFlux_dFaceVars[jfaceLoc] = dOneSidedVolFlux_dFacePres[ifaceLoc][jfaceLoc];
      dofColIndicesFaceVars[jfaceLoc] = faceDofNumber[elemToFaces[jfaceLoc]];
    }

    // dof number of this face constraint
    localIndex const eqnLocalRowIndex = LvArray::integerConversion< localIndex >( faceDofNumber[elemToFaces[ifaceLoc]] - rankOffset );

    GEOSX_ASSERT_GE( eqnLocalRowIndex, 0 );
    GEOSX_ASSERT_GT( localMatrix.numRows(), eqnLocalRowIndex );

    // residual
    atomicAdd( parallelDeviceAtomic{}, &localRhs[eqnLocalRowIndex], flux );

    // jacobian -- derivatives wrt elem-centered terms
    localMatrix.addToRowBinarySearchUnsorted< parallelDeviceAtomic >( eqnLocalRowIndex,
                                                                      &dofColIndicesElemVars[0],
                                                                      &dFlux_dElemVars[0],
                                                                      NDOF );

    // jacobian -- derivatives wrt face pressure terms
    localMatrix.addToRowBinarySearchUnsorted< parallelDeviceAtomic >( eqnLocalRowIndex,
                                                                      &dofColIndicesFaceVars[0],
                                                                      &dFlux_dFaceVars[0],
                                                                      NF );
  }
}


#define INST_AssemblerKernelHelper( NF, NC, NP ) \
  template \
  void \
  AssemblerKernelHelper:: \
    applyGradient< NF, NC, NP >( arrayView1d< real64 const > const & facePres, \
                                 arrayView1d< real64 const > const & dFacePres, \
                                 arrayView1d< real64 const > const & faceGravCoef, \
                                 arraySlice1d< localIndex const > const & elemToFaces, \
                                 real64 const & elemPres, \
                                 real64 const & dElemPres, \
                                 real64 const & elemGravCoef, \
                                 arraySlice1d< real64 const, multifluid::USD_PHASE-2 > const & elemPhaseMassDens, \
                                 arraySlice1d< real64 const, multifluid::USD_PHASE-2 > const & dElemPhaseMassDens_dPres, \
                                 arraySlice2d< real64 const, multifluid::USD_PHASE_DC-2 > const & dElemPhaseMassDens_dCompFrac, \
                                 arraySlice1d< real64 const, compflow::USD_PHASE-1 > const & elemPhaseMob, \
                                 arraySlice1d< real64 const, compflow::USD_PHASE-1 > const & dElemPhaseMob_dPres, \
                                 arraySlice2d< real64 const, compflow::USD_PHASE_DC-1 > const & dElemPhaseMob_dCompDens, \
                                 arraySlice2d< real64 const, compflow::USD_COMP_DC-1 > const & dElemCompFrac_dCompDens, \
                                 arraySlice2d< real64 const > const & transMatrix, \
                                 real64 ( &oneSidedVolFlux )[ NF ], \
                                 real64 ( &dOneSidedVolFlux_dPres )[ NF ], \
                                 real64 ( &dOneSidedVolFlux_dFacePres )[ NF ][ NF ], \
                                 real64 ( &dOneSidedVolFlux_dCompDens )[ NF ][ NC ] ); \
  template \
  void \
  AssemblerKernelHelper:: \
    assembleFluxDivergence< NF, NC, NP >( localIndex const (&localIds)[ 3 ], \
                                          globalIndex const rankOffset, \
                                          arrayView2d< localIndex const > const & elemRegionList, \
                                          arrayView2d< localIndex const > const & elemSubRegionList, \
                                          arrayView2d< localIndex const > const & elemList, \
                                          SortedArrayView< localIndex const > const & regionFilter, \
                                          arrayView1d< globalIndex const > const & faceDofNumber, \
                                          arrayView1d< real64 const > const & mimFaceGravCoef, \
                                          arraySlice1d< localIndex const > const & elemToFaces, \
                                          real64 const & elemGravCoef, \
                                          ElementViewConst< arrayView3d< real64 const, multifluid::USD_PHASE > > const & phaseDens, \
                                          ElementViewConst< arrayView3d< real64 const, multifluid::USD_PHASE > > const & dPhaseDens_dPres, \
                                          ElementViewConst< arrayView4d< real64 const, multifluid::USD_PHASE_DC > > const & dPhaseDens_dCompFrac, \
                                          ElementViewConst< arrayView3d< real64 const, multifluid::USD_PHASE > > const & phaseMassDens, \
                                          ElementViewConst< arrayView3d< real64 const, multifluid::USD_PHASE > > const & dPhaseMassDens_dPres, \
                                          ElementViewConst< arrayView4d< real64 const, multifluid::USD_PHASE_DC > > const & dPhaseMassDens_dCompFrac, \
                                          ElementViewConst< arrayView2d< real64 const, compflow::USD_PHASE > > const & phaseMob, \
                                          ElementViewConst< arrayView2d< real64 const, compflow::USD_PHASE > > const & dPhaseMob_dPres, \
                                          ElementViewConst< arrayView3d< real64 const, compflow::USD_PHASE_DC > > const & dPhaseMob_dCompDens, \
                                          ElementViewConst< arrayView3d< real64 const, compflow::USD_COMP_DC > > const & dCompFrac_dCompDens, \
                                          ElementViewConst< arrayView4d< real64 const, multifluid::USD_PHASE_COMP > > const & phaseCompFrac, \
                                          ElementViewConst< arrayView4d< real64 const, multifluid::USD_PHASE_COMP > > const & dPhaseCompFrac_dPres, \
                                          ElementViewConst< arrayView5d< real64 const, multifluid::USD_PHASE_COMP_DC > > const & dPhaseCompFrac_dCompFrac, \
                                          ElementViewConst< arrayView1d< globalIndex const > > const & elemDofNumber, \
                                          arraySlice2d< real64 const > const & transMatrixGrav, \
                                          real64 const (&oneSidedVolFlux)[ NF ], \
                                          real64 const (&dOneSidedVolFlux_dPres)[ NF ], \
                                          real64 const (&dOneSidedVolFlux_dFacePres)[ NF ][ NF ], \
                                          real64 const (&dOneSidedVolFlux_dCompDens)[ NF ][ NC ], \
                                          real64 const & dt, \
                                          CRSMatrixView< real64, globalIndex const > const & localMatrix, \
                                          arrayView1d< real64 > const & localRhs ); \
  template \
  void \
  AssemblerKernelHelper:: \
    assembleViscousFlux< NF, NC, NP >( localIndex const ifaceLoc, \
                                       real64 const (&oneSidedVolFlux)[ NF ], \
                                       real64 const (&dOneSidedVolFlux_dPres)[ NF ], \
                                       real64 const (&dOneSidedVolFlux_dFacePres)[ NF ][ NF ], \
                                       real64 const (&dOneSidedVolFlux_dCompDens)[ NF ][ NC ], \
                                       real64 const (&upwPhaseViscCoef)[ NP ][ NC ], \
                                       real64 const (&dUpwPhaseViscCoef_dPres)[ NP ][ NC ], \
                                       real64 const (&dUpwPhaseViscCoef_dCompDens)[ NP ][ NC ][ NC ], \
                                       globalIndex const elemDofNumber, \
                                       globalIndex const neighborDofNumber, \
                                       globalIndex const upwViscDofNumber, \
                                       globalIndex const faceDofNumber, \
                                       real64 const & dt, \
                                       real64 ( &divMassFluxes )[ NC ], \
                                       real64 ( &dDivMassFluxes_dElemVars )[ NC ][ (NC+1)*(NF+1) ], \
                                       real64 ( &dDivMassFluxes_dFaceVars )[ NC ][ NF ], \
                                       globalIndex ( &dofColIndicesElemVars )[ (NC+1)*(NF+1) ], \
                                       globalIndex ( &dofColIndicesFaceVars )[ NF ] ); \
  template \
  void \
  AssemblerKernelHelper:: \
    assembleBuoyancyFlux< NF, NC, NP >( localIndex const ifaceLoc, \
                                        real64 const (&phaseGravTerm)[ NP ][ NP-1 ], \
                                        real64 const (&dPhaseGravTerm_dPres)[ NP ][ NP-1 ][ 2 ], \
                                        real64 const (&dPhaseGravTerm_dCompDens)[ NP ][ NP-1 ][ 2 ][ NC ], \
                                        real64 const (&upwPhaseGravCoef)[ NP ][ NP-1 ][ NC ], \
                                        real64 const (&dUpwPhaseGravCoef_dPres)[ NP ][ NP-1 ][ NC ][ 2 ], \
                                        real64 const (&dUpwPhaseGravCoef_dCompDens)[ NP ][ NP-1 ][ NC ][ 2 ][ NC ], \
                                        real64 const & dt, \
                                        real64 ( &divMassFluxes )[ NC ], \
                                        real64 ( &dDivMassFluxes_dElemVars )[ NC ][ (NC+1)*(NF+1) ] ); \
  template \
  void \
  AssemblerKernelHelper:: \
    assembleFaceConstraints< NF, NC, NP >( arrayView1d< globalIndex const > const & faceDofNumber, \
                                           arrayView1d< integer const > const & faceGhostRank, \
                                           arraySlice1d< localIndex const > const & elemToFaces, \
                                           globalIndex const elemDofNumber, \
                                           globalIndex const rankOffset,  \
                                           real64 const (&oneSidedVolFlux)[ NF ], \
                                           real64 const (&dOneSidedVolFlux_dPres)[ NF ], \
                                           real64 const (&dOneSidedVolFlux_dFacePres)[ NF ][ NF ], \
                                           real64 const (&dOneSidedVolFlux_dCompDens)[ NF ][ NC ], \
                                           CRSMatrixView< real64, globalIndex const > const & localMatrix, \
                                           arrayView1d< real64 > const & localRhs )

INST_AssemblerKernelHelper( 4, 1, 2 );
INST_AssemblerKernelHelper( 4, 2, 2 );
INST_AssemblerKernelHelper( 4, 3, 2 );
INST_AssemblerKernelHelper( 4, 4, 2 );
INST_AssemblerKernelHelper( 4, 5, 2 );

INST_AssemblerKernelHelper( 4, 1, 3 );
INST_AssemblerKernelHelper( 4, 2, 3 );
INST_AssemblerKernelHelper( 4, 3, 3 );
INST_AssemblerKernelHelper( 4, 4, 3 );
INST_AssemblerKernelHelper( 4, 5, 3 );

INST_AssemblerKernelHelper( 5, 1, 2 );
INST_AssemblerKernelHelper( 5, 2, 2 );
INST_AssemblerKernelHelper( 5, 3, 2 );
INST_AssemblerKernelHelper( 5, 4, 2 );
INST_AssemblerKernelHelper( 5, 5, 2 );

INST_AssemblerKernelHelper( 5, 1, 3 );
INST_AssemblerKernelHelper( 5, 2, 3 );
INST_AssemblerKernelHelper( 5, 3, 3 );
INST_AssemblerKernelHelper( 5, 4, 3 );
INST_AssemblerKernelHelper( 5, 5, 3 );

INST_AssemblerKernelHelper( 6, 1, 2 );
INST_AssemblerKernelHelper( 6, 2, 2 );
INST_AssemblerKernelHelper( 6, 3, 2 );
INST_AssemblerKernelHelper( 6, 4, 2 );
INST_AssemblerKernelHelper( 6, 5, 2 );

INST_AssemblerKernelHelper( 6, 1, 3 );
INST_AssemblerKernelHelper( 6, 2, 3 );
INST_AssemblerKernelHelper( 6, 3, 3 );
INST_AssemblerKernelHelper( 6, 4, 3 );
INST_AssemblerKernelHelper( 6, 5, 3 );

#undef INST_AssemblerKernelHelper

/******************************** AssemblerKernel ********************************/

template< localIndex NF, localIndex NC, localIndex NP >
GEOSX_HOST_DEVICE
void
AssemblerKernel::
  compute( localIndex const er, localIndex const esr, localIndex const ei,
           SortedArrayView< localIndex const > const & regionFilter,
           arrayView2d< localIndex const > const & elemRegionList,
           arrayView2d< localIndex const > const & elemSubRegionList,
           arrayView2d< localIndex const > const & elemList,
           arrayView1d< globalIndex const > const & faceDofNumber,
           arrayView1d< integer const > const & faceGhostRank,
           arrayView1d< real64 const > const & facePres,
           arrayView1d< real64 const > const & dFacePres,
           arrayView1d< real64 const > const & faceGravCoef,
           arrayView1d< real64 const > const & mimFaceGravCoef,
           arraySlice1d< localIndex const > const & elemToFaces,
           real64 const & elemPres,
           real64 const & dElemPres,
           real64 const & elemGravCoef,
           ElementViewConst< arrayView3d< real64 const, multifluid::USD_PHASE > > const & phaseDens,
           ElementViewConst< arrayView3d< real64 const, multifluid::USD_PHASE > > const & dPhaseDens_dPres,
           ElementViewConst< arrayView4d< real64 const, multifluid::USD_PHASE_DC > > const & dPhaseDens_dCompFrac,
           ElementViewConst< arrayView3d< real64 const, multifluid::USD_PHASE > > const & phaseMassDens,
           ElementViewConst< arrayView3d< real64 const, multifluid::USD_PHASE > > const & dPhaseMassDens_dPres,
           ElementViewConst< arrayView4d< real64 const, multifluid::USD_PHASE_DC > > const & dPhaseMassDens_dCompFrac,
           ElementViewConst< arrayView2d< real64 const, compflow::USD_PHASE > > const & phaseMob,
           ElementViewConst< arrayView2d< real64 const, compflow::USD_PHASE > > const & dPhaseMob_dPres,
           ElementViewConst< arrayView3d< real64 const, compflow::USD_PHASE_DC > > const & dPhaseMob_dCompDens,
           ElementViewConst< arrayView3d< real64 const, compflow::USD_COMP_DC > > const & dCompFrac_dCompDens,
           ElementViewConst< arrayView4d< real64 const, multifluid::USD_PHASE_COMP > > const & phaseCompFrac,
           ElementViewConst< arrayView4d< real64 const, multifluid::USD_PHASE_COMP > > const & dPhaseCompFrac_dPres,
           ElementViewConst< arrayView5d< real64 const, multifluid::USD_PHASE_COMP_DC > > const & dPhaseCompFrac_dCompFrac,
           ElementViewConst< arrayView1d< globalIndex const > > const & elemDofNumber,
           integer const elemGhostRank,
           globalIndex const rankOffset,
           real64 const & dt,
           arraySlice2d< real64 const > const & transMatrix,
           arraySlice2d< real64 const > const & transMatrixGrav,
           CRSMatrixView< real64, globalIndex const > const & localMatrix,
           arrayView1d< real64 > const & localRhs )
{
  // one sided flux
  real64 oneSidedVolFlux[ NF ]{};
  real64 dOneSidedVolFlux_dPres[ NF ]{};
  real64 dOneSidedVolFlux_dFacePres[ NF ][ NF ]{};
  real64 dOneSidedVolFlux_dCompDens[ NF ][ NC ]{};

  localIndex const localIds[3] = { er, esr, ei };

  /*
   * compute auxiliary quantities at the one sided faces of this element:
   * 1) One-sided volumetric fluxes
   * 2) Upwinded mobilities
   */

  // for each one-sided face of the elem,
  // compute the volumetric flux using transMatrix
  AssemblerKernelHelper::applyGradient< NF, NC, NP >( facePres,
                                                      dFacePres,
                                                      faceGravCoef,
                                                      elemToFaces,
                                                      elemPres,
                                                      dElemPres,
                                                      elemGravCoef,
                                                      phaseMassDens[er][esr][ei][0],
                                                      dPhaseMassDens_dPres[er][esr][ei][0],
                                                      dPhaseMassDens_dCompFrac[er][esr][ei][0],
                                                      phaseMob[er][esr][ei],
                                                      dPhaseMob_dPres[er][esr][ei],
                                                      dPhaseMob_dCompDens[er][esr][ei],
                                                      dCompFrac_dCompDens[er][esr][ei],
                                                      transMatrix,
                                                      oneSidedVolFlux,
                                                      dOneSidedVolFlux_dPres,
                                                      dOneSidedVolFlux_dFacePres,
                                                      dOneSidedVolFlux_dCompDens );

  // at this point, we know the local flow direction in the element
  // so we can upwind the transport coefficients (mobilities) at the one sided faces
  // ** this function needs non-local information **
  if( elemGhostRank < 0 )
  {
    /*
     * perform assembly in this element in two steps:
     * 1) mass conservation equations
     * 2) face constraints
     */

    // use the computed one sided vol fluxes and the upwinded mobilities
    // to assemble the upwinded mass fluxes in the mass conservation eqn of the elem
    AssemblerKernelHelper::assembleFluxDivergence< NF, NC, NP >( localIds,
                                                                 rankOffset,
                                                                 elemRegionList,
                                                                 elemSubRegionList,
                                                                 elemList,
                                                                 regionFilter,
                                                                 faceDofNumber,
                                                                 mimFaceGravCoef,
                                                                 elemToFaces,
                                                                 elemGravCoef,
                                                                 phaseDens,
                                                                 dPhaseDens_dPres,
                                                                 dPhaseDens_dCompFrac,
                                                                 phaseMassDens,
                                                                 dPhaseMassDens_dPres,
                                                                 dPhaseMassDens_dCompFrac,
                                                                 phaseMob,
                                                                 dPhaseMob_dPres,
                                                                 dPhaseMob_dCompDens,
                                                                 dCompFrac_dCompDens,
                                                                 phaseCompFrac,
                                                                 dPhaseCompFrac_dPres,
                                                                 dPhaseCompFrac_dCompFrac,
                                                                 elemDofNumber,
                                                                 transMatrixGrav,
                                                                 oneSidedVolFlux,
                                                                 dOneSidedVolFlux_dPres,
                                                                 dOneSidedVolFlux_dFacePres,
                                                                 dOneSidedVolFlux_dCompDens,
                                                                 dt,
                                                                 localMatrix,
                                                                 localRhs );
  }

  // use the computed one sided vol fluxes to assemble the constraints
  // enforcing flux continuity at this element's faces
  AssemblerKernelHelper::assembleFaceConstraints< NF, NC, NP >( faceDofNumber,
                                                                faceGhostRank,
                                                                elemToFaces,
                                                                elemDofNumber[er][esr][ei],
                                                                rankOffset,
                                                                oneSidedVolFlux,
                                                                dOneSidedVolFlux_dPres,
                                                                dOneSidedVolFlux_dFacePres,
                                                                dOneSidedVolFlux_dCompDens,
                                                                localMatrix,
                                                                localRhs );

}

#define INST_AssemblerKernel( NF, NC, NP ) \
  template \
  void \
  AssemblerKernel:: \
    compute< NF, NC, NP >( localIndex const er, localIndex const esr, localIndex const ei, \
                           SortedArrayView< localIndex const > const & regionFilter, \
                           arrayView2d< localIndex const > const & elemRegionList, \
                           arrayView2d< localIndex const > const & elemSubRegionList, \
                           arrayView2d< localIndex const > const & elemList, \
                           arrayView1d< globalIndex const > const & faceDofNumber, \
                           arrayView1d< integer const > const & faceGhostRank, \
                           arrayView1d< real64 const > const & facePres, \
                           arrayView1d< real64 const > const & dFacePres, \
                           arrayView1d< real64 const > const & faceGravCoef, \
                           arrayView1d< real64 const > const & mimFaceGravCoef, \
                           arraySlice1d< localIndex const > const & elemToFaces, \
                           real64 const & elemPres, \
                           real64 const & dElemPres, \
                           real64 const & elemGravCoef, \
                           ElementViewConst< arrayView3d< real64 const, multifluid::USD_PHASE > > const & phaseDens, \
                           ElementViewConst< arrayView3d< real64 const, multifluid::USD_PHASE > > const & dPhaseDens_dPres, \
                           ElementViewConst< arrayView4d< real64 const, multifluid::USD_PHASE_DC > > const & dPhaseDens_dCompFrac, \
                           ElementViewConst< arrayView3d< real64 const, multifluid::USD_PHASE > > const & phaseMassDens, \
                           ElementViewConst< arrayView3d< real64 const, multifluid::USD_PHASE > > const & dPhaseMassDens_dPres, \
                           ElementViewConst< arrayView4d< real64 const, multifluid::USD_PHASE_DC > > const & dPhaseMassDens_dCompFrac, \
                           ElementViewConst< arrayView2d< real64 const, compflow::USD_PHASE > > const & phaseMob, \
                           ElementViewConst< arrayView2d< real64 const, compflow::USD_PHASE > > const & dPhaseMob_dPres, \
                           ElementViewConst< arrayView3d< real64 const, compflow::USD_PHASE_DC > > const & dPhaseMob_dCompDens, \
                           ElementViewConst< arrayView3d< real64 const, compflow::USD_COMP_DC > > const & dCompFrac_dCompDens, \
                           ElementViewConst< arrayView4d< real64 const, multifluid::USD_PHASE_COMP > > const & phaseCompFrac, \
                           ElementViewConst< arrayView4d< real64 const, multifluid::USD_PHASE_COMP > > const & dPhaseCompFrac_dPres, \
                           ElementViewConst< arrayView5d< real64 const, multifluid::USD_PHASE_COMP_DC > > const & dPhaseCompFrac_dCompFrac, \
                           ElementViewConst< arrayView1d< globalIndex const > > const & elemDofNumber, \
                           integer const elemGhostRank, \
                           globalIndex const rankOffset, \
                           real64 const & dt, \
                           arraySlice2d< real64 const > const & transMatrix, \
                           arraySlice2d< real64 const > const & transMatrixGrav, \
                           CRSMatrixView< real64, globalIndex const > const & localMatrix, \
                           arrayView1d< real64 > const & localRhs )

INST_AssemblerKernel( 4, 1, 2 );
INST_AssemblerKernel( 4, 2, 2 );
INST_AssemblerKernel( 4, 3, 2 );
INST_AssemblerKernel( 4, 4, 2 );
INST_AssemblerKernel( 4, 5, 2 );

INST_AssemblerKernel( 4, 1, 3 );
INST_AssemblerKernel( 4, 2, 3 );
INST_AssemblerKernel( 4, 3, 3 );
INST_AssemblerKernel( 4, 4, 3 );
INST_AssemblerKernel( 4, 5, 3 );

INST_AssemblerKernel( 5, 1, 2 );
INST_AssemblerKernel( 5, 2, 2 );
INST_AssemblerKernel( 5, 3, 2 );
INST_AssemblerKernel( 5, 4, 2 );
INST_AssemblerKernel( 5, 5, 2 );

INST_AssemblerKernel( 5, 1, 3 );
INST_AssemblerKernel( 5, 2, 3 );
INST_AssemblerKernel( 5, 3, 3 );
INST_AssemblerKernel( 5, 4, 3 );
INST_AssemblerKernel( 5, 5, 3 );

INST_AssemblerKernel( 6, 1, 2 );
INST_AssemblerKernel( 6, 2, 2 );
INST_AssemblerKernel( 6, 3, 2 );
INST_AssemblerKernel( 6, 4, 2 );
INST_AssemblerKernel( 6, 5, 2 );

INST_AssemblerKernel( 6, 1, 3 );
INST_AssemblerKernel( 6, 2, 3 );
INST_AssemblerKernel( 6, 3, 3 );
INST_AssemblerKernel( 6, 4, 3 );
INST_AssemblerKernel( 6, 5, 3 );

#undef INST_AssemblerKernel



/******************************** FluxKernel ********************************/

template< localIndex NF, localIndex NC, localIndex NP, typename IP_TYPE >
void
FluxKernel::
  launch( localIndex er, localIndex esr,
          CellElementSubRegion const & subRegion,
          constitutive::PermeabilityBase const & permeabilityModel,
          SortedArrayView< localIndex const > const & regionFilter,
          arrayView2d< real64 const, nodes::REFERENCE_POSITION_USD > const & nodePosition,
          arrayView2d< localIndex const > const & elemRegionList,
          arrayView2d< localIndex const > const & elemSubRegionList,
          arrayView2d< localIndex const > const & elemList,
          ArrayOfArraysView< localIndex const > const & faceToNodes,
          arrayView1d< globalIndex const > const & faceDofNumber,
          arrayView1d< integer const > const & faceGhostRank,
          arrayView1d< real64 const > const & facePres,
          arrayView1d< real64 const > const & dFacePres,
          arrayView1d< real64 const > const & faceGravCoef,
          arrayView1d< real64 const > const & mimFaceGravCoef,
          arrayView1d< real64 const > const & transMultiplier,
          ElementViewConst< arrayView3d< real64 const, multifluid::USD_PHASE > > const & phaseDens,
          ElementViewConst< arrayView3d< real64 const, multifluid::USD_PHASE > > const & dPhaseDens_dPres,
          ElementViewConst< arrayView4d< real64 const, multifluid::USD_PHASE_DC > > const & dPhaseDens_dCompFrac,
          ElementViewConst< arrayView3d< real64 const, multifluid::USD_PHASE > > const & phaseMassDens,
          ElementViewConst< arrayView3d< real64 const, multifluid::USD_PHASE > > const & dPhaseMassDens_dPres,
          ElementViewConst< arrayView4d< real64 const, multifluid::USD_PHASE_DC > > const & dPhaseMassDens_dCompFrac,
          ElementViewConst< arrayView2d< real64 const, compflow::USD_PHASE > > const & phaseMob,
          ElementViewConst< arrayView2d< real64 const, compflow::USD_PHASE > > const & dPhaseMob_dPres,
          ElementViewConst< arrayView3d< real64 const, compflow::USD_PHASE_DC > > const & dPhaseMob_dCompDens,
          ElementViewConst< arrayView3d< real64 const, compflow::USD_COMP_DC > > const & dCompFrac_dCompDens,
          ElementViewConst< arrayView4d< real64 const, multifluid::USD_PHASE_COMP > > const & phaseCompFrac,
          ElementViewConst< arrayView4d< real64 const, multifluid::USD_PHASE_COMP > > const & dPhaseCompFrac_dPres,
          ElementViewConst< arrayView5d< real64 const, multifluid::USD_PHASE_COMP_DC > > const & dPhaseCompFrac_dCompFrac,
          ElementViewConst< arrayView1d< globalIndex const > > const & elemDofNumber,
          globalIndex const rankOffset,
          real64 const lengthTolerance,
          real64 const dt,
          CRSMatrixView< real64, globalIndex const > const & localMatrix,
          arrayView1d< real64 > const & localRhs )
{
  // get the cell-centered DOF numbers and ghost rank for the assembly
  arrayView1d< integer const > const & elemGhostRank = subRegion.ghostRank();

  // get the map from elem to faces
  arrayView2d< localIndex const > const & elemToFaces = subRegion.faceList();

  // get the cell-centered pressures
  arrayView1d< real64 const > const & elemPres  =
    subRegion.getReference< array1d< real64 > >( CompositionalMultiphaseBase::viewKeyStruct::pressureString() );
  arrayView1d< real64 const > const & dElemPres =
    subRegion.getReference< array1d< real64 > >( CompositionalMultiphaseBase::viewKeyStruct::deltaPressureString() );

  // get the element data needed for transmissibility computation
  arrayView2d< real64 const > const & elemCenter =
    subRegion.getReference< array2d< real64 > >( CellElementSubRegion::viewKeyStruct::elementCenterString() );
  arrayView1d< real64 const > const & elemVolume =
<<<<<<< HEAD
    subRegion.getReference< array1d< real64 > >( CellElementSubRegion::viewKeyStruct::elementVolumeString() );
=======
    subRegion.getReference< array1d< real64 > >( CellBlock::viewKeyStruct::elementVolumeString() );

  // TODO add this dependency to the compute function
  //arrayView3d< real64 const > const elemdPermdPres = permeabilityModel.dPerm_dPressure();

>>>>>>> 9232c07a
  arrayView3d< real64 const > const & elemPerm = permeabilityModel.permeability();

  // get the cell-centered depth
  arrayView1d< real64 const > const & elemGravCoef =
    subRegion.getReference< array1d< real64 > >( CompositionalMultiphaseBase::viewKeyStruct::gravityCoefString() );

  // assemble the residual and Jacobian element by element
  // in this loop we assemble both equation types: mass conservation in the elements and constraints at the faces
  forAll< parallelDevicePolicy<> >( subRegion.size(), [=] GEOSX_DEVICE ( localIndex const ei )
  {

    // transmissibility matrix
    stackArray2d< real64, NF *NF > transMatrix( NF, NF );
    stackArray2d< real64, NF *NF > transMatrixGrav( NF, NF );

    real64 const perm[ 3 ] = { elemPerm[ei][0][0], elemPerm[ei][0][1], elemPerm[ei][0][2] };

    // recompute the local transmissibility matrix at each iteration
    // we can decide later to precompute transMatrix if needed
    IP_TYPE::template compute< NF >( nodePosition,
                                     transMultiplier,
                                     faceToNodes,
                                     elemToFaces[ei],
                                     elemCenter[ei],
                                     elemVolume[ei],
                                     perm,
                                     lengthTolerance,
                                     transMatrix );

    // currently the gravity term in the transport scheme is treated as in MRST, that is, always with TPFA
    // this is why below we have to recompute the TPFA transmissibility in addition to the transmissibility matrix above
    // TODO: treat the gravity term with a consistent inner product
    mimeticInnerProduct::TPFAInnerProduct::compute< NF >( nodePosition,
                                                          transMultiplier,
                                                          faceToNodes,
                                                          elemToFaces[ei],
                                                          elemCenter[ei],
                                                          elemVolume[ei],
                                                          perm,
                                                          lengthTolerance,
                                                          transMatrixGrav );

    // perform flux assembly in this element
    CompositionalMultiphaseHybridFVMKernels::AssemblerKernel::compute< NF, NC, NP >( er, esr, ei,
                                                                                     regionFilter,
                                                                                     elemRegionList,
                                                                                     elemSubRegionList,
                                                                                     elemList,
                                                                                     faceDofNumber,
                                                                                     faceGhostRank,
                                                                                     facePres,
                                                                                     dFacePres,
                                                                                     faceGravCoef,
                                                                                     mimFaceGravCoef,
                                                                                     elemToFaces[ei],
                                                                                     elemPres[ei],
                                                                                     dElemPres[ei],
                                                                                     elemGravCoef[ei],
                                                                                     phaseDens,
                                                                                     dPhaseDens_dPres,
                                                                                     dPhaseDens_dCompFrac,
                                                                                     phaseMassDens,
                                                                                     dPhaseMassDens_dPres,
                                                                                     dPhaseMassDens_dCompFrac,
                                                                                     phaseMob,
                                                                                     dPhaseMob_dPres,
                                                                                     dPhaseMob_dCompDens,
                                                                                     dCompFrac_dCompDens,
                                                                                     phaseCompFrac,
                                                                                     dPhaseCompFrac_dPres,
                                                                                     dPhaseCompFrac_dCompFrac,
                                                                                     elemDofNumber,
                                                                                     elemGhostRank[ei],
                                                                                     rankOffset,
                                                                                     dt,
                                                                                     transMatrix,
                                                                                     transMatrixGrav,
                                                                                     localMatrix,
                                                                                     localRhs );
  } );
}

#define INST_FluxKernel( NF, NC, NP, IP_TYPE ) \
  template \
  void \
  FluxKernel:: \
    launch< NF, NC, NP, IP_TYPE >( localIndex er, localIndex esr, \
                                   CellElementSubRegion const & subRegion, \
                                   constitutive::PermeabilityBase const & permeabilityModel, \
                                   SortedArrayView< localIndex const > const & regionFilter, \
                                   arrayView2d< real64 const, nodes::REFERENCE_POSITION_USD > const & nodePosition, \
                                   arrayView2d< localIndex const > const & elemRegionList, \
                                   arrayView2d< localIndex const > const & elemSubRegionList, \
                                   arrayView2d< localIndex const > const & elemList, \
                                   ArrayOfArraysView< localIndex const > const & faceToNodes, \
                                   arrayView1d< globalIndex const > const & faceDofNumber, \
                                   arrayView1d< integer const > const & faceGhostRank, \
                                   arrayView1d< real64 const > const & facePres, \
                                   arrayView1d< real64 const > const & dFacePres, \
                                   arrayView1d< real64 const > const & faceGravCoef, \
                                   arrayView1d< real64 const > const & mimFaceGravCoef, \
                                   arrayView1d< real64 const > const & transMultiplier, \
                                   ElementViewConst< arrayView3d< real64 const, multifluid::USD_PHASE > > const & phaseDens, \
                                   ElementViewConst< arrayView3d< real64 const, multifluid::USD_PHASE > > const & dPhaseDens_dPres, \
                                   ElementViewConst< arrayView4d< real64 const, multifluid::USD_PHASE_DC > > const & dPhaseDens_dCompFrac, \
                                   ElementViewConst< arrayView3d< real64 const, multifluid::USD_PHASE > > const & phaseMassDens, \
                                   ElementViewConst< arrayView3d< real64 const, multifluid::USD_PHASE > > const & dPhaseMassDens_dPres, \
                                   ElementViewConst< arrayView4d< real64 const, multifluid::USD_PHASE_DC > > const & dPhaseMassDens_dCompFrac, \
                                   ElementViewConst< arrayView2d< real64 const, compflow::USD_PHASE > > const & phaseMob, \
                                   ElementViewConst< arrayView2d< real64 const, compflow::USD_PHASE > > const & dPhaseMob_dPres, \
                                   ElementViewConst< arrayView3d< real64 const, compflow::USD_PHASE_DC > > const & dPhaseMob_dCompDens, \
                                   ElementViewConst< arrayView3d< real64 const, compflow::USD_COMP_DC > > const & dCompFrac_dCompDens, \
                                   ElementViewConst< arrayView4d< real64 const, multifluid::USD_PHASE_COMP > > const & phaseCompFrac, \
                                   ElementViewConst< arrayView4d< real64 const, multifluid::USD_PHASE_COMP > > const & dPhaseCompFrac_dPres, \
                                   ElementViewConst< arrayView5d< real64 const, multifluid::USD_PHASE_COMP_DC > > const & dPhaseCompFrac_dCompFrac, \
                                   ElementViewConst< arrayView1d< globalIndex const > > const & elemDofNumber, \
                                   globalIndex const rankOffset, \
                                   real64 const lengthTolerance, \
                                   real64 const dt, \
                                   CRSMatrixView< real64, globalIndex const > const & localMatrix, \
                                   arrayView1d< real64 > const & localRhs )

INST_FluxKernel( 4, 1, 2, mimeticInnerProduct::TPFAInnerProduct const );
INST_FluxKernel( 4, 2, 2, mimeticInnerProduct::TPFAInnerProduct const );
INST_FluxKernel( 4, 3, 2, mimeticInnerProduct::TPFAInnerProduct const );
INST_FluxKernel( 4, 4, 2, mimeticInnerProduct::TPFAInnerProduct const );
INST_FluxKernel( 4, 5, 2, mimeticInnerProduct::TPFAInnerProduct const );

INST_FluxKernel( 4, 1, 3, mimeticInnerProduct::TPFAInnerProduct const );
INST_FluxKernel( 4, 2, 3, mimeticInnerProduct::TPFAInnerProduct const );
INST_FluxKernel( 4, 3, 3, mimeticInnerProduct::TPFAInnerProduct const );
INST_FluxKernel( 4, 4, 3, mimeticInnerProduct::TPFAInnerProduct const );
INST_FluxKernel( 4, 5, 3, mimeticInnerProduct::TPFAInnerProduct const );

INST_FluxKernel( 5, 1, 2, mimeticInnerProduct::TPFAInnerProduct const );
INST_FluxKernel( 5, 2, 2, mimeticInnerProduct::TPFAInnerProduct const );
INST_FluxKernel( 5, 3, 2, mimeticInnerProduct::TPFAInnerProduct const );
INST_FluxKernel( 5, 4, 2, mimeticInnerProduct::TPFAInnerProduct const );
INST_FluxKernel( 5, 5, 2, mimeticInnerProduct::TPFAInnerProduct const );

INST_FluxKernel( 5, 1, 3, mimeticInnerProduct::TPFAInnerProduct const );
INST_FluxKernel( 5, 2, 3, mimeticInnerProduct::TPFAInnerProduct const );
INST_FluxKernel( 5, 3, 3, mimeticInnerProduct::TPFAInnerProduct const );
INST_FluxKernel( 5, 4, 3, mimeticInnerProduct::TPFAInnerProduct const );
INST_FluxKernel( 5, 5, 3, mimeticInnerProduct::TPFAInnerProduct const );

INST_FluxKernel( 6, 1, 2, mimeticInnerProduct::TPFAInnerProduct const );
INST_FluxKernel( 6, 2, 2, mimeticInnerProduct::TPFAInnerProduct const );
INST_FluxKernel( 6, 3, 2, mimeticInnerProduct::TPFAInnerProduct const );
INST_FluxKernel( 6, 4, 2, mimeticInnerProduct::TPFAInnerProduct const );
INST_FluxKernel( 6, 5, 2, mimeticInnerProduct::TPFAInnerProduct const );

INST_FluxKernel( 6, 1, 3, mimeticInnerProduct::TPFAInnerProduct const );
INST_FluxKernel( 6, 2, 3, mimeticInnerProduct::TPFAInnerProduct const );
INST_FluxKernel( 6, 3, 3, mimeticInnerProduct::TPFAInnerProduct const );
INST_FluxKernel( 6, 4, 3, mimeticInnerProduct::TPFAInnerProduct const );
INST_FluxKernel( 6, 5, 3, mimeticInnerProduct::TPFAInnerProduct const );


INST_FluxKernel( 4, 1, 2, mimeticInnerProduct::BdVLMInnerProduct const );
INST_FluxKernel( 4, 2, 2, mimeticInnerProduct::BdVLMInnerProduct const );
INST_FluxKernel( 4, 3, 2, mimeticInnerProduct::BdVLMInnerProduct const );
INST_FluxKernel( 4, 4, 2, mimeticInnerProduct::BdVLMInnerProduct const );
INST_FluxKernel( 4, 5, 2, mimeticInnerProduct::BdVLMInnerProduct const );

INST_FluxKernel( 4, 1, 3, mimeticInnerProduct::BdVLMInnerProduct const );
INST_FluxKernel( 4, 2, 3, mimeticInnerProduct::BdVLMInnerProduct const );
INST_FluxKernel( 4, 3, 3, mimeticInnerProduct::BdVLMInnerProduct const );
INST_FluxKernel( 4, 4, 3, mimeticInnerProduct::BdVLMInnerProduct const );
INST_FluxKernel( 4, 5, 3, mimeticInnerProduct::BdVLMInnerProduct const );

INST_FluxKernel( 5, 1, 2, mimeticInnerProduct::BdVLMInnerProduct const );
INST_FluxKernel( 5, 2, 2, mimeticInnerProduct::BdVLMInnerProduct const );
INST_FluxKernel( 5, 3, 2, mimeticInnerProduct::BdVLMInnerProduct const );
INST_FluxKernel( 5, 4, 2, mimeticInnerProduct::BdVLMInnerProduct const );
INST_FluxKernel( 5, 5, 2, mimeticInnerProduct::BdVLMInnerProduct const );

INST_FluxKernel( 5, 1, 3, mimeticInnerProduct::BdVLMInnerProduct const );
INST_FluxKernel( 5, 2, 3, mimeticInnerProduct::BdVLMInnerProduct const );
INST_FluxKernel( 5, 3, 3, mimeticInnerProduct::BdVLMInnerProduct const );
INST_FluxKernel( 5, 4, 3, mimeticInnerProduct::BdVLMInnerProduct const );
INST_FluxKernel( 5, 5, 3, mimeticInnerProduct::BdVLMInnerProduct const );

INST_FluxKernel( 6, 1, 2, mimeticInnerProduct::BdVLMInnerProduct const );
INST_FluxKernel( 6, 2, 2, mimeticInnerProduct::BdVLMInnerProduct const );
INST_FluxKernel( 6, 3, 2, mimeticInnerProduct::BdVLMInnerProduct const );
INST_FluxKernel( 6, 4, 2, mimeticInnerProduct::BdVLMInnerProduct const );
INST_FluxKernel( 6, 5, 2, mimeticInnerProduct::BdVLMInnerProduct const );

INST_FluxKernel( 6, 1, 3, mimeticInnerProduct::BdVLMInnerProduct const );
INST_FluxKernel( 6, 2, 3, mimeticInnerProduct::BdVLMInnerProduct const );
INST_FluxKernel( 6, 3, 3, mimeticInnerProduct::BdVLMInnerProduct const );
INST_FluxKernel( 6, 4, 3, mimeticInnerProduct::BdVLMInnerProduct const );
INST_FluxKernel( 6, 5, 3, mimeticInnerProduct::BdVLMInnerProduct const );


#undef INST_FluxKernel


/******************************** PhaseMobilityKernel ********************************/

template< localIndex NC, localIndex NP >
GEOSX_HOST_DEVICE
void
PhaseMobilityKernel::
  compute( arraySlice2d< real64 const, compflow::USD_COMP_DC - 1 > const & dCompFrac_dCompDens,
           arraySlice1d< real64 const, multifluid::USD_PHASE - 2 > const & phaseVisc,
           arraySlice1d< real64 const, multifluid::USD_PHASE - 2 > const & dPhaseVisc_dPres,
           arraySlice2d< real64 const, multifluid::USD_PHASE_DC - 2 > const & dPhaseVisc_dComp,
           arraySlice1d< real64 const, relperm::USD_RELPERM - 2 > const & phaseRelPerm,
           arraySlice2d< real64 const, relperm::USD_RELPERM_DS - 2 > const & dPhaseRelPerm_dPhaseVolFrac,
           arraySlice1d< real64 const, compflow::USD_PHASE - 1 > const & phaseVolFrac,
           arraySlice1d< real64 const, compflow::USD_PHASE - 1 > const & dPhaseVolFrac_dPres,
           arraySlice2d< real64 const, compflow::USD_PHASE_DC - 1 > const & dPhaseVolFrac_dComp,
           arraySlice1d< real64, compflow::USD_PHASE - 1 > const & phaseMob,
           arraySlice1d< real64, compflow::USD_PHASE - 1 > const & dPhaseMob_dPres,
           arraySlice2d< real64, compflow::USD_PHASE_DC - 1 > const & dPhaseMob_dComp )
{
  real64 dRelPerm_dC[NC];
  real64 dVisc_dC[NC];

  for( localIndex ip = 0; ip < NP; ++ip )
  {
    // compute the phase mobility only if the phase is present
    bool const phaseExists = (phaseVolFrac[ip] > 0);
    if( !phaseExists )
    {
      phaseMob[ip] = 0.;
      dPhaseMob_dPres[ip] = 0.;
      for( localIndex jc = 0; jc < NC; ++jc )
      {
        dPhaseMob_dComp[ip][jc] = 0.;
      }
      continue;
    }

    real64 const viscosity = phaseVisc[ip];
    real64 const dVisc_dP = dPhaseVisc_dPres[ip];
    applyChainRule( NC, dCompFrac_dCompDens, dPhaseVisc_dComp[ip], dVisc_dC );

    real64 const relPerm = phaseRelPerm[ip];
    real64 dRelPerm_dP = 0.0;
    for( localIndex ic = 0; ic < NC; ++ic )
    {
      dRelPerm_dC[ic] = 0.0;
    }

    for( localIndex jp = 0; jp < NP; ++jp )
    {
      real64 const dRelPerm_dS = dPhaseRelPerm_dPhaseVolFrac[ip][jp];
      dRelPerm_dP += dRelPerm_dS * dPhaseVolFrac_dPres[jp];

      for( localIndex jc = 0; jc < NC; ++jc )
      {
        dRelPerm_dC[jc] += dRelPerm_dS * dPhaseVolFrac_dComp[jp][jc];
      }
    }

    real64 const mobility = relPerm / viscosity;

    phaseMob[ip] = mobility;
    dPhaseMob_dPres[ip] = dRelPerm_dP / viscosity
                          - mobility * dVisc_dP / viscosity;

    // compositional derivatives
    for( localIndex jc = 0; jc < NC; ++jc )
    {
      dPhaseMob_dComp[ip][jc] = dRelPerm_dC[jc] / viscosity
                                - mobility * dVisc_dC[jc] / viscosity;
    }
  }
}

template< localIndex NC, localIndex NP >
void PhaseMobilityKernel::
  launch( localIndex const size,
          arrayView3d< real64 const, compflow::USD_COMP_DC > const & dCompFrac_dCompDens,
          arrayView3d< real64 const, multifluid::USD_PHASE > const & phaseVisc,
          arrayView3d< real64 const, multifluid::USD_PHASE > const & dPhaseVisc_dPres,
          arrayView4d< real64 const, multifluid::USD_PHASE_DC > const & dPhaseVisc_dComp,
          arrayView3d< real64 const, relperm::USD_RELPERM > const & phaseRelPerm,
          arrayView4d< real64 const, relperm::USD_RELPERM_DS > const & dPhaseRelPerm_dPhaseVolFrac,
          arrayView2d< real64 const, compflow::USD_PHASE > const & phaseVolFrac,
          arrayView2d< real64 const, compflow::USD_PHASE > const & dPhaseVolFrac_dPres,
          arrayView3d< real64 const, compflow::USD_PHASE_DC > const & dPhaseVolFrac_dComp,
          arrayView2d< real64, compflow::USD_PHASE > const & phaseMob,
          arrayView2d< real64, compflow::USD_PHASE > const & dPhaseMob_dPres,
          arrayView3d< real64, compflow::USD_PHASE_DC > const & dPhaseMob_dComp )
{
  forAll< parallelDevicePolicy<> >( size, [=] GEOSX_HOST_DEVICE ( localIndex const a )
  {
    compute< NC, NP >( dCompFrac_dCompDens[a],
                       phaseVisc[a][0],
                       dPhaseVisc_dPres[a][0],
                       dPhaseVisc_dComp[a][0],
                       phaseRelPerm[a][0],
                       dPhaseRelPerm_dPhaseVolFrac[a][0],
                       phaseVolFrac[a],
                       dPhaseVolFrac_dPres[a],
                       dPhaseVolFrac_dComp[a],
                       phaseMob[a],
                       dPhaseMob_dPres[a],
                       dPhaseMob_dComp[a] );
  } );
}

template< localIndex NC, localIndex NP >
void PhaseMobilityKernel::
  launch( SortedArrayView< localIndex const > const & targetSet,
          arrayView3d< real64 const, compflow::USD_COMP_DC > const & dCompFrac_dCompDens,
          arrayView3d< real64 const, multifluid::USD_PHASE > const & phaseVisc,
          arrayView3d< real64 const, multifluid::USD_PHASE > const & dPhaseVisc_dPres,
          arrayView4d< real64 const, multifluid::USD_PHASE_DC > const & dPhaseVisc_dComp,
          arrayView3d< real64 const, relperm::USD_RELPERM > const & phaseRelPerm,
          arrayView4d< real64 const, relperm::USD_RELPERM_DS > const & dPhaseRelPerm_dPhaseVolFrac,
          arrayView2d< real64 const, compflow::USD_PHASE > const & phaseVolFrac,
          arrayView2d< real64 const, compflow::USD_PHASE > const & dPhaseVolFrac_dPres,
          arrayView3d< real64 const, compflow::USD_PHASE_DC > const & dPhaseVolFrac_dComp,
          arrayView2d< real64, compflow::USD_PHASE > const & phaseMob,
          arrayView2d< real64, compflow::USD_PHASE > const & dPhaseMob_dPres,
          arrayView3d< real64, compflow::USD_PHASE_DC > const & dPhaseMob_dComp )
{
  forAll< parallelDevicePolicy<> >( targetSet.size(), [=] GEOSX_HOST_DEVICE ( localIndex const i )
  {
    localIndex const a = targetSet[ i ];
    compute< NC, NP >( dCompFrac_dCompDens[a],
                       phaseVisc[a][0],
                       dPhaseVisc_dPres[a][0],
                       dPhaseVisc_dComp[a][0],
                       phaseRelPerm[a][0],
                       dPhaseRelPerm_dPhaseVolFrac[a][0],
                       phaseVolFrac[a],
                       dPhaseVolFrac_dPres[a],
                       dPhaseVolFrac_dComp[a],
                       phaseMob[a],
                       dPhaseMob_dPres[a],
                       dPhaseMob_dComp[a] );
  } );
}

#define INST_PhaseMobilityKernel( NC, NP ) \
  template \
  void \
  PhaseMobilityKernel:: \
    launch< NC, NP >( localIndex const size, \
                      arrayView3d< real64 const, compflow::USD_COMP_DC > const & dCompFrac_dCompDens, \
                      arrayView3d< real64 const, multifluid::USD_PHASE > const & phaseVisc, \
                      arrayView3d< real64 const, multifluid::USD_PHASE > const & dPhaseVisc_dPres, \
                      arrayView4d< real64 const, multifluid::USD_PHASE_DC > const & dPhaseVisc_dComp, \
                      arrayView3d< real64 const, relperm::USD_RELPERM > const & phaseRelPerm, \
                      arrayView4d< real64 const, relperm::USD_RELPERM_DS > const & dPhaseRelPerm_dPhaseVolFrac, \
                      arrayView2d< real64 const, compflow::USD_PHASE > const & phaseVolFrac, \
                      arrayView2d< real64 const, compflow::USD_PHASE > const & dPhaseVolFrac_dPres, \
                      arrayView3d< real64 const, compflow::USD_PHASE_DC > const & dPhaseVolFrac_dComp, \
                      arrayView2d< real64, compflow::USD_PHASE > const & phaseMob, \
                      arrayView2d< real64, compflow::USD_PHASE > const & dPhaseMob_dPres, \
                      arrayView3d< real64, compflow::USD_PHASE_DC > const & dPhaseMob_dComp ); \
  template \
  void \
  PhaseMobilityKernel:: \
    launch< NC, NP >( SortedArrayView< localIndex const > const & targetSet, \
                      arrayView3d< real64 const, compflow::USD_COMP_DC > const & dCompFrac_dCompDens, \
                      arrayView3d< real64 const, multifluid::USD_PHASE > const & phaseVisc, \
                      arrayView3d< real64 const, multifluid::USD_PHASE > const & dPhaseVisc_dPres, \
                      arrayView4d< real64 const, multifluid::USD_PHASE_DC > const & dPhaseVisc_dComp, \
                      arrayView3d< real64 const, relperm::USD_RELPERM > const & phaseRelPerm, \
                      arrayView4d< real64 const, relperm::USD_RELPERM_DS > const & dPhaseRelPerm_dPhaseVolFrac, \
                      arrayView2d< real64 const, compflow::USD_PHASE > const & phaseVolFrac, \
                      arrayView2d< real64 const, compflow::USD_PHASE > const & dPhaseVolFrac_dPres, \
                      arrayView3d< real64 const, compflow::USD_PHASE_DC > const & dPhaseVolFrac_dComp, \
                      arrayView2d< real64, compflow::USD_PHASE > const & phaseMob, \
                      arrayView2d< real64, compflow::USD_PHASE > const & dPhaseMob_dPres, \
                      arrayView3d< real64, compflow::USD_PHASE_DC > const & dPhaseMob_dComp )

INST_PhaseMobilityKernel( 1, 1 );
INST_PhaseMobilityKernel( 2, 1 );
INST_PhaseMobilityKernel( 3, 1 );
INST_PhaseMobilityKernel( 4, 1 );
INST_PhaseMobilityKernel( 5, 1 );

INST_PhaseMobilityKernel( 1, 2 );
INST_PhaseMobilityKernel( 2, 2 );
INST_PhaseMobilityKernel( 3, 2 );
INST_PhaseMobilityKernel( 4, 2 );
INST_PhaseMobilityKernel( 5, 2 );

INST_PhaseMobilityKernel( 1, 3 );
INST_PhaseMobilityKernel( 2, 3 );
INST_PhaseMobilityKernel( 3, 3 );
INST_PhaseMobilityKernel( 4, 3 );
INST_PhaseMobilityKernel( 5, 3 );

#undef INST_PhaseMobilityKernel


} // namespace CompositionalMultiphaseHybridFVMKernels

} // namespace geosx<|MERGE_RESOLUTION|>--- conflicted
+++ resolved
@@ -1533,15 +1533,11 @@
   arrayView2d< real64 const > const & elemCenter =
     subRegion.getReference< array2d< real64 > >( CellElementSubRegion::viewKeyStruct::elementCenterString() );
   arrayView1d< real64 const > const & elemVolume =
-<<<<<<< HEAD
     subRegion.getReference< array1d< real64 > >( CellElementSubRegion::viewKeyStruct::elementVolumeString() );
-=======
-    subRegion.getReference< array1d< real64 > >( CellBlock::viewKeyStruct::elementVolumeString() );
 
   // TODO add this dependency to the compute function
   //arrayView3d< real64 const > const elemdPermdPres = permeabilityModel.dPerm_dPressure();
 
->>>>>>> 9232c07a
   arrayView3d< real64 const > const & elemPerm = permeabilityModel.permeability();
 
   // get the cell-centered depth
