--- conflicted
+++ resolved
@@ -338,18 +338,6 @@
     m_volume = elemManager.constructArrayViewAccessor< real64, 1 >( ElementSubRegionBase::viewKeyStruct::elementVolumeString() );
     m_volume.setName( getName() + "/accessors/" + ElementSubRegionBase::viewKeyStruct::elementVolumeString() );
 
-<<<<<<< HEAD
-  {
-    using keys = PermeabilityBase::viewKeyStruct;
-
-    m_permeability.clear();
-    m_permeability = elemManager.constructMaterialArrayViewAccessor< PermeabilityBase, real64, 3 >( keys::permeabilityString() );
-    m_permeability.setName( getName() + "/accessors/" + keys::permeabilityString() );
-
-    m_dPerm_dPressure.clear();
-    m_dPerm_dPressure = elemManager.constructMaterialArrayViewAccessor< PermeabilityBase, real64, 3 >( keys::dPerm_dPressureString() );
-    m_dPerm_dPressure.setName( getName() + "/accessors/" + keys::dPerm_dPressureString() );
-=======
     m_gravCoef.clear();
     m_gravCoef = elemManager.constructExtrinsicAccessor< gravityCoefficient >();
     m_gravCoef.setName( getName() + "/accessors/" + gravityCoefficient::key() );
@@ -359,15 +347,12 @@
     using namespace extrinsicMeshData::permeability;
 
     m_permeability.clear();
-    m_permeability = elemManager.constructMaterialExtrinsicAccessor< permeability >( targetRegionNames(),
-                                                                                     m_permeabilityModelNames );
+    m_permeability = elemManager.constructMaterialExtrinsicAccessor< PermeabilityBase, permeability >();
     m_permeability.setName( getName() + "/accessors/" + permeability::key() );
 
     m_dPerm_dPressure.clear();
-    m_dPerm_dPressure = elemManager.constructMaterialExtrinsicAccessor< dPerm_dPressure >( targetRegionNames(),
-                                                                                           m_permeabilityModelNames );
+    m_dPerm_dPressure = elemManager.constructMaterialExtrinsicAccessor< PermeabilityBase, dPerm_dPressure >();
     m_dPerm_dPressure.setName( getName() + "/accessors/" + dPerm_dPressure::key() );
->>>>>>> 382c5591
   }
 
 #ifdef GEOSX_USE_SEPARATION_COEFFICIENT
