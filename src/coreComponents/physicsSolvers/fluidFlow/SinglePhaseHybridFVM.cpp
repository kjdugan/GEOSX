--- conflicted
+++ resolved
@@ -260,11 +260,10 @@
 }
 
 
-<<<<<<< HEAD
 void SinglePhaseHybridFVM::FluxLaunch( localIndex GEOSX_UNUSED_PARAM( er ),
                                        localIndex GEOSX_UNUSED_PARAM( esr ),
                                        FaceElementSubRegion const * const GEOSX_UNUSED_PARAM( subRegion ),
-                                       set<localIndex> GEOSX_UNUSED_PARAM( regionFilter ),
+                                       SortedArray<localIndex> GEOSX_UNUSED_PARAM( regionFilter ),
                                        MeshLevel const * const GEOSX_UNUSED_PARAM( mesh ),
                                        arrayView2d<real64 const, nodes::REFERENCE_POSITION_USD> const & GEOSX_UNUSED_PARAM( nodePosition ),
                                        array2d<localIndex> const & GEOSX_UNUSED_PARAM( elemRegionList ),
@@ -280,84 +279,6 @@
                                        DofManager const * const GEOSX_UNUSED_PARAM( dofManager ),
                                        ParallelMatrix * const GEOSX_UNUSED_PARAM( matrix ),
                                        ParallelVector * const GEOSX_UNUSED_PARAM( rhs ) )
-=======
-  oneSidedVolFlux      = 0;
-  dOneSidedVolFlux_dp  = 0;
-  dOneSidedVolFlux_dfp = 0;
-  
-  stackArray1d<real64, maxNumFaces> potDif( numFacesInElem );
-  stackArray1d<real64, maxNumFaces> dPotDif_dp( numFacesInElem );
-  stackArray1d<real64, maxNumFaces> dPotDif_dfp( numFacesInElem );
-  potDif      = 0;
-  dPotDif_dp  = 0;
-  dPotDif_dfp = 0;
-  
-  // 1) precompute the potential difference at each one-sided face
-  for (localIndex ifaceLoc = 0; ifaceLoc < numFacesInElem; ++ifaceLoc)
-  {
-         
-    // 1) compute the potential diff between the cell center and the face center
-    real64 const ccPres = elemPres + dElemPres;
-    real64 const fPres  = facePres[elemToFaces[ifaceLoc]] + dFacePres[elemToFaces[ifaceLoc]];
-
-    real64 const ccGravCoef = elemGravCoef;
-    real64 const fGravCoef  = faceGravCoef[elemToFaces[ifaceLoc]];
-
-    real64 const ccDens     = elemDens;
-    real64 const dCcDens_dp = dElemDens_dp; 
-    // no density evaluated at the face center
-          
-    // pressure difference
-    real64 const presDif      = ccPres - fPres;
-    real64 const dPresDif_dp  =  1;
-    real64 const dPresDif_dfp = -1;
-
-    // gravity term
-    real64 const gravCoefDif  = ccGravCoef - fGravCoef; 
-    real64 const gravTerm     = ccDens     * gravCoefDif;
-    real64 const dGravTerm_dp = dCcDens_dp * gravCoefDif;
-
-    // potential difference
-    potDif[ifaceLoc]      = presDif     - gravTerm;
-    dPotDif_dp[ifaceLoc]  = dPresDif_dp - dGravTerm_dp;    
-    dPotDif_dfp[ifaceLoc] = dPresDif_dfp; 
-
-  }
-
-  // 2) multiply the potential difference by the transmissibility
-  //    to obtain the total volumetrix flux
-  for (localIndex ifaceLoc = 0; ifaceLoc < numFacesInElem; ++ifaceLoc)
-  {
-    // now in the following nested loop, 
-    // we compute the contribution of face jfaceLoc to the one sided total volumetric flux at face iface
-    for (localIndex jfaceLoc = 0; jfaceLoc < numFacesInElem; ++jfaceLoc)
-    {
-      // this is going to store T \sum_p \lambda_p (\nabla p - \rho_p g \nabla d)
-      oneSidedVolFlux[ifaceLoc]      += transMatrix[ifaceLoc][jfaceLoc] * potDif[jfaceLoc];
-      dOneSidedVolFlux_dp[ifaceLoc]  += transMatrix[ifaceLoc][jfaceLoc] * dPotDif_dp[jfaceLoc];
-      dOneSidedVolFlux_dfp[ifaceLoc] += transMatrix[ifaceLoc][jfaceLoc] * dPotDif_dfp[jfaceLoc];
-    }
-  }
-}
-
-void SinglePhaseHybridFVM::UpdateUpwindedCoefficients( MeshLevel const * const mesh,
-                                                       array2d<localIndex> const & elemRegionList,
-                                                       array2d<localIndex> const & elemSubRegionList,
-                                                       array2d<localIndex> const & elemList,
-                                                       SortedArray<localIndex> const & regionFilter,
-                                                       arraySlice1d<localIndex const> const elemToFaces,
-                                                       ElementRegionManager::ElementViewAccessor<arrayView1d<real64>> const & mob,
-                                                       ElementRegionManager::ElementViewAccessor<arrayView1d<real64>> const & dMob_dp,
-                                                       localIndex const er,
-                                                       localIndex const esr,
-                                                       localIndex const ei,
-                                                       globalIndex const elemDofNumber,
-                                                       string const elemDofKey,    
-                                                       stackArray1d<real64, MAX_NUM_FACES> const & oneSidedVolFlux,
-                                                       stackArray1d<real64, MAX_NUM_FACES> & upwMobility,
-                                                       stackArray1d<real64, MAX_NUM_FACES> & dUpwMobility_dp,
-                                                       stackArray1d<globalIndex, MAX_NUM_FACES> & upwDofNumber ) const
->>>>>>> 48a51b14
 {
   // not implemented yet
 }
@@ -365,7 +286,7 @@
 void SinglePhaseHybridFVM::FluxLaunch( localIndex er,
                                        localIndex esr,
                                        CellElementSubRegion const * const subRegion,
-                                       set<localIndex> regionFilter,
+                                       SortedArray<localIndex> regionFilter,
                                        MeshLevel const * const mesh,
                                        arrayView2d<real64 const, nodes::REFERENCE_POSITION_USD> const & nodePosition,
                                        array2d<localIndex> const & elemRegionList,
