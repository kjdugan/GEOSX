/*
 * ------------------------------------------------------------------------------------------------------------
 * SPDX-License-Identifier: LGPL-2.1-only
 *
 * Copyright (c) 2018-2020 Lawrence Livermore National Security LLC
 * Copyright (c) 2018-2020 The Board of Trustees of the Leland Stanford Junior University
 * Copyright (c) 2018-2020 TotalEnergies
 * Copyright (c) 2019-     GEOSX Contributors
 * All rights reserved
 *
 * See top level LICENSE, COPYRIGHT, CONTRIBUTORS, NOTICE, and ACKNOWLEDGEMENTS files for details.
 * ------------------------------------------------------------------------------------------------------------
 */

/**
 * @file CompositionalMultiphaseBase.hpp
 */

#ifndef GEOSX_PHYSICSSOLVERS_FLUIDFLOW_COMPOSITIONALMULTIPHASEBASE_HPP_
#define GEOSX_PHYSICSSOLVERS_FLUIDFLOW_COMPOSITIONALMULTIPHASEBASE_HPP_

#include "common/DataLayouts.hpp"
#include "constitutive/fluid/layouts.hpp"
#include "constitutive/relativePermeability/layouts.hpp"
#include "constitutive/capillaryPressure/layouts.hpp"
#include "physicsSolvers/fluidFlow/FlowSolverBase.hpp"

namespace geosx
{

//START_SPHINX_INCLUDE_00
/**
 * @class CompositionalMultiphaseBase
 *
 * A compositional multiphase solver
 */
class CompositionalMultiphaseBase : public FlowSolverBase
{
public:

  /**
   * @brief main constructor for Group Objects
   * @param name the name of this instantiation of Group in the repository
   * @param parent the parent group of this instantiation of Group
   */
  CompositionalMultiphaseBase( const string & name,
                               Group * const parent );

  /// deleted default constructor
  CompositionalMultiphaseBase() = delete;

  /// deleted copy constructor
  CompositionalMultiphaseBase( CompositionalMultiphaseBase const & ) = delete;

  /// default move constructor
  CompositionalMultiphaseBase( CompositionalMultiphaseBase && ) = default;

  /// deleted assignment operator
  CompositionalMultiphaseBase & operator=( CompositionalMultiphaseBase const & ) = delete;

  /// deleted move operator
  CompositionalMultiphaseBase & operator=( CompositionalMultiphaseBase && ) = delete;

  /**
   * @brief default destructor
   */
  virtual ~CompositionalMultiphaseBase() override = default;

//START_SPHINX_INCLUDE_01

  virtual void registerDataOnMesh( Group & meshBodies ) override;

  /**
   * @defgroup Solver Interface Functions
   *
   * These functions provide the primary interface that is required for derived classes
   */
  /**@{*/

  virtual real64
  solverStep( real64 const & time_n,
              real64 const & dt,
              integer const cycleNumber,
              DomainPartition & domain ) override;

  virtual void
  implicitStepSetup( real64 const & time_n,
                     real64 const & dt,
                     DomainPartition & domain ) override;

  virtual void
  assembleSystem( real64 const time_n,
                  real64 const dt,
                  DomainPartition & domain,
                  DofManager const & dofManager,
                  CRSMatrixView< real64, globalIndex const > const & localMatrix,
                  arrayView1d< real64 > const & localRhs ) override;

  virtual void
  applyBoundaryConditions( real64 const time_n,
                           real64 const dt,
                           DomainPartition & domain,
                           DofManager const & dofManager,
                           CRSMatrixView< real64, globalIndex const > const & localMatrix,
                           arrayView1d< real64 > const & localRhs ) override;

  virtual void
  solveSystem( DofManager const & dofManager,
               ParallelMatrix & matrix,
               ParallelVector & rhs,
               ParallelVector & solution ) override;

  virtual void
  resetStateToBeginningOfStep( DomainPartition & domain ) override;

  virtual void
  implicitStepComplete( real64 const & time,
                        real64 const & dt,
                        DomainPartition & domain ) override;

  /**
   * @brief Recompute component fractions from primary variables (component densities)
   * @param dataGroup the group storing the required fields
   */
  void updateComponentFraction( ObjectManagerBase & dataGroup ) const;

  /**
   * @brief Recompute phase volume fractions (saturations) from constitutive and primary variables
   * @param dataGroup the group storing the required fields
   */
<<<<<<< HEAD
  void updatePhaseVolumeFraction( Group & dataGroup ) const;
=======
  void updatePhaseVolumeFraction( ObjectManagerBase & dataGroup, localIndex const targetIndex ) const;
>>>>>>> 0ebaf87e

  /**
   * @brief Update all relevant fluid models using current values of pressure and composition
   * @param dataGroup the group storing the required fields
   */
<<<<<<< HEAD
  void updateFluidModel( Group & dataGroup ) const;
=======
  void updateFluidModel( ObjectManagerBase & dataGroup, localIndex const targetIndex ) const;
>>>>>>> 0ebaf87e

  /**
   * @brief Update all relevant fluid models using current values of pressure and composition
   * @param castedRelPerm the group storing the required fields
   */
<<<<<<< HEAD
  void updateRelPermModel( Group & castedRelPerm ) const;
=======
  void updateRelPermModel( ObjectManagerBase & castedRelPerm, localIndex const targetIndex ) const;
>>>>>>> 0ebaf87e

  /**
   * @brief Update all relevant fluid models using current values of pressure and composition
   * @param castedCapPres the group storing the required fields
   */
<<<<<<< HEAD
  void updateCapPressureModel( Group & castedCapPres ) const;
=======
  void updateCapPressureModel( ObjectManagerBase & castedCapPres, localIndex const targetIndex ) const;
>>>>>>> 0ebaf87e

  /**
   * @brief Recompute phase mobility from constitutive and primary variables
   * @param domain the domain containing the mesh and fields
   */
<<<<<<< HEAD
  virtual void updatePhaseMobility( Group & dataGroup ) const = 0;

  void updateFluidState( Group & dataGroup ) const;
=======
  virtual void updatePhaseMobility( ObjectManagerBase & dataGroup, localIndex const targetIndex ) const = 0;

  void updateFluidState( ObjectManagerBase & dataGroup, localIndex const targetIndex ) const;
>>>>>>> 0ebaf87e

  virtual void updateState( DomainPartition & domain ) override final;

  /**
   * @brief Get the number of fluid components (species)
   * @return the number of components
   */
  localIndex numFluidComponents() const { return m_numComponents; }

  /**
   * @brief Get the number of fluid phases
   * @return the number of phases
   */
  localIndex numFluidPhases() const { return m_numPhases; }

  /**
   * @brief assembles the accumulation and volume balance terms for all cells
   * @param time_n previous time value
   * @param dt time step
   * @param domain the physical domain object
   * @param dofManager degree-of-freedom manager associated with the linear system
   * @param localMatrix the system matrix
   * @param localRhs the system right-hand side vector
   */
  void assembleAccumulationAndVolumeBalanceTerms( DomainPartition & domain,
                                                  DofManager const & dofManager,
                                                  CRSMatrixView< real64, globalIndex const > const & localMatrix,
                                                  arrayView1d< real64 > const & localRhs ) const;

  /**
   * @brief assembles the flux terms for all cells
   * @param time_n previous time value
   * @param dt time step
   * @param domain the physical domain object
   * @param dofManager degree-of-freedom manager associated with the linear system
   * @param matrix the system matrix
   * @param rhs the system right-hand side vector
   */
  virtual void
  assembleFluxTerms( real64 const dt,
                     DomainPartition const & domain,
                     DofManager const & dofManager,
                     CRSMatrixView< real64, globalIndex const > const & localMatrix,
                     arrayView1d< real64 > const & localRhs ) const = 0;


  /**@}*/

  struct viewKeyStruct : FlowSolverBase::viewKeyStruct
  {
    static constexpr char const * elemDofFieldString() { return "compositionalVariables"; }

    // inputs

    static constexpr char const * inputTemperatureString() { return "temperature"; }

    static constexpr char const * useMassFlagString() { return "useMass"; }

    static constexpr char const * computeCFLNumbersString() { return "computeCFLNumbers"; }

    static constexpr char const * relPermNamesString() { return "relPermNames"; }

    static constexpr char const * capPressureNamesString() { return "capPressureNames"; }

    static constexpr char const * maxCompFracChangeString() { return "maxCompFractionChange"; }

    static constexpr char const * allowLocalCompDensChoppingString() { return "allowLocalCompDensityChopping"; }
  };

  /**
   * @brief Initialize all variables from initial conditions
   * @param domain the domain containing the mesh and fields
   *
   * Initialize all variables from initial conditions. This calculating primary variable values
   * from prescribed intermediate values (i.e. global densities from global fractions)
   * and any applicable hydrostatic equilibration of the domain
   */
<<<<<<< HEAD
  void initializeFluidState( MeshLevel & mesh, arrayView1d< string const > const & regionNames ) const;
=======
  void initializeFluidState( MeshLevel & mesh );

  /**
   * @brief Compute the hydrostatic equilibrium using the compositions and temperature input tables
   */
  void computeHydrostaticEquilibrium();
>>>>>>> 0ebaf87e

  /**
   * @brief Backup current values of all constitutive fields that participate in the accumulation term
   * @param domain the domain containing the mesh and fields
   */
  void backupFields( MeshLevel & mesh, arrayView1d< string const > const & regionNames ) const;

  /**
   * @brief Function to perform the Application of Dirichlet type BC's
   * @param time current time
   * @param dt time step
   * @param dofManager degree-of-freedom manager associated with the linear system
   * @param domain the domain
   * @param localMatrix local system matrix
   * @param localRhs local system right-hand side vector
   */
  void applyDirichletBC( real64 const time,
                         real64 const dt,
                         DofManager const & dofManager,
                         DomainPartition & domain,
                         CRSMatrixView< real64, globalIndex const > const & localMatrix,
                         arrayView1d< real64 > const & localRhs ) const;

  /**
   * @brief Apply source flux boundary conditions to the system
   * @param time current time
   * @param dt time step
   * @param dofManager degree-of-freedom manager associated with the linear system
   * @param domain the domain
   * @param localMatrix local system matrix
   * @param localRhs local system right-hand side vector
   */
  void applySourceFluxBC( real64 const time,
                          real64 const dt,
                          DofManager const & dofManager,
                          DomainPartition & domain,
                          CRSMatrixView< real64, globalIndex const > const & localMatrix,
                          arrayView1d< real64 > const & localRhs ) const;

  /**
   * @brief Apply aquifer boundary conditions to the system
   * @param time current time
   * @param dt time step
   * @param dofManager degree-of-freedom manager associated with the linear system
   * @param domain the domain
   * @param localMatrix local system matrix
   * @param localRhs local system right-hand side vector
   */
  virtual void applyAquiferBC( real64 const time,
                               real64 const dt,
                               DofManager const & dofManager,
                               DomainPartition & domain,
                               CRSMatrixView< real64, globalIndex const > const & localMatrix,
                               arrayView1d< real64 > const & localRhs ) const = 0;

  /**
   * @brief Sets all the negative component densities (if any) to zero.
   * @param domain the physical domain object
   */
  void chopNegativeDensities( DomainPartition & domain );

  virtual void initializePostInitialConditionsPreSubGroups() override;

protected:

  virtual void postProcessInput() override;

  virtual void initializePreSubGroups() override;

  /**
   * @brief Checks constitutive models for consistency
   * @param[in] domain reference to the domain
   */
  void validateConstitutiveModels( DomainPartition & domain );

  /**
   * @brief Setup stored views into domain data for the current step
   */
  void resetViews( MeshLevel & mesh ) override;

  /// the max number of fluid phases
  integer m_numPhases;

  /// the number of fluid components
  integer m_numComponents;

  /// the input temperature
  real64 m_inputTemperature;

  /// flag indicating whether mass or molar formulation should be used
  integer m_useMass;

  /// flag indicating whether CFL numbers will be computed or not
  integer m_computeCFLNumbers;

  /// flag to determine whether or not to apply capillary pressure
  integer m_capPressureFlag;

  /// maximum (absolute) change in a component fraction between two Newton iterations
  real64 m_maxCompFracChange;

  /// minimum value of the scaling factor obtained by enforcing maxCompFracChange
  real64 m_minScalingFactor;

  /// flag indicating whether local (cell-wise) chopping of negative compositions is allowed
  integer m_allowCompDensChopping;

  /// name of the fluid constitutive model used as a reference for component/phase description
  string m_referenceFluidModelName;

  ElementRegionManager::ElementViewAccessor< arrayView3d< real64 const, compflow::USD_COMP_DC > > m_dCompFrac_dCompDens;

  ElementRegionManager::ElementViewAccessor< arrayView2d< real64 const, compflow::USD_PHASE > > m_phaseVolFrac;
  ElementRegionManager::ElementViewAccessor< arrayView2d< real64 const, compflow::USD_PHASE > > m_dPhaseVolFrac_dPres;
  ElementRegionManager::ElementViewAccessor< arrayView3d< real64 const, compflow::USD_PHASE_DC > > m_dPhaseVolFrac_dCompDens;

  ElementRegionManager::ElementViewAccessor< arrayView2d< real64 const, compflow::USD_PHASE > > m_phaseMob;
  ElementRegionManager::ElementViewAccessor< arrayView2d< real64 const, compflow::USD_PHASE > > m_dPhaseMob_dPres;
  ElementRegionManager::ElementViewAccessor< arrayView3d< real64 const, compflow::USD_PHASE_DC > > m_dPhaseMob_dCompDens;

  ElementRegionManager::ElementViewAccessor< arrayView3d< real64 const, constitutive::relperm::USD_RELPERM > > m_phaseRelPerm;

  ElementRegionManager::ElementViewAccessor< arrayView3d< real64 const, constitutive::multifluid::USD_PHASE > > m_phaseVisc;

  ElementRegionManager::ElementViewAccessor< arrayView3d< real64 const, constitutive::multifluid::USD_PHASE > > m_phaseDens;
  ElementRegionManager::ElementViewAccessor< arrayView3d< real64 const, constitutive::multifluid::USD_PHASE > > m_dPhaseDens_dPres;
  ElementRegionManager::ElementViewAccessor< arrayView4d< real64 const, constitutive::multifluid::USD_PHASE_DC > > m_dPhaseDens_dComp;

  ElementRegionManager::ElementViewAccessor< arrayView3d< real64 const, constitutive::multifluid::USD_PHASE > > m_phaseMassDens;
  ElementRegionManager::ElementViewAccessor< arrayView3d< real64 const, constitutive::multifluid::USD_PHASE > > m_dPhaseMassDens_dPres;
  ElementRegionManager::ElementViewAccessor< arrayView4d< real64 const, constitutive::multifluid::USD_PHASE_DC > > m_dPhaseMassDens_dComp;

  ElementRegionManager::ElementViewAccessor< arrayView4d< real64 const, constitutive::multifluid::USD_PHASE_COMP > > m_phaseCompFrac;
  ElementRegionManager::ElementViewAccessor< arrayView4d< real64 const, constitutive::multifluid::USD_PHASE_COMP > > m_dPhaseCompFrac_dPres;
  ElementRegionManager::ElementViewAccessor< arrayView5d< real64 const, constitutive::multifluid::USD_PHASE_COMP_DC > > m_dPhaseCompFrac_dComp;

  ElementRegionManager::ElementViewAccessor< arrayView3d< real64 const, constitutive::cappres::USD_CAPPRES > > m_phaseCapPressure;
  ElementRegionManager::ElementViewAccessor< arrayView4d< real64 const, constitutive::cappres::USD_CAPPRES_DS > > m_dPhaseCapPressure_dPhaseVolFrac;

  ElementRegionManager::ElementViewAccessor< arrayView1d< real64 const > > m_totalDensOld;
  ElementRegionManager::ElementViewAccessor< arrayView2d< real64 const, compflow::USD_PHASE > > m_phaseMobOld;

private:
  void setFluidNames( ElementSubRegionBase & subRegion ) const override;


};

} // namespace geosx

#endif //GEOSX_PHYSICSSOLVERS_FLUIDFLOW_COMPOSITIONALMULTIPHASEBASE_HPP_<|MERGE_RESOLUTION|>--- conflicted
+++ resolved
@@ -128,55 +128,33 @@
    * @brief Recompute phase volume fractions (saturations) from constitutive and primary variables
    * @param dataGroup the group storing the required fields
    */
-<<<<<<< HEAD
-  void updatePhaseVolumeFraction( Group & dataGroup ) const;
-=======
-  void updatePhaseVolumeFraction( ObjectManagerBase & dataGroup, localIndex const targetIndex ) const;
->>>>>>> 0ebaf87e
+  void updatePhaseVolumeFraction( ObjectManagerBase & dataGroup ) const;
 
   /**
    * @brief Update all relevant fluid models using current values of pressure and composition
    * @param dataGroup the group storing the required fields
    */
-<<<<<<< HEAD
-  void updateFluidModel( Group & dataGroup ) const;
-=======
-  void updateFluidModel( ObjectManagerBase & dataGroup, localIndex const targetIndex ) const;
->>>>>>> 0ebaf87e
+  void updateFluidModel( ObjectManagerBase & dataGroup ) const;
 
   /**
    * @brief Update all relevant fluid models using current values of pressure and composition
    * @param castedRelPerm the group storing the required fields
    */
-<<<<<<< HEAD
-  void updateRelPermModel( Group & castedRelPerm ) const;
-=======
-  void updateRelPermModel( ObjectManagerBase & castedRelPerm, localIndex const targetIndex ) const;
->>>>>>> 0ebaf87e
+  void updateRelPermModel( ObjectManagerBase & castedRelPerm ) const;
 
   /**
    * @brief Update all relevant fluid models using current values of pressure and composition
    * @param castedCapPres the group storing the required fields
    */
-<<<<<<< HEAD
-  void updateCapPressureModel( Group & castedCapPres ) const;
-=======
-  void updateCapPressureModel( ObjectManagerBase & castedCapPres, localIndex const targetIndex ) const;
->>>>>>> 0ebaf87e
+  void updateCapPressureModel( ObjectManagerBase & castedCapPres ) const;
 
   /**
    * @brief Recompute phase mobility from constitutive and primary variables
    * @param domain the domain containing the mesh and fields
    */
-<<<<<<< HEAD
-  virtual void updatePhaseMobility( Group & dataGroup ) const = 0;
-
-  void updateFluidState( Group & dataGroup ) const;
-=======
-  virtual void updatePhaseMobility( ObjectManagerBase & dataGroup, localIndex const targetIndex ) const = 0;
-
-  void updateFluidState( ObjectManagerBase & dataGroup, localIndex const targetIndex ) const;
->>>>>>> 0ebaf87e
+  virtual void updatePhaseMobility( ObjectManagerBase & dataGroup ) const = 0;
+
+  void updateFluidState( ObjectManagerBase & dataGroup ) const;
 
   virtual void updateState( DomainPartition & domain ) override final;
 
@@ -254,16 +232,12 @@
    * from prescribed intermediate values (i.e. global densities from global fractions)
    * and any applicable hydrostatic equilibration of the domain
    */
-<<<<<<< HEAD
   void initializeFluidState( MeshLevel & mesh, arrayView1d< string const > const & regionNames ) const;
-=======
-  void initializeFluidState( MeshLevel & mesh );
-
-  /**
+
+   /**
    * @brief Compute the hydrostatic equilibrium using the compositions and temperature input tables
    */
   void computeHydrostaticEquilibrium();
->>>>>>> 0ebaf87e
 
   /**
    * @brief Backup current values of all constitutive fields that participate in the accumulation term
