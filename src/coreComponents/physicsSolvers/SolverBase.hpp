--- conflicted
+++ resolved
@@ -509,12 +509,9 @@
     };
   /**@}*/
 
-<<<<<<< HEAD
-=======
   real64 GetTimestepRequest()
       {return m_nextDt;};
 
->>>>>>> 38301da9
   virtual Group * CreateChild( string const & childKey, string const & childName ) override;
   virtual void ExpandObjectCatalogs() override;
 
