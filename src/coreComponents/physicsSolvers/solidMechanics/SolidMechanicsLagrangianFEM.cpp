/*
 * ------------------------------------------------------------------------------------------------------------
 * SPDX-License-Identifier: LGPL-2.1-only
 *
 * Copyright (c) 2018-2020 Lawrence Livermore National Security LLC
 * Copyright (c) 2018-2020 The Board of Trustees of the Leland Stanford Junior University
 * Copyright (c) 2018-2020 Total, S.A
 * Copyright (c) 2019-     GEOSX Contributors
 * All rights reserved
 *
 * See top level LICENSE, COPYRIGHT, CONTRIBUTORS, NOTICE, and ACKNOWLEDGEMENTS files for details.
 * ------------------------------------------------------------------------------------------------------------
 */

/**
 * @file SolidMechanicsLagrangianFEM.cpp
 */

#include "SolidMechanicsLagrangianFEM.hpp"
#include "SolidMechanicsPoroElasticKernel.hpp"
#include "SolidMechanicsSmallStrainQuasiStaticKernel.hpp"
#include "SolidMechanicsSmallStrainImplicitNewmarkKernel.hpp"
#include "SolidMechanicsSmallStrainExplicitNewmarkKernel.hpp"
#include "SolidMechanicsFiniteStrainExplicitNewmarkKernel.hpp"

#include "codingUtilities/Utilities.hpp"
#include "common/TimingMacros.hpp"
#include "constitutive/ConstitutiveManager.hpp"
#include "constitutive/contact/ContactRelationBase.hpp"
#include "finiteElement/FiniteElementDiscretizationManager.hpp"
#include "finiteElement/Kinematics.h"
#include "managers/DomainPartition.hpp"
#include "managers/FieldSpecification/FieldSpecificationManager.hpp"
#include "managers/NumericalMethodsManager.hpp"
#include "mesh/FaceElementSubRegion.hpp"
#include "meshUtilities/ComputationalGeometry.hpp"
#include "mpiCommunications/CommunicationTools.hpp"
#include "mpiCommunications/NeighborCommunicator.hpp"
#include "rajaInterface/GEOS_RAJA_Interface.hpp"


namespace geosx
{

using namespace dataRepository;
using namespace constitutive;

SolidMechanicsLagrangianFEM::SolidMechanicsLagrangianFEM( const std::string & name,
                                                          Group * const parent ):
  SolverBase( name, parent ),
  m_newmarkGamma( 0.5 ),
  m_newmarkBeta( 0.25 ),
  m_massDamping( 0.0 ),
  m_stiffnessDamping( 0.0 ),
  m_timeIntegrationOption( TimeIntegrationOption::ExplicitDynamic ),
  m_useVelocityEstimateForQS( 0 ),
  m_maxForce( 0.0 ),
  m_maxNumResolves( 10 ),
  m_strainTheory( 0 ),
//  m_elemsAttachedToSendOrReceiveNodes(),
//  m_elemsNotAttachedToSendOrReceiveNodes(),
  m_sendOrReceiveNodes(),
  m_nonSendOrReceiveNodes(),
  m_targetNodes(),
  m_iComm(),
  m_effectiveStress( 0 )
{
  m_sendOrReceiveNodes.setName( "SolidMechanicsLagrangianFEM::m_sendOrReceiveNodes" );
  m_nonSendOrReceiveNodes.setName( "SolidMechanicsLagrangianFEM::m_nonSendOrReceiveNodes" );
  m_targetNodes.setName( "SolidMechanicsLagrangianFEM::m_targetNodes" );

  registerWrapper( viewKeyStruct::newmarkGammaString, &m_newmarkGamma )->
    setApplyDefaultValue( 0.5 )->
    setInputFlag( InputFlags::OPTIONAL )->
    setDescription( "Value of :math:`\\gamma` in the Newmark Method for Implicit Dynamic time integration option" );

  registerWrapper( viewKeyStruct::newmarkBetaString, &m_newmarkBeta )->
    setApplyDefaultValue( 0.25 )->
    setInputFlag( InputFlags::OPTIONAL )->
    setDescription( "Value of :math:`\\beta` in the Newmark Method for Implicit Dynamic time integration option. "
                    "This should be pow(newmarkGamma+0.5,2.0)/4.0 unless you know what you are doing." );

  registerWrapper( viewKeyStruct::massDampingString, &m_massDamping )->
    setApplyDefaultValue( 0.0 )->
    setInputFlag( InputFlags::OPTIONAL )->
    setDescription( "Value of mass based damping coefficient. " );

  registerWrapper( viewKeyStruct::stiffnessDampingString, &m_stiffnessDamping )->
    setApplyDefaultValue( 0.0 )->
    setInputFlag( InputFlags::OPTIONAL )->
    setDescription( "Value of stiffness based damping coefficient. " );

  registerWrapper( viewKeyStruct::timeIntegrationOptionString, &m_timeIntegrationOption )->
    setInputFlag( InputFlags::OPTIONAL )->
    setApplyDefaultValue( m_timeIntegrationOption )->
    setDescription( "Time integration method. Options are:\n* " + EnumStrings< TimeIntegrationOption >::concat( "\n* " ) );

  registerWrapper( viewKeyStruct::useVelocityEstimateForQSString, &m_useVelocityEstimateForQS )->
    setApplyDefaultValue( 0 )->
    setInputFlag( InputFlags::OPTIONAL )->
    setDescription( "Flag to indicate the use of the incremental displacement from the previous step as an "
                    "initial estimate for the incremental displacement of the current step." );

  registerWrapper( viewKeyStruct::maxNumResolvesString, &m_maxNumResolves )->
    setApplyDefaultValue( 10 )->
    setInputFlag( InputFlags::OPTIONAL )->
    setDescription( "Value to indicate how many resolves may be executed after some other event is executed. "
                    "For example, if a SurfaceGenerator is specified, it will be executed after the mechanics solve. "
                    "However if a new surface is generated, then the mechanics solve must be executed again due to the "
                    "change in topology." );

  registerWrapper( viewKeyStruct::strainTheoryString, &m_strainTheory )->
    setApplyDefaultValue( 0 )->
    setInputFlag( InputFlags::OPTIONAL )->
    setDescription( "Indicates whether or not to use "
                    "`Infinitesimal Strain Theory <https://en.wikipedia.org/wiki/Infinitesimal_strain_theory>`_, or "
                    "`Finite Strain Theory <https://en.wikipedia.org/wiki/Finite_strain_theory>`_. Valid Inputs are:\n"
                    " 0 - Infinitesimal Strain \n"
                    " 1 - Finite Strain" );

  registerWrapper( viewKeyStruct::solidMaterialNamesString, &m_solidMaterialNames )->
    setInputFlag( InputFlags::REQUIRED )->
    setDescription( "The name of the material that should be used in the constitutive updates" );

  registerWrapper( viewKeyStruct::contactRelationNameString, &m_contactRelationName )->
    setApplyDefaultValue( viewKeyStruct::noContactRelationNameString )->
    setInputFlag( InputFlags::OPTIONAL )->
    setDescription( "Name of contact relation to enforce constraints on fracture boundary." );

  registerWrapper( viewKeyStruct::maxForce, &m_maxForce )->
    setInputFlag( InputFlags::FALSE )->
    setDescription( "The maximum force contribution in the problem domain." );

  registerWrapper( viewKeyStruct::effectiveStress, &m_effectiveStress )->
    setApplyDefaultValue( 0 )->
    setInputFlag( InputFlags::OPTIONAL )->
    setDescription( "Apply fluid pressure to produce effective stress when integrating stress." );

}

void SolidMechanicsLagrangianFEM::PostProcessInput()
{
  SolverBase::PostProcessInput();

  CheckModelNames( m_solidMaterialNames, viewKeyStruct::solidMaterialNamesString );

  LinearSolverParameters & linParams = m_linearSolverParameters.get();
  linParams.isSymmetric = true;
  linParams.dofsPerNode = 3;
  linParams.amg.separateComponents = true;
}

SolidMechanicsLagrangianFEM::~SolidMechanicsLagrangianFEM()
{
  // TODO Auto-generated destructor stub
}


void SolidMechanicsLagrangianFEM::RegisterDataOnMesh( Group * const MeshBodies )
{
  for( auto & mesh : MeshBodies->GetSubGroups() )
  {
    NodeManager * const nodes = mesh.second->group_cast< MeshBody * >()->getMeshLevel( 0 )->getNodeManager();

    nodes->registerWrapper< array2d< real64, nodes::TOTAL_DISPLACEMENT_PERM > >( keys::TotalDisplacement )->
      setPlotLevel( PlotLevel::LEVEL_0 )->
      setRegisteringObjects( this->getName())->
      setDescription( "An array that holds the total displacements on the nodes." )->
      reference().resizeDimension< 1 >( 3 );

    nodes->registerWrapper< array2d< real64, nodes::INCR_DISPLACEMENT_PERM > >( keys::IncrementalDisplacement )->
      setPlotLevel( PlotLevel::LEVEL_3 )->
      setRegisteringObjects( this->getName())->
      setDescription( "An array that holds the incremental displacements for the current time step on the nodes." )->
      reference().resizeDimension< 1 >( 3 );

    nodes->registerWrapper< array2d< real64, nodes::VELOCITY_PERM > >( keys::Velocity )->
      setPlotLevel( PlotLevel::LEVEL_0 )->
      setRegisteringObjects( this->getName())->
      setDescription( "An array that holds the current velocity on the nodes." )->
      reference().resizeDimension< 1 >( 3 );

    nodes->registerWrapper< array2d< real64, nodes::ACCELERATION_PERM > >( keys::Acceleration )->
      setPlotLevel( PlotLevel::LEVEL_1 )->
      setRegisteringObjects( this->getName())->
      setDescription( "An array that holds the current acceleration on the nodes. This array also is used "
                      "to hold the summation of nodal forces resulting from the governing equations." )->
      reference().resizeDimension< 1 >( 3 );

    nodes->registerWrapper< array2d< real64 > >( viewKeyStruct::forceExternal )->
      setPlotLevel( PlotLevel::LEVEL_0 )->
      setRegisteringObjects( this->getName())->
      setDescription( "An array that holds the external forces on the nodes. This includes any boundary"
                      " conditions as well as coupling forces such as hydraulic forces." )->
      reference().resizeDimension< 1 >( 3 );

    nodes->registerWrapper< array1d< real64 > >( keys::Mass )->
      setPlotLevel( PlotLevel::LEVEL_0 )->
      setRegisteringObjects( this->getName())->
      setDescription( "An array that holds the mass on the nodes." );

    nodes->registerWrapper< array2d< real64 > >( viewKeyStruct::vTildeString )->
      setPlotLevel( PlotLevel::NOPLOT )->
      setRegisteringObjects( this->getName())->
      setDescription( "An array that holds the velocity predictors on the nodes." )->
      reference().resizeDimension< 1 >( 3 );

    nodes->registerWrapper< array2d< real64 > >( viewKeyStruct::uhatTildeString )->
      setPlotLevel( PlotLevel::NOPLOT )->
      setRegisteringObjects( this->getName())->
      setDescription( "An array that holds the incremental displacement predictors on the nodes." )->
      reference().resizeDimension< 1 >( 3 );

    nodes->registerWrapper< array2d< real64 > >( viewKeyStruct::contactForceString )->
      setPlotLevel( PlotLevel::LEVEL_0 )->
      setRegisteringObjects( this->getName())->
      setDescription( "An array that holds the contact force." )->
      reference().resizeDimension< 1 >( 3 );

    ElementRegionManager * const
    elementRegionManager = mesh.second->group_cast< MeshBody * >()->getMeshLevel( 0 )->getElemManager();
    elementRegionManager->forElementSubRegions< CellElementSubRegion >( [&]( CellElementSubRegion & subRegion )
    {
      subRegion.registerWrapper< array3d< real64, solid::STRESS_PERMUTATION > >( viewKeyStruct::stress_n )->
        setPlotLevel( PlotLevel::NOPLOT )->
        setRestartFlags( RestartFlags::NO_WRITE )->
        setRegisteringObjects( this->getName())->
        setDescription( "Array to hold the beginning of step stress for implicit problem rewinds" )->
        reference().resizeDimension< 2 >( 6 );

      subRegion.registerWrapper< SortedArray< localIndex > >( viewKeyStruct::elemsAttachedToSendOrReceiveNodes )->
        setPlotLevel( PlotLevel::NOPLOT )->
        setRestartFlags( RestartFlags::NO_WRITE );

      subRegion.registerWrapper< SortedArray< localIndex > >( viewKeyStruct::elemsNotAttachedToSendOrReceiveNodes )->
        setPlotLevel( PlotLevel::NOPLOT )->
        setRestartFlags( RestartFlags::NO_WRITE );
    } );

  }
}


void SolidMechanicsLagrangianFEM::InitializePreSubGroups( Group * const rootGroup )
{
  SolverBase::InitializePreSubGroups( rootGroup );

  DomainPartition * domain = rootGroup->GetGroup< DomainPartition >( keys::domain );

  // Validate solid models in target regions
  for( auto & mesh : domain->getMeshBodies()->GetSubGroups() )
  {
    MeshLevel & meshLevel = *Group::group_cast< MeshBody * >( mesh.second )->getMeshLevel( 0 );
    ValidateModelMapping< SolidBase >( *meshLevel.getElemManager(), m_solidMaterialNames );
  }

  NumericalMethodsManager const & numericalMethodManager = domain->getNumericalMethodManager();

  FiniteElementDiscretizationManager const &
  feDiscretizationManager = numericalMethodManager.getFiniteElementDiscretizationManager();

  FiniteElementDiscretization const *
    feDiscretization = feDiscretizationManager.GetGroup< FiniteElementDiscretization >( m_discretizationName );
  GEOSX_ERROR_IF( feDiscretization == nullptr, getName() << ": FE discretization not found: " << m_discretizationName );
}



template< typename ... PARAMS >
real64 SolidMechanicsLagrangianFEM::explicitKernelDispatch( PARAMS && ... params )
{
  GEOSX_MARK_FUNCTION;
  real64 rval = 0;
  if( m_strainTheory==0 )
  {
    rval = finiteElement::
             regionBasedKernelApplication< parallelDevicePolicy< 32 >,
                                           constitutive::SolidBase,
                                           CellElementSubRegion,
                                           SolidMechanicsLagrangianFEMKernels::ExplicitSmallStrain >( std::forward< PARAMS >( params )... );
  }
  else if( m_strainTheory==1 )
  {
    rval = finiteElement::
             regionBasedKernelApplication< parallelDevicePolicy< 32 >,
                                           constitutive::SolidBase,
                                           CellElementSubRegion,
                                           SolidMechanicsLagrangianFEMKernels::ExplicitFiniteStrain >( std::forward< PARAMS >( params )... );
  }
  else
  {
    GEOSX_ERROR( "Invalid option for strain theory (0 = infinitesimal strain, 1 = finite strain" );
  }
  return rval;
}


void SolidMechanicsLagrangianFEM::updateIntrinsicNodalData( DomainPartition * const domain )
{
  GEOSX_MARK_FUNCTION;

  MeshLevel & mesh = *domain->getMeshBody( 0 )->getMeshLevel( 0 );
  NodeManager & nodes = *mesh.getNodeManager();
  //FaceManager * const faceManager = mesh->getFaceManager();

  ElementRegionManager const & elementRegionManager = *mesh.getElemManager();

  arrayView1d< real64 > & mass = nodes.getReference< array1d< real64 > >( keys::Mass );
  mass.setValues< serialPolicy >( 0.0 );

  arrayView1d< integer const > const & nodeGhostRank = nodes.ghostRank();

  // to fill m_sendOrReceiveNodes and m_nonSendOrReceiveNodes, we first insert
  // the nodes one-by-one in the following std::sets. Then, when all the nodes
  // have been collected, we do a batch insertion into m_sendOrReceiveNodes and
  // m_nonSendOrReceiveNodes
  std::set< localIndex > tmpSendOrReceiveNodes;
  std::set< localIndex > tmpNonSendOrReceiveNodes;

  ElementRegionManager::ElementViewAccessor< arrayView2d< real64 const > >
  rho = elementRegionManager.ConstructMaterialViewAccessor< array2d< real64 >, arrayView2d< real64 const > >( "density",
                                                                                                              targetRegionNames(),
                                                                                                              solidMaterialNames() );

  forTargetRegionsComplete( mesh, [&]( localIndex const,
                                       localIndex const er,
                                       ElementRegionBase const & elemRegion )
  {
    elemRegion.forElementSubRegionsIndex< CellElementSubRegion >( [&]( localIndex const esr,
                                                                       CellElementSubRegion const & elementSubRegion )
    {
      arrayView2d< real64 const > const & detJ = elementSubRegion.detJ();
      arrayView2d< localIndex const, cells::NODE_MAP_USD > const & elemsToNodes = elementSubRegion.nodeList();

      finiteElement::FiniteElementBase const &
      fe = elementSubRegion.getReference< finiteElement::FiniteElementBase >( this->getDiscretizationName() );
      finiteElement::dispatch3D( fe,
                                 [&] ( auto const finiteElement )
      {
        using FE_TYPE = TYPEOFREF( finiteElement );

        constexpr localIndex numNodesPerElem = FE_TYPE::numNodes;
        constexpr localIndex numQuadraturePointsPerElem = FE_TYPE::numQuadraturePoints;

        real64 N[numNodesPerElem];
        for( localIndex k=0; k < elemsToNodes.size( 0 ); ++k )
        {
          real64 elemMass = 0;
          for( localIndex q=0; q<numQuadraturePointsPerElem; ++q )
          {
            elemMass += rho[er][esr][k][q] * detJ[k][q];
            FE_TYPE::calcN( q, N );

            for( localIndex a=0; a< numNodesPerElem; ++a )
            {
              mass[elemsToNodes[k][a]] += rho[er][esr][k][q] * detJ[k][q] * N[a];
            }
          }


          for( localIndex a=0; a<elementSubRegion.numNodesPerElement(); ++a )
          {
            if( nodeGhostRank[elemsToNodes[k][a]] >= -1 )
            {
              tmpSendOrReceiveNodes.insert( elemsToNodes[k][a] );
            }
            else
            {
              tmpNonSendOrReceiveNodes.insert( elemsToNodes[k][a] );
            }
          }
        }
      } );
    } );
  } );
  m_sendOrReceiveNodes.insert( tmpSendOrReceiveNodes.begin(),
                               tmpSendOrReceiveNodes.end() );
  m_nonSendOrReceiveNodes.insert( tmpNonSendOrReceiveNodes.begin(),
                                  tmpNonSendOrReceiveNodes.end() );
  m_targetNodes = m_sendOrReceiveNodes;
  m_targetNodes.insert( m_nonSendOrReceiveNodes.begin(),
                        m_nonSendOrReceiveNodes.end() );
}

void SolidMechanicsLagrangianFEM::InitializePostInitialConditions_PreSubGroups( Group * const problemManager )
{
  DomainPartition * domain = problemManager->GetGroup< DomainPartition >( keys::domain );
  MeshLevel & mesh = *domain->getMeshBody( 0 )->getMeshLevel( 0 );

  NodeManager & nodes = *mesh.getNodeManager();

  ElementRegionManager & elementRegionManager = *mesh.getElemManager();

  arrayView1d< real64 > & mass = nodes.getReference< array1d< real64 > >( keys::Mass );

  arrayView1d< integer const > const & nodeGhostRank = nodes.ghostRank();

  // to fill m_sendOrReceiveNodes and m_nonSendOrReceiveNodes, we first insert
  // the nodes one-by-one in the following std::sets. Then, when all the nodes
  // have been collected, we do a batch insertion into m_sendOrReceiveNodes and
  // m_nonSendOrReceiveNodes
  std::set< localIndex > tmpSendOrReceiveNodes;
  std::set< localIndex > tmpNonSendOrReceiveNodes;

  ElementRegionManager::ElementViewAccessor< arrayView2d< real64 const > >
  rho = elementRegionManager.ConstructMaterialViewAccessor< array2d< real64 >, arrayView2d< real64 const > >( "density",
                                                                                                              targetRegionNames(),
                                                                                                              solidMaterialNames() );

  forTargetRegionsComplete( mesh, [&]( localIndex const,
                                       localIndex const er,
                                       ElementRegionBase & elemRegion )
  {
    elemRegion.forElementSubRegionsIndex< CellElementSubRegion >( [&]( localIndex const esr, CellElementSubRegion & elementSubRegion )
    {
      SortedArray< localIndex > & elemsAttachedToSendOrReceiveNodes = getElemsAttachedToSendOrReceiveNodes( elementSubRegion );
      SortedArray< localIndex > & elemsNotAttachedToSendOrReceiveNodes = getElemsNotAttachedToSendOrReceiveNodes( elementSubRegion );

      std::set< localIndex > tmpElemsAttachedToSendOrReceiveNodes;
      std::set< localIndex > tmpElemsNotAttachedToSendOrReceiveNodes;

      elemsAttachedToSendOrReceiveNodes.setName(
        "SolidMechanicsLagrangianFEM::m_elemsAttachedToSendOrReceiveNodes["
        + std::to_string( er ) + "][" + std::to_string( esr ) + "]" );

      elemsNotAttachedToSendOrReceiveNodes.setName(
        "SolidMechanicsLagrangianFEM::m_elemsNotAttachedToSendOrReceiveNodes["
        + std::to_string( er ) + "][" + std::to_string( esr ) + "]" );

      arrayView2d< real64 const > const & detJ = elementSubRegion.detJ();
      arrayView2d< localIndex const, cells::NODE_MAP_USD > const & elemsToNodes = elementSubRegion.nodeList();

      finiteElement::FiniteElementBase const &
      fe = elementSubRegion.getReference< finiteElement::FiniteElementBase >( getDiscretizationName() );
      finiteElement::dispatch3D( fe,
                                 [&] ( auto const finiteElement )
      {
        using FE_TYPE = TYPEOFREF( finiteElement );

        constexpr localIndex numNodesPerElem = FE_TYPE::numNodes;
        constexpr localIndex numQuadraturePointsPerElem = FE_TYPE::numQuadraturePoints;

        real64 N[numNodesPerElem];
        for( localIndex k=0; k < elemsToNodes.size( 0 ); ++k )
        {
          real64 elemMass = 0;
          for( localIndex q=0; q<numQuadraturePointsPerElem; ++q )
          {
            elemMass += rho[er][esr][k][q] * detJ[k][q];
            FE_TYPE::calcN( q, N );

            for( localIndex a=0; a< numNodesPerElem; ++a )
            {
              mass[elemsToNodes[k][a]] += rho[er][esr][k][q] * detJ[k][q] * N[a];
            }
          }

          bool isAttachedToGhostNode = false;
          for( localIndex a=0; a<elementSubRegion.numNodesPerElement(); ++a )
          {
            if( nodeGhostRank[elemsToNodes[k][a]] >= -1 )
            {
              isAttachedToGhostNode = true;
              tmpSendOrReceiveNodes.insert( elemsToNodes[k][a] );
            }
            else
            {
              tmpNonSendOrReceiveNodes.insert( elemsToNodes[k][a] );
            }
          }

          if( isAttachedToGhostNode )
          {
            tmpElemsAttachedToSendOrReceiveNodes.insert( k );
          }
          else
          {
            tmpElemsNotAttachedToSendOrReceiveNodes.insert( k );
          }
        }
      } );
      elemsAttachedToSendOrReceiveNodes.insert( tmpElemsAttachedToSendOrReceiveNodes.begin(),
                                                tmpElemsAttachedToSendOrReceiveNodes.end() );
      elemsNotAttachedToSendOrReceiveNodes.insert( tmpElemsNotAttachedToSendOrReceiveNodes.begin(),
                                                   tmpElemsNotAttachedToSendOrReceiveNodes.end() );

    } );
  } );

  m_sendOrReceiveNodes.insert( tmpSendOrReceiveNodes.begin(),
                               tmpSendOrReceiveNodes.end() );
  m_nonSendOrReceiveNodes.insert( tmpNonSendOrReceiveNodes.begin(),
                                  tmpNonSendOrReceiveNodes.end() );
  m_targetNodes = m_sendOrReceiveNodes;
  m_targetNodes.insert( m_nonSendOrReceiveNodes.begin(),
                        m_nonSendOrReceiveNodes.end() );
}



real64 SolidMechanicsLagrangianFEM::SolverStep( real64 const & time_n,
                                                real64 const & dt,
                                                const int cycleNumber,
                                                DomainPartition & domain )
{
  GEOSX_MARK_FUNCTION;
  real64 dtReturn = dt;

  SolverBase * const surfaceGenerator =  this->getParent()->GetGroup< SolverBase >( "SurfaceGen" );

  if( m_timeIntegrationOption == TimeIntegrationOption::ExplicitDynamic )
  {
    dtReturn = ExplicitStep( time_n, dt, cycleNumber, domain );

    if( surfaceGenerator!=nullptr )
    {
      surfaceGenerator->SolverStep( time_n, dt, cycleNumber, domain );
    }
  }
  else if( m_timeIntegrationOption == TimeIntegrationOption::ImplicitDynamic ||
           m_timeIntegrationOption == TimeIntegrationOption::QuasiStatic )
  {
    int const maxNumResolves = m_maxNumResolves;
    int locallyFractured = 0;
    int globallyFractured = 0;
    ImplicitStepSetup( time_n, dt, domain );
    for( int solveIter=0; solveIter<maxNumResolves; ++solveIter )
    {
      SetupSystem( domain, m_dofManager, m_localMatrix, m_localRhs, m_localSolution );

      if( solveIter>0 )
      {
        ResetStressToBeginningOfStep( domain );
      }

      dtReturn = NonlinearImplicitStep( time_n,
                                        dt,
                                        cycleNumber,
                                        domain );

//      updateStress( domain );
      if( surfaceGenerator!=nullptr )
      {
        if( surfaceGenerator->SolverStep( time_n, dt, cycleNumber, domain ) > 0 )
        {
          locallyFractured = 1;
        }
        MpiWrapper::allReduce( &locallyFractured,
                               &globallyFractured,
                               1,
                               MPI_MAX,
                               MPI_COMM_GEOSX );
      }
      if( globallyFractured == 0 )
      {
        break;
      }
      else
      {
        GEOSX_LOG_RANK_0( "Fracture Occurred. Resolve" );
      }
    }
    ImplicitStepComplete( time_n, dt, domain );
  }

  return dtReturn;
}

real64 SolidMechanicsLagrangianFEM::ExplicitStep( real64 const & time_n,
                                                  real64 const & dt,
                                                  const int GEOSX_UNUSED_PARAM( cycleNumber ),
                                                  DomainPartition & domain )
{
  GEOSX_MARK_FUNCTION;

  #define USE_PHYSICS_LOOP

  // updateIntrinsicNodalData(domain);

  MeshLevel & mesh = *domain.getMeshBody( 0 )->getMeshLevel( 0 );
  NodeManager & nodes = *mesh.getNodeManager();

  FieldSpecificationManager & fsManager = FieldSpecificationManager::get();

  arrayView1d< real64 const > const & mass = nodes.getReference< array1d< real64 > >( keys::Mass );
  arrayView2d< real64, nodes::VELOCITY_USD > const & vel = nodes.velocity();

  arrayView2d< real64, nodes::TOTAL_DISPLACEMENT_USD > const & u = nodes.totalDisplacement();
  arrayView2d< real64, nodes::INCR_DISPLACEMENT_USD > const & uhat = nodes.incrementalDisplacement();
  arrayView2d< real64, nodes::ACCELERATION_USD > const & acc = nodes.acceleration();

  std::map< string, string_array > fieldNames;
  fieldNames["node"].emplace_back( keys::Velocity );
  fieldNames["node"].emplace_back( keys::Acceleration );

  CommunicationTools::SynchronizePackSendRecvSizes( fieldNames, &mesh, domain.getNeighbors(), m_iComm, true );

  fsManager.ApplyFieldValue< parallelDevicePolicy< 1024 > >( time_n, &domain, "nodeManager", keys::Acceleration );

  //3: v^{n+1/2} = v^{n} + a^{n} dt/2
  SolidMechanicsLagrangianFEMKernels::velocityUpdate( acc, vel, dt/2 );

  fsManager.ApplyFieldValue< parallelDevicePolicy< 1024 > >( time_n, &domain, "nodeManager", keys::Velocity );

  //4. x^{n+1} = x^{n} + v^{n+{1}/{2}} dt (x is displacement)
  SolidMechanicsLagrangianFEMKernels::displacementUpdate( vel, uhat, u, dt );

  fsManager.ApplyFieldValue( time_n + dt,
                             &domain, "nodeManager",
                             NodeManager::viewKeyStruct::totalDisplacementString,
                             [&]( FieldSpecificationBase const * const bc,
                                  SortedArrayView< localIndex const > const & targetSet )
  {
    integer const component = bc->GetComponent();
    forAll< parallelDevicePolicy< 1024 > >( targetSet.size(),
                                            [=] GEOSX_DEVICE ( localIndex const i )
    {
      localIndex const a = targetSet[ i ];
      vel( a, component ) = u( a, component );
    } );
  },
                             [&]( FieldSpecificationBase const * const bc,
                                  SortedArrayView< localIndex const > const & targetSet )
  {
    integer const component = bc->GetComponent();
    forAll< parallelDevicePolicy< 1024 > >( targetSet.size(),
                                            [=] GEOSX_DEVICE ( localIndex const i )
    {
      localIndex const a = targetSet[ i ];
      uhat( a, component ) = u( a, component ) - vel( a, component );
      vel( a, component )  = uhat( a, component ) / dt;
    } );
  } );

  //Step 5. Calculate deformation input to constitutive model and update state to
  // Q^{n+1}
  explicitKernelDispatch( mesh,
                          targetRegionNames(),
                          this->getDiscretizationName(),
                          m_solidMaterialNames,
                          dt,
                          string( viewKeyStruct::elemsAttachedToSendOrReceiveNodes ) );

  // apply this over a set
  SolidMechanicsLagrangianFEMKernels::velocityUpdate( acc, mass, vel, dt / 2, m_sendOrReceiveNodes.toViewConst() );

  fsManager.ApplyFieldValue< parallelDevicePolicy< 1024 > >( time_n, &domain, "nodeManager", keys::Velocity );

  CommunicationTools::SynchronizePackSendRecv( fieldNames, &mesh, domain.getNeighbors(), m_iComm, true );

  explicitKernelDispatch( mesh,
                          targetRegionNames(),
                          this->getDiscretizationName(),
                          m_solidMaterialNames,
                          dt,
                          string( viewKeyStruct::elemsNotAttachedToSendOrReceiveNodes ) );

  // apply this over a set
  SolidMechanicsLagrangianFEMKernels::velocityUpdate( acc, mass, vel, dt / 2, m_nonSendOrReceiveNodes.toViewConst() );

  fsManager.ApplyFieldValue< parallelDevicePolicy< 1024 > >( time_n, &domain, "nodeManager", keys::Velocity );

  CommunicationTools::SynchronizeUnpack( &mesh, domain.getNeighbors(), m_iComm, true );

  return dt;
}



void SolidMechanicsLagrangianFEM::ApplyDisplacementBC_implicit( real64 const time,
                                                                DofManager const & dofManager,
                                                                DomainPartition & domain,
                                                                CRSMatrixView< real64, globalIndex const > const & localMatrix,
                                                                arrayView1d< real64 > const & localRhs )
{
  GEOSX_MARK_FUNCTION;
  string const dofKey = dofManager.getKey( keys::TotalDisplacement );

  FieldSpecificationManager const & fsManager = FieldSpecificationManager::get();

  fsManager.Apply( time,
                   &domain,
                   "nodeManager",
                   keys::TotalDisplacement,
                   [&]( FieldSpecificationBase const * const bc,
                        string const &,
                        SortedArrayView< localIndex const > const & targetSet,
                        Group * const targetGroup,
                        string const fieldName )
  {
    bc->ApplyBoundaryConditionToSystem< FieldSpecificationEqual,
                                        parallelDevicePolicy< 32 > >( targetSet,
                                                                      time,
                                                                      targetGroup,
                                                                      fieldName,
                                                                      dofKey,
                                                                      dofManager.rankOffset(),
                                                                      localMatrix,
                                                                      localRhs );
  } );
}

void SolidMechanicsLagrangianFEM::CRSApplyTractionBC( real64 const time,
                                                      DofManager const & dofManager,
                                                      DomainPartition & domain,
                                                      arrayView1d< real64 > const & localRhs )
{
  GEOSX_MARK_FUNCTION;
  FieldSpecificationManager & fsManager = FieldSpecificationManager::get();
  FunctionManager const & functionManager = FunctionManager::Instance();

  FaceManager const & faceManager = *domain.getMeshBody( 0 )->getMeshLevel( 0 )->getFaceManager();
  NodeManager const & nodeManager = *domain.getMeshBody( 0 )->getMeshLevel( 0 )->getNodeManager();

  arrayView1d< real64 const > const faceArea  = faceManager.getReference< real64_array >( "faceArea" );
  ArrayOfArraysView< localIndex const > const faceToNodeMap = faceManager.nodeList().toViewConst();

  string const dofKey = dofManager.getKey( keys::TotalDisplacement );

  arrayView1d< globalIndex const > const blockLocalDofNumber = nodeManager.getReference< globalIndex_array >( dofKey );
  globalIndex const dofRankOffset = dofManager.rankOffset();

  fsManager.Apply( time,
                   &domain,
                   "faceManager",
                   string( "Traction" ),
                   [&]( FieldSpecificationBase const * const bc,
                        string const &,
                        SortedArrayView< localIndex const > const & targetSet,
                        Group * const,
                        string const & )
  {
    string const & functionName = bc->GetFunctionName();

    globalIndex_array nodeDOF;
    real64_array nodeRHS;
    integer const component = bc->GetComponent();


    if( functionName.empty() || functionManager.getGroupReference< FunctionBase >( functionName ).isFunctionOfTime() == 2 )
    {
      real64 value = bc->GetScale();
      if( !functionName.empty() )
      {
        FunctionBase const & function = functionManager.getGroupReference< FunctionBase >( functionName );
        value *= function.Evaluate( &time );
      }

      forAll< parallelDevicePolicy< 32 > >( targetSet.size(), [=] GEOSX_HOST_DEVICE ( localIndex const i )
      {
        localIndex const kf = targetSet[ i ];
        localIndex const numNodes = faceToNodeMap.sizeOfArray( kf );
        for( localIndex a=0; a<numNodes; ++a )
        {
          localIndex const dof = blockLocalDofNumber[ faceToNodeMap( kf, a ) ] + component - dofRankOffset;
          if( dof < 0 || dof >= localRhs.size() )
            continue;
          RAJA::atomicAdd< parallelDeviceAtomic >( &localRhs[ dof ], value * faceArea[kf] / numNodes );
        }
      } );
    }
    else
    {
      FunctionBase const & function = functionManager.getGroupReference< FunctionBase >( functionName );
      array1d< real64 > resultsArray( targetSet.size() );
      resultsArray.setName( "SolidMechanicsLagrangianFEM::TractionBC function results" );
      function.Evaluate( &faceManager, time, targetSet, resultsArray );
      arrayView1d< real64 const > const results = resultsArray;

      forAll< parallelDevicePolicy< 32 > >( targetSet.size(), [=] GEOSX_HOST_DEVICE ( localIndex const i )
      {
        localIndex const kf = targetSet[ i ];
        localIndex const numNodes = faceToNodeMap.sizeOfArray( kf );
        for( localIndex a=0; a<numNodes; ++a )
        {
          localIndex const dof = blockLocalDofNumber[ faceToNodeMap( kf, a ) ] + component - dofRankOffset;
          if( dof < 0 || dof >= localRhs.size() )
            continue;
          RAJA::atomicAdd< parallelDeviceAtomic >( &localRhs[ dof ], results[ kf ] * faceArea[kf] / numNodes );
        }
      } );
    }
  } );
}

void SolidMechanicsLagrangianFEM::ApplyChomboPressure( DofManager const & dofManager,
                                                       DomainPartition & domain,
                                                       arrayView1d< real64 > const & localRhs )
{
  MeshLevel & mesh = *domain.getMeshBody( 0 )->getMeshLevel( 0 );
  FaceManager & faceManager = *mesh.getFaceManager();
  NodeManager & nodeManager = *mesh.getNodeManager();

  arrayView1d< real64 const > const faceArea  = faceManager.faceArea();
  arrayView2d< real64 const > const faceNormal  = faceManager.faceNormal();
  ArrayOfArraysView< localIndex const > const faceToNodeMap = faceManager.nodeList().toViewConst();

  string const dofKey = dofManager.getKey( keys::TotalDisplacement );

  arrayView1d< globalIndex const > const dofNumber = nodeManager.getReference< globalIndex_array >( dofKey );
  arrayView1d< real64 const > const facePressure = faceManager.getReference< array1d< real64 > >( "ChomboPressure" );

  forAll< serialPolicy >( faceManager.size(), [=] ( localIndex const kf )
  {
    int const numNodes = LvArray::integerConversion< int >( faceToNodeMap.sizeOfArray( kf ));
    for( int a=0; a<numNodes; ++a )
    {
      localIndex const dof = dofNumber[ faceToNodeMap( kf, a ) ];
      if( dof < 0 || dof >= localRhs.size() )
        continue;

      for( int component=0; component<3; ++component )
      {
        real64 const value = -facePressure[ kf ] * faceNormal( kf, component ) * faceArea[kf] / numNodes;
        localRhs[ dof + component ] += value;
      }
    }
  } );
}



void
SolidMechanicsLagrangianFEM::
  ImplicitStepSetup( real64 const & GEOSX_UNUSED_PARAM( time_n ),
                     real64 const & dt,
                     DomainPartition & domain )
{
  MeshLevel & mesh = *domain.getMeshBody( 0 )->getMeshLevel( 0 );
  NodeManager & nodeManager = *mesh.getNodeManager();

  arrayView2d< real64 const, nodes::VELOCITY_USD > const v_n = nodeManager.velocity();
  arrayView2d< real64, nodes::INCR_DISPLACEMENT_USD > const uhat = nodeManager.incrementalDisplacement();
  arrayView2d< real64, nodes::TOTAL_DISPLACEMENT_USD > const disp = nodeManager.totalDisplacement();

  localIndex const numNodes = nodeManager.size();

  if( this->m_timeIntegrationOption == TimeIntegrationOption::ImplicitDynamic )
  {
    arrayView2d< real64 const, nodes::ACCELERATION_USD > const a_n = nodeManager.acceleration();
    arrayView1d< R1Tensor > const vtilde = nodeManager.getReference< array1d< R1Tensor > >( solidMechanicsViewKeys.vTilde );
    arrayView1d< R1Tensor > const uhatTilde = nodeManager.getReference< array1d< R1Tensor > >( solidMechanicsViewKeys.uhatTilde );

    real64 const newmarkGamma = this->getReference< real64 >( solidMechanicsViewKeys.newmarkGamma );
    real64 const newmarkBeta = this->getReference< real64 >( solidMechanicsViewKeys.newmarkBeta );

    forAll< parallelDevicePolicy< 32 > >( numNodes, [=] GEOSX_HOST_DEVICE ( localIndex const a )
    {
      for( int i=0; i<3; ++i )
      {
        vtilde[a][i] = v_n( a, i ) + (1.0-newmarkGamma) * a_n( a, i ) * dt;
        uhatTilde[a][i] = ( v_n( a, i ) + 0.5 * ( 1.0 - 2.0*newmarkBeta ) * a_n( a, i ) * dt ) *dt;
        uhat( a, i ) = uhatTilde[a][i];
        disp( a, i ) += uhatTilde[a][i];
      }
    } );
  }
  else if( this->m_timeIntegrationOption == TimeIntegrationOption::QuasiStatic )
  {
    if( m_useVelocityEstimateForQS==1 )
    {
      forAll< parallelDevicePolicy< 32 > >( numNodes, [=] GEOSX_HOST_DEVICE ( localIndex const a )
      {
        for( int i=0; i<3; ++i )
        {
          uhat( a, i ) = v_n( a, i ) * dt;
          disp( a, i ) += uhat( a, i );
        }
      } );
    }
    else
    {
      forAll< parallelDevicePolicy< 32 > >( numNodes, [=] GEOSX_HOST_DEVICE ( localIndex const a )
      {
        for( int i=0; i<3; ++i )
        {
          uhat( a, i ) = 0.0;
        }
      } );
    }
  }

  ElementRegionManager * const elementRegionManager = mesh.getElemManager();
  ConstitutiveManager * const constitutiveManager = domain.getConstitutiveManager();
  ElementRegionManager::ConstitutiveRelationAccessor< ConstitutiveBase >
  constitutiveRelations = elementRegionManager->ConstructFullConstitutiveAccessor< ConstitutiveBase >( constitutiveManager );

  forTargetSubRegions< CellElementSubRegion >( mesh, [&]( localIndex const targetIndex,
                                                          CellElementSubRegion & subRegion )
  {
    SolidBase const & constitutiveRelation = GetConstitutiveModel< SolidBase >( subRegion, m_solidMaterialNames[targetIndex] );

    arrayView3d< real64 const, solid::STRESS_USD > const stress = constitutiveRelation.getStress();

    array3d< real64, solid::STRESS_PERMUTATION > &
    stress_n = subRegion.getReference< array3d< real64, solid::STRESS_PERMUTATION > >( viewKeyStruct::stress_n );
    // TODO: eliminate
    stress_n.resize( stress.size( 0 ), stress.size( 1 ), 6 );

    arrayView3d< real64, solid::STRESS_USD > const vstress_n = stress_n;

    forAll< parallelDevicePolicy<> >( stress.size( 0 ), [=] GEOSX_HOST_DEVICE ( localIndex const k )
    {
      for( localIndex a=0; a<stress.size( 1 ); ++a )
      {
        for( localIndex i=0; i<6; ++i )
        {
          vstress_n( k, a, i ) = stress( k, a, i );
        }
      }
    } );
  } );



}

void SolidMechanicsLagrangianFEM::ImplicitStepComplete( real64 const & GEOSX_UNUSED_PARAM( time_n ),
                                                        real64 const & dt,
                                                        DomainPartition & domain )
{
  MeshLevel & mesh = *domain.getMeshBody( 0 )->getMeshLevel( 0 );
  NodeManager & nodeManager = *mesh.getNodeManager();
  localIndex const numNodes = nodeManager.size();

  arrayView2d< real64, nodes::VELOCITY_USD > const v_n = nodeManager.velocity();
  arrayView2d< real64 const, nodes::INCR_DISPLACEMENT_USD > const uhat  = nodeManager.incrementalDisplacement();

  if( this->m_timeIntegrationOption == TimeIntegrationOption::ImplicitDynamic )
  {
    arrayView2d< real64, nodes::ACCELERATION_USD > const a_n = nodeManager.acceleration();
    arrayView1d< R1Tensor const > const vtilde    = nodeManager.getReference< r1_array >( solidMechanicsViewKeys.vTilde );
    arrayView1d< R1Tensor const > const uhatTilde = nodeManager.getReference< r1_array >( solidMechanicsViewKeys.uhatTilde );
    real64 const newmarkGamma = this->getReference< real64 >( solidMechanicsViewKeys.newmarkGamma );
    real64 const newmarkBeta = this->getReference< real64 >( solidMechanicsViewKeys.newmarkBeta );

    RAJA::forall< parallelDevicePolicy<> >( RAJA::TypedRangeSegment< localIndex >( 0, numNodes ),
                                            [=] GEOSX_HOST_DEVICE ( localIndex const a )
    {
      for( int i=0; i<3; ++i )
      {
        a_n( a, i ) = 1.0 / ( newmarkBeta * dt*dt) * ( uhat( a, i ) - uhatTilde[a][i] );
        v_n[a][i] = vtilde[a][i] + newmarkGamma * a_n( a, i ) * dt;
      }
    } );
  }
  else if( this->m_timeIntegrationOption == TimeIntegrationOption::QuasiStatic && dt > 0.0 )
  {
    RAJA::forall< parallelDevicePolicy<> >( RAJA::TypedRangeSegment< localIndex >( 0, numNodes ),
                                            [=] GEOSX_HOST_DEVICE ( localIndex const a )
    {
      for( int i=0; i<3; ++i )
      {
        v_n[a][i] = uhat( a, i ) / dt;
      }
    } );
  }
}

void SolidMechanicsLagrangianFEM::SetupDofs( DomainPartition const & GEOSX_UNUSED_PARAM( domain ),
                                             DofManager & dofManager ) const
{
  GEOSX_MARK_FUNCTION;
  dofManager.addField( keys::TotalDisplacement,
                       DofManager::Location::Node,
                       3,
                       targetRegionNames() );

  dofManager.addCoupling( keys::TotalDisplacement,
                          keys::TotalDisplacement,
                          DofManager::Connector::Elem );
}


void SolidMechanicsLagrangianFEM::SetupSystem( DomainPartition & domain,
                                               DofManager & dofManager,
                                               CRSMatrix< real64, globalIndex > & localMatrix,
                                               array1d< real64 > & localRhs,
                                               array1d< real64 > & localSolution,
                                               bool const setSparisty )
{
  GEOSX_MARK_FUNCTION;
  SolverBase::SetupSystem( domain, dofManager, localMatrix, localRhs, localSolution, setSparisty );

  MeshLevel & mesh = *(domain.getMeshBodies()->GetGroup< MeshBody >( 0 )->getMeshLevel( 0 ));
  NodeManager const & nodeManager = *(mesh.getNodeManager());
  arrayView1d< globalIndex const > const
  dofNumber = nodeManager.getReference< globalIndex_array >( dofManager.getKey( keys::TotalDisplacement ) );

  SparsityPattern< globalIndex > sparsityPattern( dofManager.numLocalDofs(),
                                                  dofManager.numGlobalDofs(),
                                                  8*8*3*1.2 );

  if( m_contactRelationName != viewKeyStruct::noContactRelationNameString )
  {
    ElementRegionManager const & elemManager = *mesh.getElemManager();
    array1d< string > allFaceElementRegions;
    elemManager.forElementRegions< SurfaceElementRegion >( [&]( SurfaceElementRegion const & elemRegion )
    {
      allFaceElementRegions.emplace_back( elemRegion.getName() );
    } );

    finiteElement::
      fillSparsity< FaceElementSubRegion,
                    SolidMechanicsLagrangianFEMKernels::QuasiStatic >( mesh,
                                                                       allFaceElementRegions,
                                                                       this->getDiscretizationName(),
                                                                       dofNumber,
                                                                       dofManager.rankOffset(),
                                                                       sparsityPattern );

  }
  finiteElement::
    fillSparsity< CellElementSubRegion,
                  SolidMechanicsLagrangianFEMKernels::QuasiStatic >( mesh,
                                                                     targetRegionNames(),
                                                                     this->getDiscretizationName(),
                                                                     dofNumber,
                                                                     dofManager.rankOffset(),
                                                                     sparsityPattern );

  sparsityPattern.compress();
  localMatrix.assimilate< parallelDevicePolicy<> >( std::move( sparsityPattern ) );


}

void SolidMechanicsLagrangianFEM::AssembleSystem( real64 const GEOSX_UNUSED_PARAM( time_n ),
                                                  real64 const dt,
                                                  DomainPartition & domain,
                                                  DofManager const & dofManager,
                                                  CRSMatrixView< real64, globalIndex const > const & localMatrix,
                                                  arrayView1d< real64 > const & localRhs )
{
  GEOSX_MARK_FUNCTION;

  localMatrix.setValues< parallelDevicePolicy< 32 > >( 0 );
  localRhs.setValues< parallelDevicePolicy< 32 > >( 0 );

  if( m_effectiveStress==1 )
  {
    GEOSX_UNUSED_VAR( dt );
    AssemblyLaunch< constitutive::PoroElasticBase,
                    SolidMechanicsLagrangianFEMKernels::QuasiStaticPoroElastic >( domain,
                                                                                  dofManager,
                                                                                  localMatrix,
                                                                                  localRhs );

  }
  else
  {
    if( m_timeIntegrationOption == TimeIntegrationOption::QuasiStatic )
    {
      GEOSX_UNUSED_VAR( dt );
      AssemblyLaunch< constitutive::SolidBase,
                      SolidMechanicsLagrangianFEMKernels::QuasiStatic >( domain,
                                                                         dofManager,
                                                                         localMatrix,
                                                                         localRhs );
    }
    else if( m_timeIntegrationOption == TimeIntegrationOption::ImplicitDynamic )
    {
      AssemblyLaunch< constitutive::SolidBase,
                      SolidMechanicsLagrangianFEMKernels::ImplicitNewmark >( domain,
                                                                             dofManager,
                                                                             localMatrix,
                                                                             localRhs,
                                                                             m_newmarkGamma,
                                                                             m_newmarkBeta,
                                                                             m_massDamping,
                                                                             m_stiffnessDamping,
                                                                             dt );
    }
  }

  if( getLogLevel() >= 2 )
  {
    GEOSX_LOG_RANK_0( "After SolidMechanicsLagrangianFEM::AssembleSystem" );
    GEOSX_LOG_RANK_0( "\nJacobian:\n" );
//    std::cout<< matrix;
    GEOSX_LOG_RANK_0( "\nResidual:\n" );
//    std::cout<< rhs;
  }
}

void
SolidMechanicsLagrangianFEM::
  ApplyBoundaryConditions( real64 const time_n,
                           real64 const dt,
                           DomainPartition & domain,
                           DofManager const & dofManager,
                           CRSMatrixView< real64, globalIndex const > const & localMatrix,
                           arrayView1d< real64 > const & localRhs )
{
  GEOSX_MARK_FUNCTION;
  MeshLevel & mesh = *domain.getMeshBody( 0 )->getMeshLevel( 0 );

  FaceManager & faceManager = *mesh.getFaceManager();
  FieldSpecificationManager & fsManager = FieldSpecificationManager::get();

  string const dofKey = dofManager.getKey( keys::TotalDisplacement );

  fsManager.Apply( time_n + dt,
                   &domain,
                   "nodeManager",
                   keys::Force,
                   [&]( FieldSpecificationBase const * const bc,
                        string const &,
                        SortedArrayView< localIndex const > const & targetSet,
                        Group * const targetGroup,
                        string const & GEOSX_UNUSED_PARAM( fieldName ) )
  {
    bc->ApplyBoundaryConditionToSystem< FieldSpecificationAdd,
                                        parallelDevicePolicy< 32 > >( targetSet,
                                                                      time_n + dt,
                                                                      targetGroup,
                                                                      keys::TotalDisplacement, // TODO fix use of dummy
                                                                                               // name
                                                                      dofKey,
                                                                      dofManager.rankOffset(),
                                                                      localMatrix,
                                                                      localRhs );
  } );

  CRSApplyTractionBC( time_n + dt, dofManager, domain, localRhs );

  if( faceManager.hasWrapper( "ChomboPressure" ) )
  {
    fsManager.ApplyFieldValue( time_n, &domain, "faceManager", "ChomboPressure" );
    ApplyChomboPressure( dofManager, domain, m_localRhs );
  }

  ApplyDisplacementBC_implicit( time_n + dt, dofManager, domain, localMatrix, localRhs );
}

real64
SolidMechanicsLagrangianFEM::
  CalculateResidualNorm( DomainPartition const & domain,
                         DofManager const & dofManager,
                         arrayView1d< real64 const > const & localRhs )
{
  GEOSX_MARK_FUNCTION;

  MeshLevel const & mesh = *domain.getMeshBody( 0 )->getMeshLevel( 0 );
  NodeManager const & nodeManager = *mesh.getNodeManager();

  arrayView1d< globalIndex const > const dofNumber =
    nodeManager.getReference< array1d< globalIndex > >( dofManager.getKey( keys::TotalDisplacement ) );
  globalIndex const rankOffset = dofManager.rankOffset();

  arrayView1d< integer const > const ghostRank = nodeManager.ghostRank();

  RAJA::ReduceSum< parallelDeviceReduce, real64 > localSum( 0.0 );

  SortedArrayView< localIndex const > const targetNodes = m_targetNodes.toViewConst();

  forAll< parallelDevicePolicy<> >( targetNodes.size(),
                                    [localRhs, localSum, dofNumber, rankOffset, ghostRank, targetNodes] GEOSX_HOST_DEVICE ( localIndex const k )
  {
    localIndex const nodeIndex = targetNodes[k];
    if( ghostRank[nodeIndex] < 0 )
    {
      localIndex const localRow = LvArray::integerConversion< localIndex >( dofNumber[nodeIndex] - rankOffset );

      for( localIndex dim = 0; dim < 3; ++dim )
      {
        localSum += localRhs[localRow + dim] * localRhs[localRow + dim];
      }
    }
  } );

  real64 const localResidualNorm[2] = { localSum.get(), this->m_maxForce };

  // globalResidualNorm[0]: the sum of all the local sum(rhs^2).
  // globalResidualNorm[1]: max of max force of each rank. Basically max force globally
  real64 globalResidualNorm[2] = {0, 0};

  int const rank = MpiWrapper::Comm_rank( MPI_COMM_GEOSX );
  int const size = MpiWrapper::Comm_size( MPI_COMM_GEOSX );
  array1d< real64 > globalValues( size * 2 );

  // Everything is done on rank 0
  MpiWrapper::gather( localResidualNorm,
                      2,
                      globalValues.data(),
                      2,
                      0,
                      MPI_COMM_GEOSX );

  if( rank==0 )
  {
    for( int r=0; r<size; ++r )
    {
      // sum/max across all ranks
      globalResidualNorm[0] += globalValues[r*2];
      globalResidualNorm[1] = std::max( globalResidualNorm[1], globalValues[r*2+1] );
    }
  }

  MpiWrapper::bcast( globalResidualNorm, 2, 0, MPI_COMM_GEOSX );


  real64 const residual = sqrt( globalResidualNorm[0] )/(globalResidualNorm[1]+1);  // the + 1 is for the first
                                                                                    // time-step when maxForce = 0;

  if( getLogLevel() >= 1 && logger::internal::rank==0 )
  {
    char output[200] = {0};
    sprintf( output,
             "( RSolid ) = (%4.2e) ; ",
             residual );
    std::cout<<output;
  }


  return residual;
}



void
SolidMechanicsLagrangianFEM::ApplySystemSolution( DofManager const & dofManager,
                                                  arrayView1d< real64 const > const & localSolution,
                                                  real64 const scalingFactor,
                                                  DomainPartition & domain )
{
  GEOSX_MARK_FUNCTION;
  dofManager.addVectorToField( localSolution,
                               keys::TotalDisplacement,
                               keys::IncrementalDisplacement,
                               -scalingFactor );

  dofManager.addVectorToField( localSolution,
                               keys::TotalDisplacement,
                               keys::TotalDisplacement,
                               -scalingFactor );

  std::map< string, string_array > fieldNames;
  fieldNames["node"].emplace_back( keys::IncrementalDisplacement );
  fieldNames["node"].emplace_back( keys::TotalDisplacement );

  CommunicationTools::SynchronizeFields( fieldNames,
                                         domain.getMeshBody( 0 )->getMeshLevel( 0 ),
                                         domain.getNeighbors(),
                                         true );
}

void SolidMechanicsLagrangianFEM::SolveSystem( DofManager const & dofManager,
                                               ParallelMatrix & matrix,
                                               ParallelVector & rhs,
                                               ParallelVector & solution )
{
  solution.zero();
  SolverBase::SolveSystem( dofManager, matrix, rhs, solution );
}

void SolidMechanicsLagrangianFEM::ResetStateToBeginningOfStep( DomainPartition & domain )
{
  GEOSX_MARK_FUNCTION;
  MeshLevel & mesh = *domain.getMeshBody( 0 )->getMeshLevel( 0 );
  NodeManager & nodeManager = *mesh.getNodeManager();

  arrayView2d< real64, nodes::INCR_DISPLACEMENT_USD > const & incdisp  = nodeManager.incrementalDisplacement();
  arrayView2d< real64, nodes::TOTAL_DISPLACEMENT_USD > const & disp = nodeManager.totalDisplacement();

  // TODO need to finish this rewind
  forAll< parallelDevicePolicy< 32 > >( nodeManager.size(), [=] GEOSX_HOST_DEVICE ( localIndex const a )
  {
    for( localIndex i = 0; i < 3; ++i )
    {
      disp( a, i ) -= incdisp( a, i );
      incdisp( a, i ) = 0.0;
    }
  } );

  ResetStressToBeginningOfStep( domain );
}

void SolidMechanicsLagrangianFEM::ResetStressToBeginningOfStep( DomainPartition & domain )
{
  GEOSX_MARK_FUNCTION;
  MeshLevel & mesh = *domain.getMeshBody( 0 )->getMeshLevel( 0 );

  forTargetSubRegions< CellElementSubRegion >( mesh, [&]( localIndex const targetIndex,
                                                          CellElementSubRegion & subRegion )
  {
    SolidBase & constitutiveRelation = GetConstitutiveModel< SolidBase >( subRegion, m_solidMaterialNames[targetIndex] );

    arrayView3d< real64, solid::STRESS_USD > const & stress = constitutiveRelation.getStress();

    arrayView3d< real64 const, solid::STRESS_USD > const &
    stress_n = subRegion.getReference< array3d< real64, solid::STRESS_PERMUTATION > >( viewKeyStruct::stress_n );

    forAll< parallelDevicePolicy<> >( stress.size( 0 ), [=] GEOSX_HOST_DEVICE ( localIndex const k )
    {
      for( localIndex a=0; a<stress.size( 1 ); ++a )
      {
        for( localIndex i = 0; i < 6; ++i )
        {
          stress( k, a, i ) = stress_n( k, a, i );
        }
      }
    } );
  } );
}


void SolidMechanicsLagrangianFEM::ApplyContactConstraint( DofManager const & dofManager,
                                                          DomainPartition & domain,
                                                          CRSMatrixView< real64, globalIndex const > const & localMatrix,
                                                          arrayView1d< real64 > const & localRhs )
{
  GEOSX_MARK_FUNCTION;

  if( m_contactRelationName != viewKeyStruct::noContactRelationNameString )
  {
    MeshLevel * const mesh = domain.getMeshBodies()->GetGroup< MeshBody >( 0 )->getMeshLevel( 0 );
    FaceManager const * const faceManager = mesh->getFaceManager();
    NodeManager * const nodeManager = mesh->getNodeManager();
    ElementRegionManager * const elemManager = mesh->getElemManager();


    ConstitutiveManager const * const
    constitutiveManager = domain.GetGroup< ConstitutiveManager >( keys::ConstitutiveManager );

    ContactRelationBase const * const
    contactRelation = constitutiveManager->GetGroup< ContactRelationBase >( m_contactRelationName );

    real64 const contactStiffness = contactRelation->stiffness();

    arrayView2d< real64 const, nodes::TOTAL_DISPLACEMENT_USD > const u = nodeManager->totalDisplacement();
<<<<<<< HEAD
    arrayView1d< R1Tensor > const & fc = nodeManager->getReference< array1d< R1Tensor > >( viewKeyStruct::contactForceString );
    fc.setValues< serialPolicy >( {0, 0, 0} );
=======
    arrayView2d< real64 > const fc = nodeManager->getReference< array2d< real64 > >( viewKeyStruct::contactForceString );
    fc.setValues< serialPolicy >( 0 );
>>>>>>> c11b5203

    arrayView2d< real64 const > const faceNormal = faceManager->faceNormal();
    ArrayOfArraysView< localIndex const > const facesToNodes = faceManager->nodeList().toViewConst();

    string const dofKey = dofManager.getKey( keys::TotalDisplacement );
    arrayView1d< globalIndex > const nodeDofNumber = nodeManager->getReference< globalIndex_array >( dofKey );
    globalIndex const rankOffset = dofManager.rankOffset();

    // TODO: this bound may need to change
    constexpr localIndex maxNodexPerFace = 4;
    constexpr localIndex maxDofPerElem = maxNodexPerFace * 3 * 2;

    elemManager->forElementSubRegions< FaceElementSubRegion >( [&]( FaceElementSubRegion & subRegion )
    {
      arrayView1d< real64 > const area = subRegion.getElementArea();
      arrayView2d< localIndex const > const elemsToFaces = subRegion.faceList();

      // TODO: use parallel policy?
      forAll< serialPolicy >( subRegion.size(), [=] ( localIndex const kfe )
      {
        real64 Nbar[ 3 ] = { faceNormal[elemsToFaces[kfe][0]][0] - faceNormal[elemsToFaces[kfe][1]][0],
                             faceNormal[elemsToFaces[kfe][0]][1] - faceNormal[elemsToFaces[kfe][1]][1],
                             faceNormal[elemsToFaces[kfe][0]][2] - faceNormal[elemsToFaces[kfe][1]][2] };

        LvArray::tensorOps::normalize< 3 >( Nbar );


        localIndex const kf0 = elemsToFaces[kfe][0];
        localIndex const kf1 = elemsToFaces[kfe][1];
        localIndex const numNodesPerFace=facesToNodes.sizeOfArray( kf0 );
        real64 const Ja = area[kfe] / numNodesPerFace;

        stackArray1d< globalIndex, maxDofPerElem > rowDOF( numNodesPerFace*3*2 );
        stackArray1d< real64, maxDofPerElem > nodeRHS( numNodesPerFace*3*2 );
        stackArray2d< real64, maxDofPerElem *maxDofPerElem > dRdP( numNodesPerFace*3*2, numNodesPerFace*3*2 );

        for( localIndex a=0; a<numNodesPerFace; ++a )
        {
          real64 penaltyForce[ 3 ] = LVARRAY_TENSOROPS_INIT_LOCAL_3( Nbar );
          localIndex const node0 = facesToNodes[kf0][a];
          localIndex const node1 = facesToNodes[kf1][ a==0 ? a : numNodesPerFace-a ];
          real64 gap[ 3 ] = LVARRAY_TENSOROPS_INIT_LOCAL_3( u[node1] );
          LvArray::tensorOps::subtract< 3 >( gap, u[node0] );
          real64 const gapNormal = LvArray::tensorOps::AiBi< 3 >( gap, Nbar );

          for( int i=0; i<3; ++i )
          {
            rowDOF[3*a+i]                     = nodeDofNumber[node0]+i;
            rowDOF[3*(numNodesPerFace + a)+i] = nodeDofNumber[node1]+i;
          }

          if( gapNormal < 0 )
          {
            LvArray::tensorOps::scale< 3 >( penaltyForce, -contactStiffness * gapNormal * Ja );
            for( int i=0; i<3; ++i )
            {
              LvArray::tensorOps::subtract< 3 >( fc[node0], penaltyForce );
              LvArray::tensorOps::add< 3 >( fc[node1], penaltyForce );
              nodeRHS[3*a+i]                     -= penaltyForce[i];
              nodeRHS[3*(numNodesPerFace + a)+i] += penaltyForce[i];

              dRdP( 3*a+i, 3*a+i )                                         -= contactStiffness * Ja * Nbar[i] * Nbar[i];
              dRdP( 3*a+i, 3*(numNodesPerFace + a)+i )                     += contactStiffness * Ja * Nbar[i] * Nbar[i];
              dRdP( 3*(numNodesPerFace + a)+i, 3*a+i )                     += contactStiffness * Ja * Nbar[i] * Nbar[i];
              dRdP( 3*(numNodesPerFace + a)+i, 3*(numNodesPerFace + a)+i ) -= contactStiffness * Ja * Nbar[i] * Nbar[i];
            }
          }
        }

        for( localIndex idof = 0; idof < numNodesPerFace*3*2; ++idof )
        {
          localIndex const localRow = LvArray::integerConversion< localIndex >( rowDOF[idof] - rankOffset );

          if( localRow >= 0 && localRow < localMatrix.numRows() )
          {
            localMatrix.addToRowBinarySearchUnsorted< serialAtomic >( localRow,
                                                                      rowDOF.data(),
                                                                      dRdP[idof].dataIfContiguous(),
                                                                      numNodesPerFace*3*2 );
            RAJA::atomicAdd( serialAtomic{}, &localRhs[localRow], nodeRHS[idof] );
          }
        }
      } );
    } );
  }
}

real64
SolidMechanicsLagrangianFEM::ScalingForSystemSolution( DomainPartition const & domain,
                                                       DofManager const & dofManager,
                                                       arrayView1d< real64 const > const & localSolution )
{
  GEOSX_MARK_FUNCTION;
  real64 scalingFactor = 1.0;

  GEOSX_UNUSED_VAR( domain )
  GEOSX_UNUSED_VAR( dofManager )
  GEOSX_UNUSED_VAR( localSolution )

//  MeshLevel const * const mesh = domain->getMeshBodies()->GetGroup<MeshBody>(0)->getMeshLevel(0);
//  FaceManager const * const faceManager = mesh->getFaceManager();
//  NodeManager const * const nodeManager = mesh->getNodeManager();
//  ElementRegionManager const * const elemManager = mesh->getElemManager();
//
//
//  arrayView1d<R1Tensor const> const & u = nodeManager->getReference< array1d<R1Tensor> >( keys::TotalDisplacement );
//
//  arrayView1d<R1Tensor const> const & faceNormal = faceManager->faceNormal();
//  array1d<localIndex_array> const & facesToNodes = faceManager->nodeList();
//
//  string const dofKey = dofManager.getKey( keys::TotalDisplacement );
//  arrayView1d<globalIndex> const & nodeDofNumber = nodeManager->getReference<globalIndex_array>( dofKey );
//
//  globalIndex const rankOffset = dofManager.rankOffset();
//
//  elemManager->forElementSubRegions<FaceElementSubRegion>([&]( FaceElementSubRegion const * const subRegion )->void
//  {
//      arrayView1d<integer const> const & ghostRank = subRegion->ghostRank();
//      arrayView1d<real64 const > const & area = subRegion->getElementArea();
//      arrayView2d< localIndex const > const & elemsToFaces = subRegion->faceList();
//
//      RAJA::ReduceMin<RAJA::seq_reduce, real64> newScaleFactor(1.0);
//      forAll<serialPolicy>( subRegion->size(), [=] ( localIndex const kfe )
//      {
//
//        if( ghostRank[kfe] < 0 )
//        {
//          R1Tensor Nbar = faceNormal[elemsToFaces[kfe][0]];
//          Nbar -= faceNormal[elemsToFaces[kfe][1]];
//          Nbar.Normalize();
//
//          localIndex const kf0 = elemsToFaces[kfe][0];
//          localIndex const kf1 = elemsToFaces[kfe][1];
//          localIndex const numNodesPerFace=facesToNodes[kf0].size();
//          localIndex const * const nodelist0 = facesToNodes[kf0];
//          localIndex const * const nodelist1 = facesToNodes[kf1];
//
//          for( localIndex a=0 ; a<numNodesPerFace ; ++a )
//          {
//            R1Tensor penaltyForce = Nbar;
//            localIndex const node0 = facesToNodes[kf0][a];
//            localIndex const node1 = facesToNodes[kf1][ a==0 ? a : numNodesPerFace-a ];
//
//            localIndex const lid0 = nodeDofNumber[node0] - rankOffset;
//            localIndex const lid1 = nodeDofNumber[node1] - rankOffset;
//            GEOSX_ASSERT( lid0 >= 0 && lid1 >=0 ); // since vectors are partitioned same as the mesh
//
//            R1Tensor gap = u[node1];
//            gap -= u[node0];
//            real64 const gapNormal = Dot(gap,Nbar);
//
//            R1Tensor deltaGap ;
//            for( int i=0 ; i<3 ; ++i )
//            {
//              deltaGap[i] = localSolution[lid1] - localSolution[lid0];
//            }
//            real64 const deltaGapNormal = Dot( deltaGap, Nbar );
//
//            if( ( gapNormal + deltaGapNormal ) * gapNormal < 0 )
//            {
//              newScaleFactor.min( - gapNormal / deltaGapNormal * 1.05 );
//              newScaleFactor.min( 1.0 );
//              std::cout<< "gapNormal, deltaGapNormal, scaleFactor, newGap = "<<
//                  gapNormal<<", "<<deltaGapNormal<<", "<<newScaleFactor.get()<<",
// "<<gapNormal+newScaleFactor.get()*deltaGapNormal<<std::endl;
//            }
//          }
//        }
//      });
//      scalingFactor = newScaleFactor.get();
//  });

  return scalingFactor;
}

REGISTER_CATALOG_ENTRY( SolverBase, SolidMechanicsLagrangianFEM, string const &, dataRepository::Group * const )
}<|MERGE_RESOLUTION|>--- conflicted
+++ resolved
@@ -1329,13 +1329,8 @@
     real64 const contactStiffness = contactRelation->stiffness();
 
     arrayView2d< real64 const, nodes::TOTAL_DISPLACEMENT_USD > const u = nodeManager->totalDisplacement();
-<<<<<<< HEAD
-    arrayView1d< R1Tensor > const & fc = nodeManager->getReference< array1d< R1Tensor > >( viewKeyStruct::contactForceString );
-    fc.setValues< serialPolicy >( {0, 0, 0} );
-=======
     arrayView2d< real64 > const fc = nodeManager->getReference< array2d< real64 > >( viewKeyStruct::contactForceString );
     fc.setValues< serialPolicy >( 0 );
->>>>>>> c11b5203
 
     arrayView2d< real64 const > const faceNormal = faceManager->faceNormal();
     ArrayOfArraysView< localIndex const > const facesToNodes = faceManager->nodeList().toViewConst();
