/*
 * ------------------------------------------------------------------------------------------------------------
 * SPDX-License-Identifier: LGPL-2.1-only
 *
 * Copyright (c) 2018-2019 Lawrence Livermore National Security LLC
 * Copyright (c) 2018-2019 The Board of Trustees of the Leland Stanford Junior University
 * Copyright (c) 2018-2019 Total, S.A
 * Copyright (c) 2019-     GEOSX Contributors
 * All right reserved
 *
 * See top level LICENSE, COPYRIGHT, CONTRIBUTORS, NOTICE, and ACKNOWLEDGEMENTS files for details.
 * ------------------------------------------------------------------------------------------------------------
 */

/**
 * @file SolidMechanicsLagrangianFEM.cpp
 */

#include "SolidMechanicsLagrangianFEM.hpp"

#include "codingUtilities/Utilities.hpp"
#include "common/TimingMacros.hpp"
#include "constitutive/ConstitutiveManager.hpp"
#include "constitutive/contact/ContactRelationBase.hpp"
#include "finiteElement/ElementLibrary/FiniteElement.h"
#include "finiteElement/FiniteElementDiscretizationManager.hpp"
#include "finiteElement/Kinematics.h"
#include "managers/DomainPartition.hpp"
#include "managers/FieldSpecification/FieldSpecificationManager.hpp"
#include "managers/NumericalMethodsManager.hpp"
#include "mesh/FaceElementSubRegion.hpp"
#include "meshUtilities/ComputationalGeometry.hpp"
#include "mpiCommunications/CommunicationTools.hpp"
#include "mpiCommunications/NeighborCommunicator.hpp"
#include "rajaInterface/GEOS_RAJA_Interface.hpp"


namespace geosx
{

using namespace dataRepository;
using namespace constitutive;

SolidMechanicsLagrangianFEM::SolidMechanicsLagrangianFEM( const std::string& name,
                                                          Group * const parent ):
  SolverBase( name, parent ),
  m_newmarkGamma(0.5),
  m_newmarkBeta(0.25),
  m_massDamping(0.0),
  m_stiffnessDamping(0.0),
  m_timeIntegrationOptionString(),
  m_timeIntegrationOption(timeIntegrationOption::ExplicitDynamic),
  m_useVelocityEstimateForQS(0),
  m_maxForce(0.0),
  m_maxNumResolves(10),
  m_strainTheory(0),
  m_solidMaterialName(""),
  m_solidMaterialFullIndex(0),
  m_elemsAttachedToSendOrReceiveNodes(),
  m_elemsNotAttachedToSendOrReceiveNodes(),
  m_sendOrReceiveNodes(),
  m_nonSendOrReceiveNodes(),
  m_iComm()
{
  m_sendOrReceiveNodes.setUserCallBack("SolidMechanicsLagrangianFEM::m_sendOrReceiveNodes");
  m_nonSendOrReceiveNodes.setUserCallBack("SolidMechanicsLagrangianFEM::m_nonSendOrReceiveNodes");

  registerWrapper(viewKeyStruct::newmarkGammaString, &m_newmarkGamma, false )->
    setApplyDefaultValue(0.5)->
    setInputFlag(InputFlags::OPTIONAL)->
    setDescription("Value of :math:`\\gamma` in the Newmark Method for Implicit Dynamic time integration option");

  registerWrapper(viewKeyStruct::newmarkBetaString, &m_newmarkBeta, false )->
    setApplyDefaultValue(0.25)->
    setInputFlag(InputFlags::OPTIONAL)->
    setDescription("Value of :math:`\\beta` in the Newmark Method for Implicit Dynamic time integration option. "
                   "This should be pow(newmarkGamma+0.5,2.0)/4.0 unless you know what you are doing.");

  registerWrapper(viewKeyStruct::massDampingString, &m_massDamping, false )->
    setApplyDefaultValue(0.0)->
    setInputFlag(InputFlags::OPTIONAL)->
    setDescription("Value of mass based damping coefficient. ");

  registerWrapper(viewKeyStruct::stiffnessDampingString, &m_stiffnessDamping, false )->
    setApplyDefaultValue(0.0)->
    setInputFlag(InputFlags::OPTIONAL)->
    setDescription("Value of stiffness based damping coefficient. ");

  registerWrapper(viewKeyStruct::timeIntegrationOptionString, &m_timeIntegrationOption, false )->
    setInputFlag(InputFlags::FALSE)->
    setDescription("Time integration enum class value.");

  registerWrapper(viewKeyStruct::timeIntegrationOptionStringString, &m_timeIntegrationOptionString, false )->
    setInputFlag(InputFlags::OPTIONAL)->
    setDescription("Time integration method. Options are: \n QuasiStatic \n ImplicitDynamic \n ExplicitDynamic");

  registerWrapper(viewKeyStruct::useVelocityEstimateForQSString, &m_useVelocityEstimateForQS, false )->
    setApplyDefaultValue(0)->
    setInputFlag(InputFlags::OPTIONAL)->
    setDescription( "Flag to indicate the use of the incremental displacement from the previous step as an "
                    "initial estimate for the incremental displacement of the current step.");

  registerWrapper(viewKeyStruct::maxNumResolvesString, &m_maxNumResolves, false )->
    setApplyDefaultValue(10)->
    setInputFlag(InputFlags::OPTIONAL)->
    setDescription( "Value to indicate how many resolves may be executed after some other event is executed. "
                    "For example, if a SurfaceGenerator is specified, it will be executed after the mechanics solve. "
                    "However if a new surface is generated, then the mechanics solve must be executed again due to the "
                    "change in topology.");

  registerWrapper(viewKeyStruct::strainTheoryString, &m_strainTheory, false )->
    setApplyDefaultValue(0)->
    setInputFlag(InputFlags::OPTIONAL)->
    setDescription( "Indicates whether or not to use "
                    "`Infinitesimal Strain Theory <https://en.wikipedia.org/wiki/Infinitesimal_strain_theory>`_, or "
                    "`Finite Strain Theory <https://en.wikipedia.org/wiki/Finite_strain_theory>`_. Valid Inputs are:\n"
                    " 0 - Infinitesimal Strain \n"
                    " 1 - Finite Strain");

  registerWrapper(viewKeyStruct::solidMaterialNameString, &m_solidMaterialName, false )->
    setInputFlag(InputFlags::REQUIRED)->
    setDescription( "The name of the material that should be used in the constitutive updates");

  registerWrapper(viewKeyStruct::contactRelationNameString, &m_contactRelationName, 0)->
    setApplyDefaultValue(viewKeyStruct::noContactRelationNameString)->
    setInputFlag(InputFlags::OPTIONAL)->
    setDescription("Name of contact relation to enforce constraints on fracture boundary.");

  registerWrapper(viewKeyStruct::maxForce, &m_maxForce, false )->
    setInputFlag(InputFlags::FALSE)->
    setDescription( "The maximum force contribution in the problem domain.");


}

void SolidMechanicsLagrangianFEM::PostProcessInput()
{
  SolverBase::PostProcessInput();

  m_linearSolverParameters.amg.isSymmetric = true;
  m_linearSolverParameters.dofsPerNode = 3;

  if( !m_timeIntegrationOptionString.empty() )
  {
    SetTimeIntegrationOption( m_timeIntegrationOptionString );
  }
}

SolidMechanicsLagrangianFEM::~SolidMechanicsLagrangianFEM()
{
  // TODO Auto-generated destructor stub
}


void SolidMechanicsLagrangianFEM::RegisterDataOnMesh( Group * const MeshBodies )
{
  for( auto & mesh : MeshBodies->GetSubGroups() )
  {
    NodeManager * const nodes = mesh.second->group_cast<MeshBody*>()->getMeshLevel(0)->getNodeManager();


    nodes->registerWrapper<array1d<R1Tensor> >( keys::TotalDisplacement )->
      setPlotLevel(PlotLevel::LEVEL_0)->
      setRegisteringObjects(this->getName())->
      setDescription( "An array that holds the total displacements on the nodes.");

    nodes->registerWrapper<array1d<R1Tensor> >( keys::IncrementalDisplacement )->
      setPlotLevel(PlotLevel::LEVEL_3)->
      setRegisteringObjects(this->getName())->
      setDescription( "An array that holds the incremental displacements for the current time step on the nodes.");

    nodes->registerWrapper<array1d<R1Tensor> >( keys::Velocity )->
      setPlotLevel(PlotLevel::LEVEL_0)->
      setRegisteringObjects(this->getName())->
      setDescription( "An array that holds the current velocity on the nodes.");

    nodes->registerWrapper<array1d<R1Tensor> >( keys::Acceleration )->
      setPlotLevel(PlotLevel::LEVEL_1)->
      setRegisteringObjects(this->getName())->
      setDescription( "An array that holds the current acceleration on the nodes. This array also is used "
                      "to hold the summation of nodal forces resulting from the governing equations.");

    nodes->registerWrapper<array1d<R1Tensor> >( viewKeyStruct::forceExternal )->
      setPlotLevel(PlotLevel::LEVEL_0)->
      setRegisteringObjects(this->getName())->
      setDescription( "An array that holds the external forces on the nodes. This includes any boundary"
                      " conditions as well as coupling forces such as hydraulic forces.");

    nodes->registerWrapper<array1d<real64> >( keys::Mass )->setPlotLevel(PlotLevel::LEVEL_0)->
        setPlotLevel(PlotLevel::LEVEL_0)->
        setRegisteringObjects(this->getName())->
        setDescription( "An array that holds the mass on the nodes.");

    nodes->registerWrapper<array1d<R1Tensor> >( viewKeyStruct::vTildeString )->
      setPlotLevel(PlotLevel::NOPLOT)->
      setRegisteringObjects(this->getName())->
      setDescription( "An array that holds the velocity predictors on the nodes.");

    nodes->registerWrapper<array1d<R1Tensor> >( viewKeyStruct::uhatTildeString )->
      setPlotLevel(PlotLevel::NOPLOT)->
      setRegisteringObjects(this->getName())->
      setDescription( "An array that holds the incremental displacement predictors on the nodes.");

    nodes->registerWrapper<array1d<R1Tensor> >( viewKeyStruct::contactForceString )->
      setPlotLevel(PlotLevel::LEVEL_0)->
      setRegisteringObjects(this->getName())->
      setDescription( "An array that holds the contact force.");

    ElementRegionManager * const
    elementRegionManager = mesh.second->group_cast<MeshBody*>()->getMeshLevel(0)->getElemManager();
    elementRegionManager->forElementRegions<CellElementRegion>( m_targetRegions,
                                                                [&]( CellElementRegion * const elemRegion )
    {
      elemRegion->forElementSubRegions<CellElementSubRegion>([&]( CellElementSubRegion * const subRegion )
      {
        subRegion->registerWrapper<array2d<R2SymTensor> >( viewKeyStruct::stress_n )->
          setPlotLevel(PlotLevel::NOPLOT)->
          setRestartFlags(RestartFlags::NO_WRITE)->
          setRegisteringObjects(this->getName())->
          setDescription("Array to hold the beginning of step stress for implicit problem rewinds");
      });
    });


  }
}


void SolidMechanicsLagrangianFEM::InitializePreSubGroups(Group * const rootGroup)
{
  SolverBase::InitializePreSubGroups(rootGroup);

  DomainPartition * domain = rootGroup->GetGroup<DomainPartition>(keys::domain);
  ConstitutiveManager const * const cm = domain->getConstitutiveManager();

  ConstitutiveBase const * const solid  = cm->GetConstitutiveRelation<ConstitutiveBase>( m_solidMaterialName );
  GEOS_ERROR_IF( solid == nullptr, "constitutive model " + m_solidMaterialName + " not found" );
  m_solidMaterialFullIndex = solid->getIndexInParent();

}

void SolidMechanicsLagrangianFEM::updateIntrinsicNodalData( DomainPartition * const domain )
{
  GEOSX_MARK_FUNCTION;

  MeshLevel * const mesh = domain->getMeshBodies()->GetGroup<MeshBody>(0)->getMeshLevel(0);
  NodeManager * const nodes = mesh->getNodeManager();
  //FaceManager * const faceManager = mesh->getFaceManager();

  ElementRegionManager const * const elementRegionManager = mesh->getElemManager();
  ConstitutiveManager const * const constitutiveManager = domain->GetGroup<ConstitutiveManager >(keys::ConstitutiveManager);

  arrayView1d<real64> & mass = nodes->getReference<array1d<real64>>(keys::Mass);
  mass = 0.0;

  NumericalMethodsManager const *
  numericalMethodManager = domain->getParent()->GetGroup<NumericalMethodsManager>(keys::numericalMethodsManager);

  FiniteElementDiscretizationManager const *
  feDiscretizationManager = numericalMethodManager->GetGroup<FiniteElementDiscretizationManager>(keys::finiteElementDiscretizations);

  FiniteElementDiscretization const *
  feDiscretization = feDiscretizationManager->GetGroup<FiniteElementDiscretization>(m_discretizationName);

  ElementRegionManager::MaterialViewAccessor< arrayView2d<real64> > rho =
    elementRegionManager->ConstructFullMaterialViewAccessor< array2d<real64>, arrayView2d<real64> >("density", constitutiveManager);

  for( localIndex er=0 ; er<elementRegionManager->numRegions() ; ++er )
  {
    ElementRegionBase const * const elemRegion = elementRegionManager->GetRegion(er);

    elemRegion->forElementSubRegionsIndex<CellElementSubRegion>([&]( localIndex const esr, CellElementSubRegion const * const elementSubRegion )
    {
      arrayView2d<real64> const & detJ = elementSubRegion->getReference< array2d<real64> >(keys::detJ);
      arrayView2d<localIndex const, CellBlock::NODE_MAP_UNIT_STRIDE_DIM> const & elemsToNodes = elementSubRegion->nodeList();

      std::unique_ptr<FiniteElementBase>
      fe = feDiscretization->getFiniteElement( elementSubRegion->GetElementTypeString() );

      for( localIndex k=0 ; k < elemsToNodes.size(0) ; ++k )
      {

        // TODO this integration needs to be be carried out properly.
        real64 elemMass = 0;
        for( localIndex q=0 ; q<fe->n_quadrature_points() ; ++q )
        {
          elemMass += rho[er][esr][m_solidMaterialFullIndex][k][q] * detJ[k][q];
        }
        for( localIndex a=0 ; a< elemsToNodes.size(1) ; ++a )
        {
          mass[elemsToNodes[k][a]] += elemMass/elemsToNodes.size(1);
        }

        for( localIndex a=0 ; a<elementSubRegion->numNodesPerElement() ; ++a )
        {
          if( nodes->GhostRank()[elemsToNodes[k][a]] >= -1 )
          {
            m_sendOrReceiveNodes.insert( elemsToNodes[k][a] );
          }
          else
          {
            m_nonSendOrReceiveNodes.insert( elemsToNodes[k][a] );
          }
        }
      }
    });
  }
}

void SolidMechanicsLagrangianFEM::InitializePostInitialConditions_PreSubGroups( Group * const problemManager )
{
  DomainPartition * domain = problemManager->GetGroup<DomainPartition>(keys::domain);
  MeshLevel * const mesh = domain->getMeshBodies()->GetGroup<MeshBody>(0)->getMeshLevel(0);

  NodeManager * const nodes = mesh->getNodeManager();
  //FaceManager * const faceManager = mesh->getFaceManager();


  ElementRegionManager * elementRegionManager = mesh->getElemManager();
  ConstitutiveManager * constitutiveManager = domain->GetGroup<ConstitutiveManager >(keys::ConstitutiveManager);

  arrayView1d<real64> & mass = nodes->getReference<array1d<real64>>(keys::Mass);

  ElementRegionManager::MaterialViewAccessor< arrayView2d<real64> > rho =
    elementRegionManager->ConstructFullMaterialViewAccessor< array2d<real64>, arrayView2d<real64> >("density", constitutiveManager);


  NumericalMethodsManager const *
  numericalMethodManager = domain->getParent()->GetGroup<NumericalMethodsManager>(keys::numericalMethodsManager);

  FiniteElementDiscretizationManager const *
  feDiscretizationManager = numericalMethodManager->GetGroup<FiniteElementDiscretizationManager>(keys::finiteElementDiscretizations);

  FiniteElementDiscretization const *
  feDiscretization = feDiscretizationManager->GetGroup<FiniteElementDiscretization>(m_discretizationName);

  m_elemsAttachedToSendOrReceiveNodes.resize( elementRegionManager->numRegions() );
  m_elemsNotAttachedToSendOrReceiveNodes.resize( elementRegionManager->numRegions() );

  for( localIndex er=0 ; er<elementRegionManager->numRegions() ; ++er )
  {
    ElementRegionBase const * const elemRegion = elementRegionManager->GetRegion(er);
    m_elemsAttachedToSendOrReceiveNodes[er].resize( elemRegion->numSubRegions() );
    m_elemsNotAttachedToSendOrReceiveNodes[er].resize( elemRegion->numSubRegions() );

    elemRegion->forElementSubRegionsIndex<CellElementSubRegion>([&]( localIndex const esr, CellElementSubRegion const * const elementSubRegion )
    {
      m_elemsAttachedToSendOrReceiveNodes[er][esr].setUserCallBack(
        "SolidMechanicsLagrangianFEM::m_elemsAttachedToSendOrReceiveNodes["
        + std::to_string(er) + "][" + std::to_string(esr) + "]" );

      m_elemsNotAttachedToSendOrReceiveNodes[er][esr].setUserCallBack(
        "SolidMechanicsLagrangianFEM::m_elemsNotAttachedToSendOrReceiveNodes["
        + std::to_string(er) + "][" + std::to_string(esr) + "]" );

      arrayView2d<real64> const & detJ = elementSubRegion->getReference< array2d<real64> >(keys::detJ);
      arrayView2d<localIndex const, CellBlock::NODE_MAP_UNIT_STRIDE_DIM> const & elemsToNodes = elementSubRegion->nodeList();

      std::unique_ptr<FiniteElementBase>
      fe = feDiscretization->getFiniteElement( elementSubRegion->GetElementTypeString() );

      for( localIndex k=0 ; k < elemsToNodes.size(0) ; ++k )
      {

        // TODO this integration needs to be be carried out properly.
        real64 elemMass = 0;
        for( localIndex q=0 ; q<fe->n_quadrature_points() ; ++q )
        {
          elemMass += rho[er][esr][m_solidMaterialFullIndex][k][q] * detJ[k][q];
        }
        for( localIndex a=0 ; a< elemsToNodes.size(1) ; ++a )
        {
          mass[elemsToNodes[k][a]] += elemMass/elemsToNodes.size(1);
        }

        bool isAttachedToGhostNode = false;
        for( localIndex a=0 ; a<elementSubRegion->numNodesPerElement() ; ++a )
        {
          if( nodes->GhostRank()[elemsToNodes[k][a]] >= -1 )
          {
            isAttachedToGhostNode = true;
            m_sendOrReceiveNodes.insert( elemsToNodes[k][a] );
          }
          else
          {
            m_nonSendOrReceiveNodes.insert( elemsToNodes[k][a] );
          }
        }

        if( isAttachedToGhostNode )
        {
          m_elemsAttachedToSendOrReceiveNodes[er][esr].insert(k);
        }
        else
        {
          m_elemsNotAttachedToSendOrReceiveNodes[er][esr].insert(k);
        }
      }
    });
  }
}

real64 SolidMechanicsLagrangianFEM::SolverStep( real64 const& time_n,
                                                real64 const& dt,
                                                const int cycleNumber,
                                                DomainPartition * domain )
{
  GEOSX_MARK_FUNCTION;
  real64 dtReturn = dt;

  SolverBase * const surfaceGenerator =  this->getParent()->GetGroup<SolverBase>("SurfaceGen");

  if( m_timeIntegrationOption == timeIntegrationOption::ExplicitDynamic )
  {
    dtReturn = ExplicitStep( time_n, dt, cycleNumber, Group::group_cast<DomainPartition*>(domain) );

    if( surfaceGenerator!=nullptr )
    {
      surfaceGenerator->SolverStep( time_n, dt, cycleNumber, domain );
    }

  }
  else if( m_timeIntegrationOption == timeIntegrationOption::ImplicitDynamic ||
           m_timeIntegrationOption == timeIntegrationOption::QuasiStatic )
  {
    int const maxNumResolves = m_maxNumResolves;
    int locallyFractured = 0;
    int globallyFractured = 0;
    ImplicitStepSetup( time_n, dt, domain, m_dofManager, m_matrix, m_rhs, m_solution );
    for( int solveIter=0 ; solveIter<maxNumResolves ; ++solveIter )
    {
      SetupSystem( domain, m_dofManager, m_matrix, m_rhs, m_solution );

      if( solveIter>0 )
      {
        ResetStressToBeginningOfStep(domain);
      }

      dtReturn = NonlinearImplicitStep( time_n, dt, cycleNumber, domain->group_cast<DomainPartition *>(), m_dofManager,
                                        m_matrix, m_rhs, m_solution );

      updateStress( domain );
      if( surfaceGenerator!=nullptr )
      {
        if( surfaceGenerator->SolverStep( time_n, dt, cycleNumber, domain ) > 0 )
        {
          locallyFractured = 1;
        }
        MpiWrapper::allReduce( &locallyFractured,
                               &globallyFractured,
                               1,
                               MPI_MAX,
                               MPI_COMM_GEOSX);
      }
      if( globallyFractured == 0 )
      {
        break;
      }
    }
    ImplicitStepComplete( time_n, dt,  domain );
  }

  return dtReturn;
}

real64 SolidMechanicsLagrangianFEM::ExplicitStep( real64 const& time_n,
                                                  real64 const& dt,
                                                  const int GEOSX_UNUSED_ARG( cycleNumber ),
                                                  DomainPartition * const domain )
{
  GEOSX_MARK_FUNCTION;

  // updateIntrinsicNodalData(domain);

  MeshLevel * const mesh = domain->getMeshBodies()->GetGroup<MeshBody>(0)->getMeshLevel(0);
  NodeManager * const nodes = mesh->getNodeManager();
  ElementRegionManager * const elemManager = mesh->getElemManager();
  NumericalMethodsManager const * const numericalMethodManager = domain->getParent()->GetGroup<NumericalMethodsManager>(keys::numericalMethodsManager);
  FiniteElementDiscretizationManager const * const feDiscretizationManager = numericalMethodManager->GetGroup<FiniteElementDiscretizationManager>(keys::finiteElementDiscretizations);
  ConstitutiveManager * const constitutiveManager = domain->GetGroup<ConstitutiveManager >(keys::ConstitutiveManager);

  FieldSpecificationManager * const fsManager = FieldSpecificationManager::get();

  arrayView1d<real64 const> const & mass = nodes->getReference<array1d<real64>>(keys::Mass);
  array1d<R1Tensor> & velocityArray = nodes->getReference<array1d<R1Tensor>>(keys::Velocity);
  arrayView1d<R1Tensor> const & vel = velocityArray;

  arrayView1d<R1Tensor> const & u = nodes->getReference<array1d<R1Tensor>>(keys::TotalDisplacement);
  arrayView1d<R1Tensor> const & uhat = nodes->getReference<array1d<R1Tensor>>(keys::IncrementalDisplacement);
  arrayView1d<R1Tensor> const & acc = nodes->getReference<array1d<R1Tensor>>(keys::Acceleration);

  array1d<NeighborCommunicator> & neighbors = domain->getReference< array1d<NeighborCommunicator> >( domain->viewKeys.neighbors );
  std::map<string, string_array > fieldNames;
  fieldNames["node"].push_back("Velocity");

  CommunicationTools::SynchronizePackSendRecvSizes( fieldNames, mesh, neighbors, m_iComm );

  fsManager->ApplyFieldValue< parallelDevicePolicy< 1024 > >( time_n, domain, "nodeManager", keys::Acceleration );

  //3: v^{n+1/2} = v^{n} + a^{n} dt/2
  SolidMechanicsLagrangianFEMKernels::velocityUpdate( acc, vel, dt/2 );

  fsManager->ApplyFieldValue< parallelDevicePolicy< 1024 > >( time_n, domain, "nodeManager", keys::Velocity );

  //4. x^{n+1} = x^{n} + v^{n+{1}/{2}} dt (x is displacement)
  SolidMechanicsLagrangianFEMKernels::displacementUpdate( vel, uhat, u, dt );

  fsManager->ApplyFieldValue( time_n + dt, domain, "nodeManager", keys::TotalDisplacement,
    [&]( FieldSpecificationBase const * const bc, SortedArrayView<localIndex const> const & targetSet )->void
    {
      integer const component = bc->GetComponent();
      forall_in_range< parallelDevicePolicy< 1024 > >(0, targetSet.size(),
        GEOSX_DEVICE_LAMBDA( localIndex const i )
        {
          localIndex const a = targetSet[ i ];
          vel[a][component] = u[a][component];
        }
      );
    },
    [&]( FieldSpecificationBase const * const bc, SortedArrayView<localIndex const> const & targetSet )->void
    {
      integer const component = bc->GetComponent();
      forall_in_range< parallelDevicePolicy< 1024 > >(0, targetSet.size(),
        GEOSX_DEVICE_LAMBDA( localIndex const i )
        {
          localIndex const a = targetSet[ i ];
          uhat[a][component] = u[a][component] - vel[a][component];
          vel[a][component]  = uhat[a][component] / dt;
        }
      );
    }
  );

  ElementRegionManager::MaterialViewAccessor< arrayView2d<R2SymTensor> > const
  stress = elemManager->ConstructFullMaterialViewAccessor< array2d<R2SymTensor>,
                                                           arrayView2d<R2SymTensor> >( SolidBase::viewKeyStruct::stressString,
                                                                                       constitutiveManager);

  ElementRegionManager::ConstitutiveRelationAccessor<ConstitutiveBase>
  constitutiveRelations = elemManager->ConstructFullConstitutiveAccessor<ConstitutiveBase>(constitutiveManager);

  //Step 5. Calculate deformation input to constitutive model and update state to
  // Q^{n+1}
  for( localIndex er=0 ; er<elemManager->numRegions() ; ++er )
  {
    ElementRegionBase * const elementRegion = elemManager->GetRegion(er);
    FiniteElementDiscretization const * feDiscretization = feDiscretizationManager->GetGroup<FiniteElementDiscretization>(m_discretizationName);

    elementRegion->forElementSubRegionsIndex<CellElementSubRegion>([&]( localIndex const esr, CellElementSubRegion const * const elementSubRegion )
    {
      arrayView3d< R1Tensor > const & dNdX = elementSubRegion->getReference< array3d< R1Tensor > >(keys::dNdX);

      arrayView2d<real64> const & detJ = elementSubRegion->getReference< array2d<real64> >(keys::detJ);

      arrayView2d<localIndex const, CellBlock::NODE_MAP_UNIT_STRIDE_DIM> const & elemsToNodes = elementSubRegion->nodeList();

      localIndex const numNodesPerElement = elemsToNodes.size(1);

      localIndex const numQuadraturePoints = feDiscretization->m_finiteElement->n_quadrature_points();

      ExplicitElementKernelLaunch( numNodesPerElement,
                                   numQuadraturePoints,
                                   constitutiveRelations[er][esr][m_solidMaterialFullIndex],
                                   this->m_elemsAttachedToSendOrReceiveNodes[er][esr],
                                   elemsToNodes,
                                   dNdX,
                                   detJ,
                                   u,
                                   vel,
                                   acc,
                                   stress[er][esr][m_solidMaterialFullIndex],
                                   dt );

    }); //Element Region

  } //Element Manager

  // apply this over a set
  SolidMechanicsLagrangianFEMKernels::velocityUpdate( acc, mass, vel, dt / 2, m_sendOrReceiveNodes );

  fsManager->ApplyFieldValue< parallelDevicePolicy< 1024 > >( time_n, domain, "nodeManager", keys::Velocity );

  // HACK: Move velocity back to the CPU to be packed. It is not modified so we don't touch it.
  if (neighbors.size() > 0) velocityArray.move(chai::CPU, false);
  CommunicationTools::SynchronizePackSendRecv( fieldNames, mesh, neighbors, m_iComm );

  for( localIndex er=0 ; er<elemManager->numRegions() ; ++er )
  {
    ElementRegionBase * const elementRegion = elemManager->GetRegion(er);

    FiniteElementDiscretization const * feDiscretization = feDiscretizationManager->GetGroup<FiniteElementDiscretization>(m_discretizationName);

    elementRegion->forElementSubRegionsIndex<CellElementSubRegion>([&]( localIndex const esr, CellElementSubRegion const * const elementSubRegion )
    {
      arrayView3d< R1Tensor > const & dNdX = elementSubRegion->getReference< array3d< R1Tensor > >(keys::dNdX);

      arrayView2d<real64> const & detJ = elementSubRegion->getReference< array2d<real64> >(keys::detJ);

      arrayView2d<localIndex const, CellBlock::NODE_MAP_UNIT_STRIDE_DIM> const & elemsToNodes = elementSubRegion->nodeList();

      localIndex const numNodesPerElement = elemsToNodes.size(1);

      localIndex const numQuadraturePoints = feDiscretization->m_finiteElement->n_quadrature_points();

      ExplicitElementKernelLaunch( numNodesPerElement,
                                   numQuadraturePoints,
                                   constitutiveRelations[er][esr][m_solidMaterialFullIndex],
                                   this->m_elemsNotAttachedToSendOrReceiveNodes[er][esr],
                                   elemsToNodes,
                                   dNdX,
                                   detJ,
                                   u,
                                   vel,
                                   acc,
                                   stress[er][esr][m_solidMaterialFullIndex],
                                   dt );
    }); //Element Region

  } //Element Manager

  // apply this over a set
  SolidMechanicsLagrangianFEMKernels::velocityUpdate( acc, mass, vel, dt / 2, m_nonSendOrReceiveNodes );

  fsManager->ApplyFieldValue< parallelDevicePolicy< 1024 > >( time_n, domain, "nodeManager", keys::Velocity );

  // HACK: Move velocity back to the CPU to be unpacked. It is modified so we touch it.
  if (neighbors.size() > 0) velocityArray.move(chai::CPU, true);
  CommunicationTools::SynchronizeUnpack( mesh, neighbors, m_iComm );

  return dt;
}



void SolidMechanicsLagrangianFEM::ApplyDisplacementBC_implicit( real64 const time,
                                                                DofManager const & dofManager,
                                                                DomainPartition & domain,
                                                                ParallelMatrix & matrix,
                                                                ParallelVector & rhs )
{
  string const dofKey = dofManager.getKey( keys::TotalDisplacement );

  FieldSpecificationManager const * const fsManager = FieldSpecificationManager::get();

  fsManager->Apply( time,
                     &domain,
                     "nodeManager",
                     keys::TotalDisplacement,
                     [&]( FieldSpecificationBase const * const bc,
                          string const &,
                          set<localIndex> const & targetSet,
                          Group * const targetGroup,
                          string const fieldName )
  {
    bc->ApplyBoundaryConditionToSystem<FieldSpecificationEqual, LAInterface>( targetSet,
                                                                              false,
                                                                              time,
                                                                              targetGroup,
                                                                              fieldName,
                                                                              dofKey,
                                                                              3,
                                                                              matrix,
                                                                              rhs );
  } );
}


void SolidMechanicsLagrangianFEM::ApplyTractionBC( real64 const time,
                                                   DofManager const & dofManager,
                                                   DomainPartition * const domain,
                                                   ParallelVector & rhs )
{
  FieldSpecificationManager * const fsManager = FieldSpecificationManager::get();
  FunctionManager * const functionManager = FunctionManager::Instance();

  FaceManager * const faceManager = domain->getMeshBody(0)->getMeshLevel(0)->getFaceManager();
  NodeManager * const nodeManager = domain->getMeshBody(0)->getMeshLevel(0)->getNodeManager();

  real64_array const & faceArea  = faceManager->getReference<real64_array>("faceArea");
  ArrayOfArraysView< localIndex const > const & faceToNodeMap = faceManager->nodeList();

  string const dofKey = dofManager.getKey( keys::TotalDisplacement );

  arrayView1d<globalIndex> const &
  blockLocalDofNumber = nodeManager->getReference<globalIndex_array>( dofKey );

  arrayView1d<integer const> const & faceGhostRank = faceManager->GhostRank();
  fsManager->Apply( time,
                    domain,
                    "faceManager",
                    string("Traction"),
                    [&]( FieldSpecificationBase const * const bc,
                    string const &,
                    set<localIndex> const & targetSet,
                    Group * const GEOSX_UNUSED_ARG( targetGroup ),
                    string const GEOSX_UNUSED_ARG( fieldName ) ) -> void
  {
    string const & functionName = bc->getReference<string>( FieldSpecificationBase::viewKeyStruct::functionNameString);

    globalIndex_array nodeDOF;
    real64_array nodeRHS;
    integer const component = bc->GetComponent();

    if( functionName.empty() )
    {
      for( auto kf : targetSet )
      {
        if( faceGhostRank[kf] < 0 )
        {
          localIndex const numNodes = faceToNodeMap.sizeOfArray( kf );
          nodeDOF.resize( numNodes );
          nodeRHS.resize( numNodes );
          for( localIndex a=0 ; a<numNodes ; ++a )
          {
            nodeDOF[a] = blockLocalDofNumber[ faceToNodeMap( kf, a ) ] + component;
            nodeRHS[a] = bc->GetScale() * faceArea[kf] / numNodes;
          }
          rhs.add( nodeDOF, nodeRHS );
        }
      }
    }
    else
    {
      FunctionBase const * const function  = functionManager->GetGroup<FunctionBase>(functionName);
      assert( function!=nullptr);

        if( function->isFunctionOfTime()==2 )
        {
          real64 value = bc->GetScale() * function->Evaluate( &time );
          for( auto kf : targetSet )
          {
            if( faceGhostRank[kf] < 0 )
            {
              localIndex const numNodes = faceToNodeMap.sizeOfArray( kf );
              nodeDOF.resize( numNodes );
              nodeRHS.resize( numNodes );
              for( localIndex a=0 ; a<numNodes ; ++a )
              {
                nodeDOF[a] = blockLocalDofNumber[ faceToNodeMap( kf, a ) ] + component;
                nodeRHS[a] = value * faceArea[kf] / numNodes;
              }
              rhs.add( nodeDOF, nodeRHS );
            }
          }
        }
        else
        {
          real64_array result;
          result.resize( targetSet.size() );
          function->Evaluate( faceManager, time, targetSet, result );

          for( auto kf : targetSet )
          {
            if( faceGhostRank[kf] < 0 )
            {
              localIndex const numNodes = faceToNodeMap.sizeOfArray( kf );
              nodeDOF.resize( numNodes );
              nodeRHS.resize( numNodes );
              for( localIndex a=0 ; a<numNodes ; ++a )
              {
                nodeDOF[a] = blockLocalDofNumber[ faceToNodeMap( kf, a ) ] + component;
                nodeRHS[a] = result[kf] * faceArea[kf] / numNodes;
              }
              rhs.add( nodeDOF, nodeRHS );
            }
          }
      }
    }
  });
}

void SolidMechanicsLagrangianFEM::ApplyChomboPressure( DofManager const & dofManager,
                                                       DomainPartition * const domain,
                                                       ParallelVector & rhs )
{
  FaceManager * const faceManager = domain->getMeshBody(0)->getMeshLevel(0)->getFaceManager();
  NodeManager * const nodeManager = domain->getMeshBody(0)->getMeshLevel(0)->getNodeManager();

  arrayView1d<real64 const> const & faceArea  = faceManager->faceArea();
  arrayView1d<R1Tensor const> const & faceNormal  = faceManager->faceNormal();
  ArrayOfArraysView< localIndex const > const & faceToNodeMap = faceManager->nodeList();

  string const dofKey = dofManager.getKey( keys::TotalDisplacement );

  arrayView1d<globalIndex> const &
  blockLocalDofNumber =  nodeManager->getReference<globalIndex_array>( dofKey );

  arrayView1d<real64 const> const & facePressure = faceManager->getReference< array1d<real64> >("ChomboPressure");

  for( localIndex kf=0 ; kf<faceManager->size() ; ++kf )
  {
    globalIndex nodeDOF[20];
    real64 nodeRHS[20];

    int const numNodes = integer_conversion<int>(faceToNodeMap.sizeOfArray(kf));
    for( int a=0 ; a<numNodes ; ++a )
    {
      for( int component=0 ; component<3 ; ++component )
      {
        nodeDOF[3*a+component] = blockLocalDofNumber[faceToNodeMap(kf,a)] + component;
        nodeRHS[3*a+component] = - facePressure[kf] * faceNormal[kf][component] * faceArea[kf] / numNodes;
      }
    }
    rhs.add( nodeDOF, nodeRHS, numNodes*3 );
  }

}



void
SolidMechanicsLagrangianFEM::
ImplicitStepSetup( real64 const & GEOSX_UNUSED_ARG( time_n ),
                   real64 const & dt,
                   DomainPartition * const domain,
                   DofManager & GEOSX_UNUSED_ARG( dofManager ),
                   ParallelMatrix & GEOSX_UNUSED_ARG( matrix ),
                   ParallelVector & GEOSX_UNUSED_ARG( rhs ),
                   ParallelVector & GEOSX_UNUSED_ARG( solution ) )
{
  MeshLevel * const mesh = domain->getMeshBodies()->GetGroup<MeshBody>(0)->getMeshLevel(0);
  Group * const nodeManager = mesh->getNodeManager();

  arrayView1d<R1Tensor const> const & v_n = nodeManager->getReference<array1d<R1Tensor>>(keys::Velocity);
  arrayView1d<R1Tensor> const & uhat  = nodeManager->getReference<array1d<R1Tensor>>(keys::IncrementalDisplacement);
  arrayView1d<R1Tensor> const & disp = nodeManager->getReference<array1d<R1Tensor>>(keys::TotalDisplacement);

  if( this->m_timeIntegrationOption == timeIntegrationOption::ImplicitDynamic )
  {
    arrayView1d<R1Tensor const> const & a_n = nodeManager->getReference<array1d<R1Tensor>>(keys::Acceleration);
    arrayView1d<R1Tensor> const & vtilde   = nodeManager->getReference<array1d<R1Tensor>>(solidMechanicsViewKeys.vTilde);
    arrayView1d<R1Tensor> const & uhatTilde   = nodeManager->getReference<array1d<R1Tensor>>(solidMechanicsViewKeys.uhatTilde);

    localIndex const numNodes = nodeManager->size();
    real64 const newmarkGamma = this->getReference<real64>(solidMechanicsViewKeys.newmarkGamma);
    real64 const newmarkBeta = this->getReference<real64>(solidMechanicsViewKeys.newmarkBeta);

    RAJA::forall< parallelHostPolicy >( RAJA::TypedRangeSegment< localIndex >( 0, numNodes ),
                                        GEOSX_LAMBDA ( localIndex const a )
    {
      for( int i=0 ; i<3 ; ++i )
      {
        vtilde[a][i] = v_n[a][i] + (1.0-newmarkGamma) * a_n[a][i] * dt;
        uhatTilde[a][i] = ( v_n[a][i] + 0.5 * ( 1.0 - 2.0*newmarkBeta ) * a_n[a][i] * dt ) *dt;
        uhat[a][i] = uhatTilde[a][i];
        disp[a][i] += uhatTilde[a][i];
      }
    } );
  }
  else if( this->m_timeIntegrationOption == timeIntegrationOption::QuasiStatic  )
  {
    localIndex const numNodes = nodeManager->size();

    if( m_useVelocityEstimateForQS==1 )
    {
      RAJA::forall< parallelHostPolicy >( RAJA::TypedRangeSegment< localIndex >( 0, numNodes ),
                                          GEOSX_LAMBDA ( localIndex const a )
      {
        for( int i=0 ; i<3 ; ++i )
        {
          uhat[a][i] = v_n[a][i] * dt;
          disp[a][i] += uhat[a][i];
        }
      } );
    }
    else
    {
      RAJA::forall< parallelHostPolicy >( RAJA::TypedRangeSegment< localIndex >( 0, numNodes ),
                                          GEOSX_LAMBDA ( localIndex const a )
      {
        uhat[a] = 0.0;
      } );
    }
  }

  ElementRegionManager * const elementRegionManager = mesh->getElemManager();
  ConstitutiveManager  * const
  constitutiveManager = domain->GetGroup<ConstitutiveManager >(dataRepository::keys::ConstitutiveManager);
  ElementRegionManager::ConstitutiveRelationAccessor<ConstitutiveBase>
  constitutiveRelations = elementRegionManager->ConstructFullConstitutiveAccessor<ConstitutiveBase>(constitutiveManager);

  elementRegionManager->
  forElementSubRegionsComplete<CellElementSubRegion>( m_targetRegions,
                                                      [&]( localIndex const er,
                                                           localIndex const esr,
                                                           ElementRegionBase * const,
                                                           CellElementSubRegion * const subRegion )
  {
    SolidBase * const
    constitutiveRelation = constitutiveRelations[er][esr][m_solidMaterialFullIndex]->group_cast<SolidBase*>();

    arrayView2d<R2SymTensor> const & stress = constitutiveRelation->getStress();

    array2d<R2SymTensor> &
    stress_n = subRegion->getReference<array2d<R2SymTensor>>(viewKeyStruct::stress_n);
    stress_n.resize( stress.size(0), stress.size(1) );

    for( localIndex k=0 ; k<stress.size(0) ; ++k )
    {
      for( localIndex a=0 ; a<stress.size(1) ; ++a )
      {
        stress_n(k,a) = stress(k,a);
      }
    }
  });



}

void SolidMechanicsLagrangianFEM::ImplicitStepComplete( real64 const & GEOSX_UNUSED_ARG( time_n ),
                                                        real64 const & dt,
                                                        DomainPartition * const domain)
{
  MeshLevel * const mesh = domain->getMeshBodies()->GetGroup<MeshBody>(0)->getMeshLevel(0);
  Group * const nodeManager = mesh->getNodeManager();
  localIndex const numNodes = nodeManager->size();

  arrayView1d< R1Tensor > const & v_n = nodeManager->getReference<r1_array>(keys::Velocity);
  arrayView1d< R1Tensor const > const & uhat  = nodeManager->getReference<r1_array>(keys::IncrementalDisplacement);

  if( this->m_timeIntegrationOption == timeIntegrationOption::ImplicitDynamic )
  {
    arrayView1d< R1Tensor > const & a_n = nodeManager->getReference<r1_array>(keys::Acceleration);
    arrayView1d< R1Tensor const > const & vtilde    = nodeManager->getReference<r1_array>(solidMechanicsViewKeys.vTilde);
    arrayView1d< R1Tensor const > const & uhatTilde = nodeManager->getReference<r1_array>(solidMechanicsViewKeys.uhatTilde);
    real64 const newmarkGamma = this->getReference<real64>(solidMechanicsViewKeys.newmarkGamma);
    real64 const newmarkBeta = this->getReference<real64>(solidMechanicsViewKeys.newmarkBeta);

    RAJA::forall< parallelHostPolicy >( RAJA::TypedRangeSegment< localIndex >( 0, numNodes ),
                                        GEOSX_LAMBDA ( localIndex const a )
    {
      for( int i=0 ; i<3 ; ++i )
      {
        a_n[a][i] = 1.0 / ( newmarkBeta * dt*dt) * ( uhat[a][i] - uhatTilde[a][i] );
        v_n[a][i] = vtilde[a][i] + newmarkGamma * a_n[a][i] * dt;
      }
    } );
  }
  else if( this->m_timeIntegrationOption == timeIntegrationOption::QuasiStatic && dt > 0.0)
  {
    RAJA::forall< parallelHostPolicy >( RAJA::TypedRangeSegment< localIndex >( 0, numNodes ),
                                        GEOSX_LAMBDA ( localIndex const a )
    {
      for( int i=0 ; i<3 ; ++i )
      {
        v_n[a][i] = uhat[a][i] / dt;
      }
    } );
  }
}

void SolidMechanicsLagrangianFEM::SetupDofs( DomainPartition const * const GEOSX_UNUSED_ARG( domain ),
                                             DofManager & dofManager ) const
{
  dofManager.addField( keys::TotalDisplacement,
                       DofManager::Location::Node,
                       DofManager::Connectivity::Elem,
                       3 );
}

void SolidMechanicsLagrangianFEM::SetupSystem( DomainPartition * const domain,
                                               DofManager & dofManager,
                                               ParallelMatrix & matrix,
                                               ParallelVector & rhs,
                                               ParallelVector & solution )
{
  GEOSX_MARK_FUNCTION;
  SolverBase::SetupSystem( domain, dofManager, matrix, rhs, solution );

  matrix.open();

  // need this for contact enforcement in the fracture
  MeshLevel * const mesh = domain->getMeshBodies()->GetGroup<MeshBody>(0)->getMeshLevel(0);
  Group * const nodeManager = mesh->getNodeManager();

  constexpr int dim = 3;
  string const dofKey = dofManager.getKey( keys::TotalDisplacement );
  globalIndex_array const & dofNumber = nodeManager->getReference<globalIndex_array>( dofKey );

  ElementRegionManager const * const elemRegionManager = mesh->getElemManager();
  elemRegionManager->forElementSubRegions<FaceElementSubRegion>( [&]( FaceElementSubRegion const * const elementSubRegion)
  {
    localIndex const numElems = elementSubRegion->size();
    array1d<array1d<localIndex > > const & elemsToNodes = elementSubRegion->nodeList();


    for( localIndex k=0 ; k<numElems ; ++k )
    {
      localIndex const numNodesPerElement = elemsToNodes[k].size();
      array1d<globalIndex> elementLocalDofIndex(dim * numNodesPerElement);
      array2d<real64> values( dim * numNodesPerElement, dim * numNodesPerElement );
      values = 1.0;

      for( localIndex a=0 ; a<numNodesPerElement ; ++a )
      {
        for( int d=0 ; d<dim ; ++d )
        {
          elementLocalDofIndex[a * dim + d] = dofNumber[elemsToNodes[k][a]] + d;
        }
      }
      matrix.insert( elementLocalDofIndex.data(),
                     elementLocalDofIndex.data(),
                     values.data(),
                     elementLocalDofIndex.size(),
                     elementLocalDofIndex.size() );
    }
  });
  matrix.close();

}

void SolidMechanicsLagrangianFEM::AssembleSystem( real64 const GEOSX_UNUSED_ARG( time_n ),
                                                  real64 const dt,
                                                  DomainPartition * const domain,
                                                  DofManager const & dofManager,
                                                  ParallelMatrix & matrix,
                                                  ParallelVector & rhs )
{
  GEOSX_MARK_FUNCTION;
  MeshLevel * const mesh = domain->getMeshBodies()->GetGroup<MeshBody>(0)->getMeshLevel(0);
  Group * const nodeManager = mesh->getNodeManager();
  ConstitutiveManager  * const constitutiveManager = domain->GetGroup<ConstitutiveManager >(keys::ConstitutiveManager);
  ElementRegionManager * const elemManager = mesh->getElemManager();
  NumericalMethodsManager const * numericalMethodManager = domain->getParent()->GetGroup<NumericalMethodsManager>(keys::numericalMethodsManager);
  FiniteElementDiscretizationManager const * feDiscretizationManager = numericalMethodManager->GetGroup<FiniteElementDiscretizationManager>(keys::finiteElementDiscretizations);

  ElementRegionManager::MaterialViewAccessor<real64> const biotCoefficient =
    elemManager->ConstructFullMaterialViewAccessor<real64>( "BiotCoefficient", constitutiveManager);

  ElementRegionManager::ElementViewAccessor<arrayView1d<real64>> const fluidPres =
    elemManager->ConstructViewAccessor<array1d<real64>, arrayView1d<real64>>("pressure");

  ElementRegionManager::ElementViewAccessor<arrayView1d<real64>> const dPres =
    elemManager->ConstructViewAccessor<array1d<real64>, arrayView1d<real64>>("deltaPressure");

  matrix.zero();
  rhs.zero();

  matrix.open();
  rhs.open();

  r1_array const& disp = nodeManager->getReference<r1_array>(keys::TotalDisplacement);
  r1_array const& uhat = nodeManager->getReference<r1_array>(keys::IncrementalDisplacement);
  //r1_array const& vel  = nodeManager->getReference<r1_array>(keys::Velocity);

  r1_array const uhattilde;
  r1_array const vtilde;

  string const dofKey = dofManager.getKey( keys::TotalDisplacement );

  globalIndex_array const & dofNumber = nodeManager->getReference<globalIndex_array>( dofKey );


  ElementRegionManager::ConstitutiveRelationAccessor<ConstitutiveBase>
  constitutiveRelations = elemManager->ConstructFullConstitutiveAccessor<ConstitutiveBase>(constitutiveManager);

  ElementRegionManager::MaterialViewAccessor< real64 > const
  density = elemManager->ConstructFullMaterialViewAccessor< real64 >( "density0",
                                                                  constitutiveManager );

  // begin region loop
  for( localIndex er=0 ; er<elemManager->numRegions() ; ++er )
  {
    ElementRegionBase * const elementRegion = elemManager->GetRegion(er);

    FiniteElementDiscretization const *
    feDiscretization = feDiscretizationManager->GetGroup<FiniteElementDiscretization>(m_discretizationName);

    elementRegion->forElementSubRegionsIndex<CellElementSubRegion>([&]( localIndex const esr,
                                                                        CellElementSubRegion const * const elementSubRegion )
    {
      array3d<R1Tensor> const &
      dNdX = elementSubRegion->getReference< array3d<R1Tensor> >(keys::dNdX);

      arrayView2d<real64> const & detJ = elementSubRegion->getReference< array2d<real64> >(keys::detJ);

      arrayView2d< localIndex const, CellBlock::NODE_MAP_UNIT_STRIDE_DIM > const & elemsToNodes = elementSubRegion->nodeList();
      localIndex const numNodesPerElement = elemsToNodes.size(1);

      std::unique_ptr<FiniteElementBase>
      fe = feDiscretization->getFiniteElement( elementSubRegion->GetElementTypeString() );

      // space for element matrix and rhs

      m_maxForce = ImplicitElementKernelLaunch( numNodesPerElement,
                                                fe->n_quadrature_points(),
                                                constitutiveRelations[er][esr][m_solidMaterialFullIndex],
                                                elementSubRegion->size(),
                                                dt,
                                                dNdX,
                                                detJ,
                                                fe.get(),
                                                elementSubRegion->m_ghostRank,
                                                elemsToNodes,
                                                dofNumber,
                                                disp,
                                                uhat,
                                                vtilde,
                                                uhattilde,
                                                density[er][esr],
                                                fluidPres[er][esr],
                                                dPres[er][esr],
                                                biotCoefficient[er][esr],
                                                m_timeIntegrationOption,
                                                this->m_stiffnessDamping,
                                                this->m_massDamping,
                                                this->m_newmarkBeta,
                                                this->m_newmarkGamma,
                                                &dofManager,
                                                &matrix,
                                                &rhs );

    });
  }


  ApplyContactConstraint( dofManager,
                          *domain,
                          &matrix,
                          &rhs );

  matrix.close();
  rhs.close();

  // Debug for logLevel >= 2
  GEOS_LOG_LEVEL_RANK_0( 2, "After SolidMechanicsLagrangianFEM::AssembleSystem" );
  GEOS_LOG_LEVEL_RANK_0( 2, "\nJacobian:\n" << matrix );
  GEOS_LOG_LEVEL_RANK_0( 2, "\nResidual:\n" << rhs );
}

void
SolidMechanicsLagrangianFEM::
ApplyBoundaryConditions( real64 const time_n,
                         real64 const dt,
                         DomainPartition * const domain,
                         DofManager const & dofManager,
                         ParallelMatrix & matrix,
                         ParallelVector & rhs )
{
  GEOSX_MARK_FUNCTION;
  MeshLevel * const mesh = domain->getMeshBodies()->GetGroup<MeshBody>(0)->getMeshLevel(0);

  FaceManager * const faceManager = mesh->getFaceManager();
  FieldSpecificationManager * fsManager = FieldSpecificationManager::get();
//  fsManager->ApplyBoundaryCondition( this, &SolidMechanics_LagrangianFEM::ForceBC,
//                                     nodeManager, keys::Force, time_n + dt, *blockSystem );

  string const dofKey = dofManager.getKey( keys::TotalDisplacement );

  matrix.open();
  rhs.open();

  fsManager->Apply( time_n+dt,
                    domain,
                    "nodeManager",
                    keys::Force,
                    [&]( FieldSpecificationBase const * const bc,
                         string const &,
                         set< localIndex > const & targetSet,
                         Group * const targetGroup,
                         string const GEOSX_UNUSED_ARG( fieldName ) )
  {
    bc->ApplyBoundaryConditionToSystem<FieldSpecificationAdd, LAInterface>( targetSet,
                                                                            false,
                                                                            time_n + dt,
                                                                            targetGroup,
                                                                            keys::TotalDisplacement, // TODO fix use of dummy name for
                                                                            dofKey,
                                                                            3,
                                                                            matrix,
                                                                            rhs );
  });

  ApplyTractionBC(
    time_n + dt,
    dofManager, domain,
    rhs );

  ApplyDisplacementBC_implicit( time_n + dt, dofManager, *domain, matrix, rhs );

  if( faceManager->hasWrapper( "ChomboPressure" ) )
  {
    fsManager->ApplyFieldValue( time_n, domain, "faceManager", "ChomboPressure" );
    ApplyChomboPressure( dofManager, domain, rhs );
  }

  matrix.close();
  rhs.close();

  // Debug for logLevel >= 2
  GEOS_LOG_LEVEL_RANK_0( 2, "After SolidMechanicsLagrangianFEM::AssembleSystem" );
  GEOS_LOG_LEVEL_RANK_0( 2, "\nJacobian:\n" << matrix );
  GEOS_LOG_LEVEL_RANK_0( 2, "\nResidual:\n" << rhs );


}

real64
SolidMechanicsLagrangianFEM::
CalculateResidualNorm( DomainPartition const * const GEOSX_UNUSED_ARG( domain ),
                       DofManager const & GEOSX_UNUSED_ARG( dofManager ),
                       ParallelVector const & rhs )
{
<<<<<<< HEAD
  /* Compute the energy norm of the force balance residual
   * scaled by the maximum force.
   * 1. compute residual norm on each rank
   */

=======
  GEOSX_MARK_FUNCTION;
>>>>>>> 6684e5b3
  real64 const * localResidual = rhs.extractLocalVector();

  real64 localResidualNorm[2] = { 0.0, this->m_maxForce };
  //real64 localResInfNorm[2] = {}

  for( localIndex i=0 ; i<rhs.localSize() ; ++i )
  {
	// sum(rhs^2) on each rank.
    localResidualNorm[0] += localResidual[i] * localResidual[i];
    //infNorm
  }


  // globalResidualNorm[0]: the sum of all the local sum(rhs^2).
  // globalResidualNorm[1]: max of max force of each rank. Basically max force globally
  real64 globalResidualNorm[2] = {0,0};
//  MPI_Allreduce (&localResidual,&globalResidualNorm,1,MPI_DOUBLE,MPI_SUM ,MPI_COMM_GEOSX);



  int const rank = MpiWrapper::Comm_rank(MPI_COMM_GEOSX);
  int const size = MpiWrapper::Comm_size(MPI_COMM_GEOSX);
  array1d<real64> globalValues( size * 2 );
  globalValues = 0;

  // Everything is done on rank 0
  MpiWrapper::gather( localResidualNorm,
                      2,
                      globalValues.data(),
                      2,
                      0,
                      MPI_COMM_GEOSX );

  if( rank==0 )
  {
    for( int r=0 ; r<size ; ++r )
    {
      // sum across all ranks
      globalResidualNorm[0] += globalValues[r*2];

      // check if it is greater than the other ranks.
      // If yes, change the entry of globalResidualNorm[1] (new max)
      if( globalResidualNorm[1] < globalValues[r*2+1] )
      {
        globalResidualNorm[1] = globalValues[r*2+1];
      }
    }
  }

  MpiWrapper::bcast( globalResidualNorm, 2, 0, MPI_COMM_GEOSX );

  return sqrt(globalResidualNorm[0])/(globalResidualNorm[1]+1); // the + 1 is for the first time-step when maxForce = 0;

}



void
SolidMechanicsLagrangianFEM::ApplySystemSolution( DofManager const & dofManager,
                                                  ParallelVector const & solution,
                                                  real64 const scalingFactor,
                                                  DomainPartition * const domain )
{
  MeshLevel * const mesh = domain->getMeshBody( 0 )->getMeshLevel( 0 );
  NodeManager * const nodeManager = mesh->getNodeManager();

  arrayView1d<R1Tensor> const & disp = nodeManager->getReference<array1d<R1Tensor> >(keys::TotalDisplacement);
  if( m_verboseLevel >= 1 )
  {
    std::cout<<"Displacement - presolution"<<std::endl;
    for( localIndex a=0 ; a<disp.size() ; ++a )
    {
      std::cout<<MpiWrapper::Comm_rank(MPI_COMM_GEOSX)<<" "<<a<<", "<<disp[a]<<std::endl;
    }
  }

  string fieldName = keys::TotalDisplacement;
  dofManager.addVectorToField( solution, fieldName, -scalingFactor, nodeManager, keys::IncrementalDisplacement );
  dofManager.addVectorToField( solution, fieldName, -scalingFactor, nodeManager, keys::TotalDisplacement );

  if( m_verboseLevel >= 1 )
  {
    std::cout<<"Displacement - postsolution"<<std::endl;
    for( localIndex a=0 ; a<disp.size() ; ++a )
    {
      std::cout<<MpiWrapper::Comm_rank(MPI_COMM_GEOSX)<<" "<<a<<", "<<disp[a]<<std::endl;
    }
  }


  std::map<string, string_array > fieldNames;
  fieldNames["node"].push_back( keys::IncrementalDisplacement );
  fieldNames["node"].push_back( keys::TotalDisplacement );

  CommunicationTools::SynchronizeFields( fieldNames, mesh,
                                         domain->getReference< array1d<NeighborCommunicator> >( domain->viewKeys.neighbors ) );
}

void SolidMechanicsLagrangianFEM::SolveSystem( DofManager const & dofManager,
                                               ParallelMatrix & matrix,
                                               ParallelVector & rhs,
                                               ParallelVector & solution )
{
  solution.zero();

  SolverBase::SolveSystem( dofManager, matrix, rhs, solution );

  // Debug for logLevel >= 2
  GEOS_LOG_LEVEL_RANK_0( 2, "After SolidMechanicsLagrangianFEM::SolveSystem" );
  GEOS_LOG_LEVEL_RANK_0( 2, "\nSolution:\n" << solution );

}

void SolidMechanicsLagrangianFEM::ResetStateToBeginningOfStep( DomainPartition * const domain )
{
  MeshLevel * const mesh = domain->getMeshBodies()->GetGroup<MeshBody>(0)->getMeshLevel(0);
  NodeManager * const nodeManager = mesh->getNodeManager();

  r1_array& incdisp  = nodeManager->getReference<r1_array>(keys::IncrementalDisplacement);
  r1_array& disp     = nodeManager->getReference<r1_array>(keys::TotalDisplacement);

  // TODO need to finish this rewind
  forall_in_range(0, nodeManager->size(), GEOSX_LAMBDA (localIndex a) mutable
  {
    disp[a] -= incdisp[a];
    incdisp[a] = 0.0;
  });

  ResetStressToBeginningOfStep(domain);
}

void SolidMechanicsLagrangianFEM::ResetStressToBeginningOfStep( DomainPartition * const domain )
{
  MeshLevel * const mesh = domain->getMeshBodies()->GetGroup<MeshBody>(0)->getMeshLevel(0);

  ElementRegionManager * const elementRegionManager = mesh->getElemManager();
  ConstitutiveManager  * const
  constitutiveManager = domain->GetGroup<ConstitutiveManager >(dataRepository::keys::ConstitutiveManager);
  ElementRegionManager::ConstitutiveRelationAccessor<ConstitutiveBase>
  constitutiveRelations = elementRegionManager->ConstructFullConstitutiveAccessor<ConstitutiveBase>(constitutiveManager);

  elementRegionManager->
  forElementSubRegionsComplete<CellElementSubRegion>( m_targetRegions,
                                                      [&]( localIndex const er,
                                                           localIndex const esr,
                                                           ElementRegionBase * const,
                                                           CellElementSubRegion * const subRegion )
  {
    SolidBase * const
    constitutiveRelation = constitutiveRelations[er][esr][m_solidMaterialFullIndex]->group_cast<SolidBase*>();

    arrayView2d<R2SymTensor> const & stress = constitutiveRelation->getStress();

    array2d<R2SymTensor> &
    stress_n = subRegion->getReference<array2d<R2SymTensor>>(viewKeyStruct::stress_n);

    for( localIndex k=0 ; k<stress.size(0) ; ++k )
    {
      for( localIndex a=0 ; a<stress.size(1) ; ++a )
      {
        stress(k,a) = stress_n(k,a);
      }
    }
  });
}


void SolidMechanicsLagrangianFEM::ApplyContactConstraint( DofManager const & dofManager,
                                                          DomainPartition & domain,
                                                          ParallelMatrix * const matrix,
                                                          ParallelVector * const rhs )
{
  GEOSX_MARK_FUNCTION;

  if( m_contactRelationName != viewKeyStruct::noContactRelationNameString )
  {
    MeshLevel * const mesh = domain.getMeshBodies()->GetGroup<MeshBody>(0)->getMeshLevel(0);
    FaceManager const * const faceManager = mesh->getFaceManager();
    NodeManager * const nodeManager = mesh->getNodeManager();
    ElementRegionManager * const elemManager = mesh->getElemManager();


    ConstitutiveManager const * const
    constitutiveManager = domain.GetGroup<ConstitutiveManager>(keys::ConstitutiveManager);

    ContactRelationBase const * const
    contactRelation = constitutiveManager->GetGroup<ContactRelationBase>(m_contactRelationName);

    real64 const contactStiffness = contactRelation->stiffness();

    arrayView1d<R1Tensor const> const & u = nodeManager->getReference< array1d<R1Tensor> >( keys::TotalDisplacement );
    arrayView1d<R1Tensor> const & fc = nodeManager->getReference< array1d<R1Tensor> >( viewKeyStruct::contactForceString );
    fc = {0,0,0};

    arrayView1d<R1Tensor const> const & faceNormal = faceManager->faceNormal();
    ArrayOfArraysView<localIndex const> const & facesToNodes = faceManager->nodeList();

    string const dofKey = dofManager.getKey( keys::TotalDisplacement );
    arrayView1d<globalIndex> const & nodeDofNumber = nodeManager->getReference<globalIndex_array>( dofKey );


    elemManager->forElementSubRegions<FaceElementSubRegion>([&]( FaceElementSubRegion * const subRegion )->void
    {
        arrayView1d<integer const> const & ghostRank = subRegion->GhostRank();
        arrayView1d<real64> const & area = subRegion->getElementArea();
        arrayView2d< localIndex const > const & elemsToFaces = subRegion->faceList();

        forall_in_range<serialPolicy>( 0,
                                       subRegion->size(),
                                       GEOSX_LAMBDA ( localIndex const kfe )
        {

          if( ghostRank[kfe] < 0 )
          {
            R1Tensor Nbar = faceNormal[elemsToFaces[kfe][0]];
            Nbar -= faceNormal[elemsToFaces[kfe][1]];
            Nbar.Normalize();

            localIndex const kf0 = elemsToFaces[kfe][0];
            localIndex const kf1 = elemsToFaces[kfe][1];
            localIndex const numNodesPerFace=facesToNodes.sizeOfArray(kf0);
            real64 const Ja = area[kfe] / numNodesPerFace;


            globalIndex rowDOF[24] = {0};
            real64 nodeRHS[24] = {0};
            stackArray2d<real64, (4*3*2)*(4*3*2)> dRdP(numNodesPerFace*3*2, numNodesPerFace*3*2);

            for( localIndex a=0 ; a<numNodesPerFace ; ++a )
            {
              R1Tensor penaltyForce = Nbar;
              localIndex const node0 = facesToNodes[kf0][a];
              localIndex const node1 = facesToNodes[kf1][ a==0 ? a : numNodesPerFace-a ];
              R1Tensor gap = u[node1];
              gap -= u[node0];
              real64 const gapNormal = Dot(gap,Nbar);

              if( gapNormal < 0 )
              {
                penaltyForce *= -contactStiffness * gapNormal * Ja;
                for( int i=0 ; i<3 ; ++i )
                {
                  rowDOF[3*a+i]                     = nodeDofNumber[node0]+i;
                  rowDOF[3*(numNodesPerFace + a)+i] = nodeDofNumber[node1]+i;


                  fc[node0] -= penaltyForce;
                  fc[node1] += penaltyForce;
                  nodeRHS[3*a+i]                     -= penaltyForce[i];
                  nodeRHS[3*(numNodesPerFace + a)+i] += penaltyForce[i];

                  dRdP(3*a+i,3*a+i)                                         -= contactStiffness * Ja * Nbar[i] * Nbar[i] ;
                  dRdP(3*a+i,3*(numNodesPerFace + a)+i)                     += contactStiffness * Ja * Nbar[i] * Nbar[i] ;
                  dRdP(3*(numNodesPerFace + a)+i,3*a+i)                     += contactStiffness * Ja * Nbar[i] * Nbar[i] ;
                  dRdP(3*(numNodesPerFace + a)+i,3*(numNodesPerFace + a)+i) -= contactStiffness * Ja * Nbar[i] * Nbar[i] ;
                }
              }
            }

            rhs->add( rowDOF,
                      nodeRHS,
                      numNodesPerFace*3*2 );

            matrix->add( rowDOF,
                         rowDOF,
                         dRdP.data(),
                         numNodesPerFace * 3 *2,
                         numNodesPerFace * 3 *2 );
          }
        });
    });
  }
}

real64
SolidMechanicsLagrangianFEM::ScalingForSystemSolution( DomainPartition const * const GEOSX_UNUSED_ARG( domain ),
                                                       DofManager const & GEOSX_UNUSED_ARG( dofManager ),
                                                       ParallelVector const & GEOSX_UNUSED_ARG( solution ) )
{
  GEOSX_MARK_FUNCTION;
  real64 scalingFactor = 1.0;
//  MeshLevel const * const mesh = domain->getMeshBodies()->GetGroup<MeshBody>(0)->getMeshLevel(0);
//  FaceManager const * const faceManager = mesh->getFaceManager();
//  NodeManager const * const nodeManager = mesh->getNodeManager();
//  ElementRegionManager const * const elemManager = mesh->getElemManager();
//
//
//  arrayView1d<R1Tensor const> const & u = nodeManager->getReference< array1d<R1Tensor> >( keys::TotalDisplacement );
//
//  arrayView1d<R1Tensor const> const & faceNormal = faceManager->faceNormal();
//  array1d<localIndex_array> const & facesToNodes = faceManager->nodeList();
//
//  string const dofKey = dofManager.getKey( keys::TotalDisplacement );
//  arrayView1d<globalIndex> const & nodeDofNumber = nodeManager->getReference<globalIndex_array>( dofKey );
//
//  real64 const * soln = nullptr;
//  solution.extractLocalVector( &( const_cast<real64*&>(soln) ) );
//  globalIndex const rankOffset = dofManager.offsetLocalDofs();
//
//
//
//  elemManager->forElementSubRegions<FaceElementSubRegion>([&]( FaceElementSubRegion const * const subRegion )->void
//  {
//      arrayView1d<integer const> const & ghostRank = subRegion->GhostRank();
//      arrayView1d<real64 const > const & area = subRegion->getElementArea();
//      arrayView2d< localIndex const > const & elemsToFaces = subRegion->faceList();
//
//      RAJA::ReduceMin<RAJA::seq_reduce, real64> newScaleFactor(1.0);
//      forall_in_range<serialPolicy>( 0,
//                                     subRegion->size(),
//                                     GEOSX_LAMBDA ( localIndex const kfe )
//      {
//
//        if( ghostRank[kfe] < 0 )
//        {
//          R1Tensor Nbar = faceNormal[elemsToFaces[kfe][0]];
//          Nbar -= faceNormal[elemsToFaces[kfe][1]];
//          Nbar.Normalize();
//
//          localIndex const kf0 = elemsToFaces[kfe][0];
//          localIndex const kf1 = elemsToFaces[kfe][1];
//          localIndex const numNodesPerFace=facesToNodes[kf0].size();
//          localIndex const * const nodelist0 = facesToNodes[kf0];
//          localIndex const * const nodelist1 = facesToNodes[kf1];
//
//          for( localIndex a=0 ; a<numNodesPerFace ; ++a )
//          {
//            R1Tensor penaltyForce = Nbar;
//            localIndex const node0 = facesToNodes[kf0][a];
//            localIndex const node1 = facesToNodes[kf1][ a==0 ? a : numNodesPerFace-a ];
//
//            localIndex const lid0 = nodeDofNumber[node0] - rankOffset;
//            localIndex const lid1 = nodeDofNumber[node1] - rankOffset;
//            GEOS_ASSERT( lid0 >= 0 && lid1 >=0 ); // since vectors are partitioned same as the mesh
//
//            R1Tensor gap = u[node1];
//            gap -= u[node0];
//            real64 const gapNormal = Dot(gap,Nbar);
//
//            R1Tensor deltaGap ;
//            for( int i=0 ; i<3 ; ++i )
//            {
//              deltaGap[i] = soln[lid1] - soln[lid0];
//            }
//            real64 const deltaGapNormal = Dot( deltaGap, Nbar );
//
//            if( ( gapNormal + deltaGapNormal ) * gapNormal < 0 )
//            {
//              newScaleFactor.min( - gapNormal / deltaGapNormal * 1.05 );
//              newScaleFactor.min( 1.0 );
//              std::cout<< "gapNormal, deltaGapNormal, scaleFactor, newGap = "<<
//                  gapNormal<<", "<<deltaGapNormal<<", "<<newScaleFactor.get()<<", "<<gapNormal+newScaleFactor.get()*deltaGapNormal<<std::endl;
//            }
//          }
//        }
//      });
//      scalingFactor = newScaleFactor.get();
//  });

  return scalingFactor;
}

void
SolidMechanicsLagrangianFEM::updateStress( DomainPartition * const GEOSX_UNUSED_ARG(domain) )
{

}

REGISTER_CATALOG_ENTRY( SolverBase, SolidMechanicsLagrangianFEM, string const &, dataRepository::Group * const )
}<|MERGE_RESOLUTION|>--- conflicted
+++ resolved
@@ -1202,15 +1202,7 @@
                        DofManager const & GEOSX_UNUSED_ARG( dofManager ),
                        ParallelVector const & rhs )
 {
-<<<<<<< HEAD
-  /* Compute the energy norm of the force balance residual
-   * scaled by the maximum force.
-   * 1. compute residual norm on each rank
-   */
-
-=======
   GEOSX_MARK_FUNCTION;
->>>>>>> 6684e5b3
   real64 const * localResidual = rhs.extractLocalVector();
 
   real64 localResidualNorm[2] = { 0.0, this->m_maxForce };
@@ -1278,7 +1270,7 @@
   NodeManager * const nodeManager = mesh->getNodeManager();
 
   arrayView1d<R1Tensor> const & disp = nodeManager->getReference<array1d<R1Tensor> >(keys::TotalDisplacement);
-  if( m_verboseLevel >= 1 )
+  if( m_logLevel >= 1 )
   {
     std::cout<<"Displacement - presolution"<<std::endl;
     for( localIndex a=0 ; a<disp.size() ; ++a )
@@ -1291,7 +1283,7 @@
   dofManager.addVectorToField( solution, fieldName, -scalingFactor, nodeManager, keys::IncrementalDisplacement );
   dofManager.addVectorToField( solution, fieldName, -scalingFactor, nodeManager, keys::TotalDisplacement );
 
-  if( m_verboseLevel >= 1 )
+  if( m_logLevel >= 1 )
   {
     std::cout<<"Displacement - postsolution"<<std::endl;
     for( localIndex a=0 ; a<disp.size() ; ++a )
