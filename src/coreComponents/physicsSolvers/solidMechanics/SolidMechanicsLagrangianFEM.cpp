/*
 *~~~~~~~~~~~~~~~~~~~~~~~~~~~~~~~~~~~~~~~~~~~~~~~~~~~~~~~~~~~~~~~~~~~~~~~~~~~
 * Copyright (c) 2019, Lawrence Livermore National Security, LLC.
 *
 * Produced at the Lawrence Livermore National Laboratory
 *
 * LLNL-CODE-746361
 *
 * All rights reserved. See COPYRIGHT for details.
 *
 * This file is part of the GEOSX Simulation Framework.
 *
 * GEOSX is a free software; you can redistribute it and/or modify it under
 * the terms of the GNU Lesser General Public License (as published by the
 * Free Software Foundation) version 2.1 dated February 1999.
 *~~~~~~~~~~~~~~~~~~~~~~~~~~~~~~~~~~~~~~~~~~~~~~~~~~~~~~~~~~~~~~~~~~~~~~~~~~~
 */

/**
 * @file SolidMechanicsLagrangianFEM.cpp
 */

#include "SolidMechanicsLagrangianFEM.hpp"

#include <vector>
#include <math.h>
#include <sys/time.h>

<<<<<<< HEAD
#include "SolidMechanicsLagrangianFEMKernels_impl.hpp"
#include "../miniApps/SolidMechanicsLagrangianFEM-MiniApp/Layout.hpp"
#include "../miniApps/SolidMechanicsLagrangianFEM-MiniApp/ConstitutiveUpdate_impl.hpp"
#include "../surfaceGeneration/SurfaceGenerator.hpp"

=======
>>>>>>> 7d841243
#include "common/TimingMacros.hpp"
#include "managers/FieldSpecification/FieldSpecificationManager.hpp"
#include "constitutive/ConstitutiveManager.hpp"
#include "managers/NumericalMethodsManager.hpp"
#include "finiteElement/ElementLibrary/FiniteElement.h"
#include "finiteElement/FiniteElementDiscretizationManager.hpp"
#include "finiteElement/Kinematics.h"
#include "codingUtilities/Utilities.hpp"

#include "managers/DomainPartition.hpp"
#include "meshUtilities/ComputationalGeometry.hpp"
#include "MPI_Communications/CommunicationTools.hpp"
#include "../../rajaInterface/GEOS_RAJA_Interface.hpp"
#include "MPI_Communications/NeighborCommunicator.hpp"


//#define verbose 0 //Need to move this somewhere else

namespace geosx
{

using namespace dataRepository;
using namespace constitutive;
using namespace systemSolverInterface;


inline void LinearElasticIsotropic_Kernel(R2SymTensor & Dadt, R2SymTensor & TotalStress, R2Tensor & Rot,
                                          localIndex i, real64 bulkModulus, real64 shearModulus,
                                          arrayView1d<real64> & meanStress,
                                          arrayView1d<R2SymTensor> & devStress)
{
  real64 volumeStrain = Dadt.Trace();
  TotalStress = Dadt; 

  meanStress[i] += volumeStrain * bulkModulus;
  TotalStress *= 2.0 * shearModulus;
  
  devStress[i] += TotalStress;
  
  TotalStress.QijAjkQlk(devStress[i],Rot);
  devStress[i] = TotalStress;
  
  TotalStress.PlusIdentity(meanStress[i]);
  
}

SolidMechanicsLagrangianFEM::SolidMechanicsLagrangianFEM( const std::string& name,
                                                          ManagedGroup * const parent ):
  SolverBase( name, parent ),
  m_newmarkGamma(0.5),
  m_newmarkBeta(0.25),
  m_massDamping(0.0),
  m_stiffnessDamping(0.0),
  m_timeIntegrationOptionString(),
  m_timeIntegrationOption(timeIntegrationOption::ExplicitDynamic),
  m_useVelocityEstimateForQS(0),
  m_maxForce(0.0),
  m_maxNumResolves(10),
  m_strainTheory(0),
  m_solidMaterialName(""),
  m_solidMaterialFullIndex(0),
  m_elemsAttachedToSendOrReceiveNodes(),
  m_elemsNotAttachedToSendOrReceiveNodes(),
  m_sendOrReceiveNodes(),
  m_nonSendOrReceiveNodes(),
  m_iComm()
{
  // To generate the schema, multiple solvers of that use this command are constructed
  // Doing this can cause an error in the block setup, so move it to InitializePreSubGroups
  // getLinearSystemRepository()->SetBlockID( BlockIDs::displacementBlock, this->getName() );
  m_sendOrReceiveNodes.setUserCallBack("SolidMechanicsLagrangianFEM::m_sendOrReceiveNodes");
  m_nonSendOrReceiveNodes.setUserCallBack("SolidMechanicsLagrangianFEM::m_nonSendOrReceiveNodes");

  RegisterViewWrapper(viewKeyStruct::newmarkGammaString, &m_newmarkGamma, false )->
    setApplyDefaultValue(0.5)->
    setInputFlag(InputFlags::OPTIONAL)->
    setDescription("Value of :math:`\\gamma` in the Newmark Method for Implicit Dynamic time integration option");

  RegisterViewWrapper(viewKeyStruct::newmarkBetaString, &m_newmarkBeta, false )->
    setApplyDefaultValue(0.25)->
    setInputFlag(InputFlags::OPTIONAL)->
    setDescription("Value of :math:`\\beta` in the Newmark Method for Implicit Dynamic time integration option. "
                   "This should be pow(newmarkGamma+0.5,2.0)/4.0 unless you know what you are doing.");

  RegisterViewWrapper(viewKeyStruct::massDampingString, &m_massDamping, false )->
    setApplyDefaultValue(0.0)->
    setInputFlag(InputFlags::OPTIONAL)->
    setDescription("Value of mass based damping coefficient. ");

  RegisterViewWrapper(viewKeyStruct::stiffnessDampingString, &m_stiffnessDamping, false )->
    setApplyDefaultValue(0.0)->
    setInputFlag(InputFlags::OPTIONAL)->
    setDescription("Value of stiffness based damping coefficient. ");

  RegisterViewWrapper(viewKeyStruct::timeIntegrationOptionString, &m_timeIntegrationOption, false )->
    setInputFlag(InputFlags::FALSE)->
    setDescription("Time integration enum class value.");

  RegisterViewWrapper(viewKeyStruct::timeIntegrationOptionStringString, &m_timeIntegrationOptionString, false )->
    setInputFlag(InputFlags::OPTIONAL)->
    setDescription("Time integration method. Options are: \n QuasiStatic \n ImplicitDynamic \n ExplicitDynamic");

  RegisterViewWrapper(viewKeyStruct::useVelocityEstimateForQSString, &m_useVelocityEstimateForQS, false )->
    setApplyDefaultValue(0)->
    setInputFlag(InputFlags::OPTIONAL)->
    setDescription( "Flag to indicate the use of the incremental displacement from the previous step as an "
                    "initial estimate for the incremental displacement of the current step.");

  RegisterViewWrapper(viewKeyStruct::maxNumResolvesString, &m_maxNumResolves, false )->
    setApplyDefaultValue(10)->
    setInputFlag(InputFlags::OPTIONAL)->
    setDescription( "Value to indicate how many resolves may be executed after some other event is executed. "
                    "For example, if a SurfaceGenerator is specified, it will be executed after the mechanics solve. "
                    "However if a new surface is generated, then the mechanics solve must be executed again due to the "
                    "change in topology.");

  RegisterViewWrapper(viewKeyStruct::strainTheoryString, &m_strainTheory, false )->
    setApplyDefaultValue(0)->
    setInputFlag(InputFlags::OPTIONAL)->
    setDescription( "Indicates whether or not to use "
                    "`Infinitesimal Strain Theory <https://en.wikipedia.org/wiki/Infinitesimal_strain_theory>`_, or "
                    "`Finite Strain Theory <https://en.wikipedia.org/wiki/Finite_strain_theory>`_. Valid Inputs are:\n"
                    " 0 - Infinitesimal Strain \n"
                    " 1 - Finite Strain");

  RegisterViewWrapper(viewKeyStruct::solidMaterialNameString, &m_solidMaterialName, false )->
    setInputFlag(InputFlags::REQUIRED)->
    setDescription( "The name of the material that should be used in the constitutive updates");


}

void SolidMechanicsLagrangianFEM::PostProcessInput()
{
  if( !m_timeIntegrationOptionString.empty() )
  {
    SetTimeIntegrationOption( m_timeIntegrationOptionString );
  }
}

SolidMechanicsLagrangianFEM::~SolidMechanicsLagrangianFEM()
{
  // TODO Auto-generated destructor stub
}


void SolidMechanicsLagrangianFEM::RegisterDataOnMesh( ManagedGroup * const MeshBodies )
{
  for( auto & mesh : MeshBodies->GetSubGroups() )
  {
    NodeManager * const nodes = mesh.second->group_cast<MeshBody*>()->getMeshLevel(0)->getNodeManager();


    nodes->RegisterViewWrapper<array1d<R1Tensor> >( keys::TotalDisplacement )->
      setPlotLevel(PlotLevel::LEVEL_0)->
      setRegisteringObjects(this->getName())->
      setDescription( "An array that holds the total displacements on the nodes.");

    nodes->RegisterViewWrapper<array1d<R1Tensor> >( keys::IncrementalDisplacement )->
      setPlotLevel(PlotLevel::LEVEL_3)->
      setRegisteringObjects(this->getName())->
      setDescription( "An array that holds the incremental displacements for the current time step on the nodes.");

    nodes->RegisterViewWrapper<array1d<R1Tensor> >( keys::Velocity )->
      setPlotLevel(PlotLevel::LEVEL_0)->
      setRegisteringObjects(this->getName())->
      setDescription( "An array that holds the current velocity on the nodes.");

    nodes->RegisterViewWrapper<array1d<R1Tensor> >( keys::Acceleration )->setPlotLevel(PlotLevel::LEVEL_1)->
      setPlotLevel(PlotLevel::LEVEL_0)->
      setRegisteringObjects(this->getName())->
      setDescription( "An array that holds the current acceleration on the nodes. This array also is used "
                      "to hold the summation of nodal forces resulting from the governing equations.");

    nodes->RegisterViewWrapper<array1d<real64> >( keys::Mass )->setPlotLevel(PlotLevel::LEVEL_0)->
        setPlotLevel(PlotLevel::LEVEL_0)->
        setRegisteringObjects(this->getName())->
        setDescription( "An array that holds the mass on the nodes.");

    nodes->RegisterViewWrapper<array1d<R1Tensor> >( viewKeyStruct::vTildeString )->
      setPlotLevel(PlotLevel::NOPLOT)->
      setRegisteringObjects(this->getName())->
      setDescription( "An array that holds the velocity predictors on the nodes.");

    nodes->RegisterViewWrapper<array1d<R1Tensor> >( viewKeyStruct::uhatTildeString )->
      setPlotLevel(PlotLevel::NOPLOT)->
      setRegisteringObjects(this->getName())->
      setDescription( "An array that holds the incremental displacement predictors on the nodes.");

    nodes->RegisterViewWrapper<array1d<globalIndex> >( viewKeyStruct::globalDofNumberString )->setPlotLevel(PlotLevel::LEVEL_1);
  }
}


void SolidMechanicsLagrangianFEM::InitializePreSubGroups(ManagedGroup * const rootGroup)
{
  SolverBase::InitializePreSubGroups(rootGroup);

  // set the blockID for the block system interface
  getLinearSystemRepository()->SetBlockID( BlockIDs::displacementBlock, this->getName() );

  DomainPartition * domain = rootGroup->GetGroup<DomainPartition>(keys::domain);
  ConstitutiveManager const * const cm = domain->getConstitutiveManager();

  ConstitutiveBase const * const solid  = cm->GetConstitutiveRelation<ConstitutiveBase>( m_solidMaterialName );
  GEOS_ERROR_IF( solid == nullptr, "constitutive model " + m_solidMaterialName + " not found" );
  m_solidMaterialFullIndex = solid->getIndexInParent();

}

void SolidMechanicsLagrangianFEM::updateIntrinsicNodalData( DomainPartition * const domain )
{
  GEOSX_MARK_FUNCTION;

  MeshLevel * const mesh = domain->getMeshBodies()->GetGroup<MeshBody>(0)->getMeshLevel(0);
  NodeManager * const nodes = mesh->getNodeManager();

  ElementRegionManager const * const elementRegionManager = mesh->getElemManager();
  ConstitutiveManager const * const constitutiveManager = domain->GetGroup<ConstitutiveManager >(keys::ConstitutiveManager);

  arrayView1d<real64> & mass = nodes->getReference<array1d<real64>>(keys::Mass);
  mass = 0.0;

  NumericalMethodsManager const *
  numericalMethodManager = domain->getParent()->GetGroup<NumericalMethodsManager>(keys::numericalMethodsManager);

  FiniteElementDiscretizationManager const *
  feDiscretizationManager = numericalMethodManager->GetGroup<FiniteElementDiscretizationManager>(keys::finiteElementDiscretizations);

  FiniteElementDiscretization const *
  feDiscretization = feDiscretizationManager->GetGroup<FiniteElementDiscretization>(m_discretizationName);

  ElementRegionManager::MaterialViewAccessor< arrayView2d<real64> > rho =
    elementRegionManager->ConstructFullMaterialViewAccessor< array2d<real64>, arrayView2d<real64> >("density", constitutiveManager);

  for( localIndex er=0 ; er<elementRegionManager->numRegions() ; ++er )
  {
    ElementRegion const * const elemRegion = elementRegionManager->GetRegion(er);

    elemRegion->forElementSubRegionsIndex<CellElementSubRegion>([&]( localIndex const esr, CellElementSubRegion const * const elementSubRegion )
    {
      arrayView2d<real64> const & detJ = elementSubRegion->getReference< array2d<real64> >(keys::detJ);
      arrayView2d<localIndex> const & elemsToNodes = elementSubRegion->nodeList();

      std::unique_ptr<FiniteElementBase>
      fe = feDiscretization->getFiniteElement( elementSubRegion->GetElementTypeString() );

      for( localIndex k=0 ; k < elemsToNodes.size(0) ; ++k )
      {

        // TODO this integration needs to be be carried out properly.
        real64 elemMass = 0;
        for( localIndex q=0 ; q<fe->n_quadrature_points() ; ++q )
        {
          elemMass += rho[er][esr][m_solidMaterialFullIndex][k][q] * detJ[k][q];
        }
        for( localIndex a=0 ; a< elemsToNodes.size(1) ; ++a )
        {
          mass[elemsToNodes[k][a]] += elemMass/elemsToNodes.size(1);
        }

        for( localIndex a=0 ; a<elementSubRegion->numNodesPerElement() ; ++a )
        {
          if( nodes->GhostRank()[elemsToNodes[k][a]] >= -1 )
          {
            m_sendOrReceiveNodes.insert( elemsToNodes[k][a] );
          }
          else
          {
            m_nonSendOrReceiveNodes.insert( elemsToNodes[k][a] );
          }
        }
      }
    });
  }
}

void SolidMechanicsLagrangianFEM::InitializePostInitialConditions_PreSubGroups( ManagedGroup * const problemManager )
{
  DomainPartition * domain = problemManager->GetGroup<DomainPartition>(keys::domain);
  MeshLevel * const mesh = domain->getMeshBodies()->GetGroup<MeshBody>(0)->getMeshLevel(0);

  NodeManager * const nodes = mesh->getNodeManager();
  FaceManager * const faceManager = mesh->getFaceManager();


  ElementRegionManager * elementRegionManager = mesh->getElemManager();
  ConstitutiveManager * constitutiveManager = domain->GetGroup<ConstitutiveManager >(keys::ConstitutiveManager);

  arrayView1d<real64> & mass = nodes->getReference<array1d<real64>>(keys::Mass);

  ElementRegionManager::MaterialViewAccessor< arrayView2d<real64> > rho =
    elementRegionManager->ConstructFullMaterialViewAccessor< array2d<real64>, arrayView2d<real64> >("density", constitutiveManager);


  NumericalMethodsManager const *
  numericalMethodManager = domain->getParent()->GetGroup<NumericalMethodsManager>(keys::numericalMethodsManager);

  FiniteElementDiscretizationManager const *
  feDiscretizationManager = numericalMethodManager->GetGroup<FiniteElementDiscretizationManager>(keys::finiteElementDiscretizations);

  FiniteElementDiscretization const *
  feDiscretization = feDiscretizationManager->GetGroup<FiniteElementDiscretization>(m_discretizationName);

  m_elemsAttachedToSendOrReceiveNodes.resize( elementRegionManager->numRegions() );
  m_elemsNotAttachedToSendOrReceiveNodes.resize( elementRegionManager->numRegions() );

  for( localIndex er=0 ; er<elementRegionManager->numRegions() ; ++er )
  {
    ElementRegion const * const elemRegion = elementRegionManager->GetRegion(er);
    m_elemsAttachedToSendOrReceiveNodes[er].resize( elemRegion->numSubRegions() );
    m_elemsNotAttachedToSendOrReceiveNodes[er].resize( elemRegion->numSubRegions() );

    elemRegion->forElementSubRegionsIndex<CellElementSubRegion>([&]( localIndex const esr, CellElementSubRegion const * const elementSubRegion )
    {
      m_elemsAttachedToSendOrReceiveNodes[er][esr].setUserCallBack(
        "SolidMechanicsLagrangianFEM::m_elemsAttachedToSendOrReceiveNodes["
        + std::to_string(er) + "][" + std::to_string(esr) + "]" );

      m_elemsNotAttachedToSendOrReceiveNodes[er][esr].setUserCallBack(
        "SolidMechanicsLagrangianFEM::m_elemsNotAttachedToSendOrReceiveNodes["
        + std::to_string(er) + "][" + std::to_string(esr) + "]" );

      arrayView2d<real64> const & detJ = elementSubRegion->getReference< array2d<real64> >(keys::detJ);
      arrayView2d<localIndex> const & elemsToNodes = elementSubRegion->nodeList();

      std::unique_ptr<FiniteElementBase>
      fe = feDiscretization->getFiniteElement( elementSubRegion->GetElementTypeString() );

      for( localIndex k=0 ; k < elemsToNodes.size(0) ; ++k )
      {

        // TODO this integration needs to be be carried out properly.
        real64 elemMass = 0;
        for( localIndex q=0 ; q<fe->n_quadrature_points() ; ++q )
        {
          elemMass += rho[er][esr][m_solidMaterialFullIndex][k][q] * detJ[k][q];
        }
        for( localIndex a=0 ; a< elemsToNodes.size(1) ; ++a )
        {
          mass[elemsToNodes[k][a]] += elemMass/elemsToNodes.size(1);
        }

        bool isAttachedToGhostNode = false;
        for( localIndex a=0 ; a<elementSubRegion->numNodesPerElement() ; ++a )
        {
          if( nodes->GhostRank()[elemsToNodes[k][a]] >= -1 )
          {
            isAttachedToGhostNode = true;
            m_sendOrReceiveNodes.insert( elemsToNodes[k][a] );
          }
          else
          {
            m_nonSendOrReceiveNodes.insert( elemsToNodes[k][a] );
          }
        }

        if( isAttachedToGhostNode )
        {
          m_elemsAttachedToSendOrReceiveNodes[er][esr].insert(k);
        }
        else
        {
          m_elemsNotAttachedToSendOrReceiveNodes[er][esr].insert(k);
        }
      }
    });
  }
}

real64 SolidMechanicsLagrangianFEM::SolverStep( real64 const& time_n,
                                             real64 const& dt,
                                             const int cycleNumber,
                                             DomainPartition * domain )
{
  MeshLevel * const mesh = domain->getMeshBodies()->GetGroup<MeshBody>(0)->getMeshLevel(0);
  ElementRegionManager * elemManager = mesh->getElemManager();

  real64 dtReturn = dt;

  SolverBase * const surfaceGenerator =  this->getParent()->GetGroup<SolverBase>("SurfaceGen");

  if( m_timeIntegrationOption == timeIntegrationOption::ExplicitDynamic )
  {
    dtReturn = ExplicitStep( time_n, dt, cycleNumber, ManagedGroup::group_cast<DomainPartition*>(domain) );

    if( surfaceGenerator!=nullptr )
    {
      surfaceGenerator->SolverStep( time_n, dt, cycleNumber, domain );
    }

  }
  else if( m_timeIntegrationOption == timeIntegrationOption::ImplicitDynamic ||
           m_timeIntegrationOption == timeIntegrationOption::QuasiStatic )
  {
    int const maxNumResolves = m_maxNumResolves;
    int locallyFractured = 0;
    int globallyFractured = 0;
    for( int solveIter=0 ; solveIter<maxNumResolves ; ++solveIter )
    {
      ImplicitStepSetup( time_n, dt, domain, getLinearSystemRepository() );
      dtReturn = NonlinearImplicitStep( time_n, dt, cycleNumber, domain->group_cast<DomainPartition*>(),
                                        getLinearSystemRepository() );
      if( surfaceGenerator!=nullptr )
      {
        if( !( surfaceGenerator->SolverStep( time_n, dt, cycleNumber, domain ) > 0 ) )
        {
          locallyFractured = 1;
        }
        MPI_Allreduce( &locallyFractured,
                       &globallyFractured,
                       1,
                       MPI_INT,
                       MPI_MAX,
                       MPI_COMM_GEOSX);
      }
      if( globallyFractured == 0 )
      {
        break;
      }
    }
    ImplicitStepComplete( time_n, dt,  domain );
  }

  return dtReturn;
}

real64 SolidMechanicsLagrangianFEM::ExplicitStep( real64 const& time_n,
                                                  real64 const& dt,
                                                  const int cycleNumber,
                                                  DomainPartition * const domain )
{
  GEOSX_MARK_FUNCTION;

  // updateIntrinsicNodalData(domain);

  MeshLevel * const mesh = domain->getMeshBodies()->GetGroup<MeshBody>(0)->getMeshLevel(0);
  NodeManager * const nodes = mesh->getNodeManager();
  ElementRegionManager * elemManager = mesh->getElemManager();
  NumericalMethodsManager const * numericalMethodManager = domain->getParent()->GetGroup<NumericalMethodsManager>(keys::numericalMethodsManager);
  FiniteElementDiscretizationManager const * feDiscretizationManager = numericalMethodManager->GetGroup<FiniteElementDiscretizationManager>(keys::finiteElementDiscretizations);
  ConstitutiveManager * constitutiveManager = domain->GetGroup<ConstitutiveManager >(keys::ConstitutiveManager);

  FieldSpecificationManager * fsManager = FieldSpecificationManager::get();
  localIndex const numNodes = nodes->size();

  arrayView1d<R1Tensor> const & X = nodes->getReference<array1d<R1Tensor>>(nodes->viewKeys.referencePosition);
  arrayView1d<real64> const & mass = nodes->getReference<array1d<real64>>(keys::Mass);
  arrayView1d<R1Tensor> & vel = nodes->getReference<array1d<R1Tensor>>(keys::Velocity);

  arrayView1d<R1Tensor> & u = nodes->getReference<array1d<R1Tensor>>(keys::TotalDisplacement);
  arrayView1d<R1Tensor> & uhat = nodes->getReference<array1d<R1Tensor>>(keys::IncrementalDisplacement);
  arrayView1d<R1Tensor> & acc = nodes->getReference<array1d<R1Tensor>>(keys::Acceleration);

  array1d<NeighborCommunicator> & neighbors = domain->getReference< array1d<NeighborCommunicator> >( domain->viewKeys.neighbors );
  std::map<string, string_array > fieldNames;
  fieldNames["node"].push_back("Velocity");

  CommunicationTools::SynchronizePackSendRecvSizes( fieldNames, mesh, neighbors, m_iComm );

  fsManager->ApplyFieldValue( time_n, domain, "nodeManager", keys::Acceleration );

  //3: v^{n+1/2} = v^{n} + a^{n} dt/2
  SolidMechanicsLagrangianFEMKernels::velocityUpdate( acc, vel, dt/2 );

  fsManager->ApplyFieldValue( time_n, domain, "nodeManager", keys::Velocity );

  //4. x^{n+1} = x^{n} + v^{n+{1}/{2}} dt (x is displacement)
  SolidMechanicsLagrangianFEMKernels::displacementUpdate( vel, uhat, u, dt );

  fsManager->ApplyFieldValue( time_n + dt, domain, "nodeManager", keys::TotalDisplacement,
    [&]( FieldSpecificationBase const * const bc, set<localIndex> const & targetSet )->void
    {
      integer const component = bc->GetComponent();
      for( auto const a : targetSet )
      {
        vel[a][component] = u[a][component];
      }
    },
    [&]( FieldSpecificationBase const * const bc, set<localIndex> const & targetSet )->void
    {
      integer const component = bc->GetComponent();
      for( auto const a : targetSet )
      {
        uhat[a][component] = u[a][component] - vel[a][component];
        vel[a][component]  = uhat[a][component] / dt;
      }
    }
  );

  ElementRegionManager::MaterialViewAccessor< arrayView2d<real64> > meanStress =
    elemManager->ConstructFullMaterialViewAccessor< array2d<real64>, arrayView2d<real64> >("MeanStress", constitutiveManager);

  ElementRegionManager::MaterialViewAccessor< arrayView2d<R2SymTensor> > const devStress =
    elemManager->ConstructFullMaterialViewAccessor< array2d<R2SymTensor>, arrayView2d<R2SymTensor> >("DeviatorStress", constitutiveManager);

  ElementRegionManager::ConstitutiveRelationAccessor<ConstitutiveBase> constitutiveRelations =
    elemManager->ConstructFullConstitutiveAccessor<ConstitutiveBase>(constitutiveManager);

<<<<<<< HEAD
  ElementRegionManager::ElementViewAccessor<arrayView2d<R1Tensor>> nodalForceFromElement =
      elemManager->ConstructViewAccessor<array2d<R1Tensor>, arrayView2d<R1Tensor>>(SurfaceGenerator::viewKeyStruct::nodalForceFromElementString);

  GEOSX_GET_TIME( t1 );

=======
>>>>>>> 7d841243
  //Step 5. Calculate deformation input to constitutive model and update state to
  // Q^{n+1}
  for( localIndex er=0 ; er<elemManager->numRegions() ; ++er )
  {
    ElementRegion * const elementRegion = elemManager->GetRegion(er);
    FiniteElementDiscretization const * feDiscretization = feDiscretizationManager->GetGroup<FiniteElementDiscretization>(m_discretizationName);

    elementRegion->forElementSubRegionsIndex<CellElementSubRegion>([&]( localIndex const esr, CellElementSubRegion const * const elementSubRegion )
    {
      arrayView3d< R1Tensor > const & dNdX = elementSubRegion->getReference< array3d< R1Tensor > >(keys::dNdX);

      arrayView2d<real64> const & detJ = elementSubRegion->getReference< array2d<real64> >(keys::detJ);

      arrayView2d<localIndex> const & elemsToNodes = elementSubRegion->nodeList();

      localIndex const numNodesPerElement = elemsToNodes.size(1);

      localIndex const numQuadraturePoints = feDiscretization->m_finiteElement->n_quadrature_points();

      ExplicitElementKernelLaunch( numNodesPerElement,
                                   numQuadraturePoints,
                                   constitutiveRelations[er][esr][m_solidMaterialFullIndex],
                                   this->m_elemsAttachedToSendOrReceiveNodes[er][esr],
                                   elemsToNodes,
                                   dNdX,
                                   detJ,
                                   u,
                                   vel,
                                   acc,
                                   meanStress[er][esr][m_solidMaterialFullIndex],
                                   devStress[er][esr][m_solidMaterialFullIndex],
                                   nodalForceFromElement[er][esr],
                                   dt );

    }); //Element Region

  } //Element Manager

  // apply this over a set
  SolidMechanicsLagrangianFEMKernels::velocityUpdate( acc, mass, vel, dt / 2, m_sendOrReceiveNodes );

  fsManager->ApplyFieldValue( time_n, domain, "nodeManager", keys::Velocity );

  CommunicationTools::SynchronizePackSendRecv( fieldNames, mesh, neighbors, m_iComm );

  for( localIndex er=0 ; er<elemManager->numRegions() ; ++er )
  {
    ElementRegion * const elementRegion = elemManager->GetRegion(er);

    FiniteElementDiscretization const * feDiscretization = feDiscretizationManager->GetGroup<FiniteElementDiscretization>(m_discretizationName);

    elementRegion->forElementSubRegionsIndex<CellElementSubRegion>([&]( localIndex const esr, CellElementSubRegion const * const elementSubRegion )
    {
      arrayView3d< R1Tensor > const & dNdX = elementSubRegion->getReference< array3d< R1Tensor > >(keys::dNdX);

      arrayView2d<real64> const & detJ = elementSubRegion->getReference< array2d<real64> >(keys::detJ);

      arrayView2d<localIndex> const & elemsToNodes = elementSubRegion->nodeList();

      localIndex const numNodesPerElement = elemsToNodes.size(1);

      localIndex const numQuadraturePoints = feDiscretization->m_finiteElement->n_quadrature_points();

      ExplicitElementKernelLaunch( numNodesPerElement,
                                   numQuadraturePoints,
                                   constitutiveRelations[er][esr][m_solidMaterialFullIndex],
                                   this->m_elemsNotAttachedToSendOrReceiveNodes[er][esr],
                                   elemsToNodes,
                                   dNdX,
                                   detJ,
                                   u,
                                   vel,
                                   acc,
                                   meanStress[er][esr][m_solidMaterialFullIndex],
                                   devStress[er][esr][m_solidMaterialFullIndex],
<<<<<<< HEAD
                                   nodalForceFromElement[er][esr],
                                   dt);

      GEOSX_MARK_END(internalElemsLoop);

=======
                                   dt );
>>>>>>> 7d841243
    }); //Element Region

  } //Element Manager

  // apply this over a set
  SolidMechanicsLagrangianFEMKernels::velocityUpdate( acc, mass, vel, dt / 2, m_nonSendOrReceiveNodes );

  fsManager->ApplyFieldValue( time_n, domain, "nodeManager", keys::Velocity );

  CommunicationTools::SynchronizeUnpack( mesh, neighbors, m_iComm );

  return dt;
}



void SolidMechanicsLagrangianFEM::ApplyDisplacementBC_implicit( real64 const time,
                                                                 DomainPartition & domain,
                                                                 EpetraBlockSystem & blockSystem )
{

  FieldSpecificationManager const * const fsManager = FieldSpecificationManager::get();

  fsManager->Apply( time,
                     &domain,
                     "nodeManager",
                     keys::TotalDisplacement,
                     [&]( FieldSpecificationBase const * const bc,
                     string const &,
                     set<localIndex> const & targetSet,
                     ManagedGroup * const targetGroup,
                     string const fieldName )->void
    {
    bc->ApplyBoundaryConditionToSystem<FieldSpecificationEqual>( targetSet,
                                                                 false,
                                                                 time,
                                                                 targetGroup,
                                                                 fieldName,
                                                                 viewKeyStruct::globalDofNumberString,
                                                                 3,
                                                                 &blockSystem,
                                                                 BlockIDs::displacementBlock );
  });
}


void SolidMechanicsLagrangianFEM::ApplyTractionBC( DomainPartition * const domain,
                                                    real64 const time,
                                                    systemSolverInterface::EpetraBlockSystem & blockSystem )
{
  FieldSpecificationManager * const fsManager = FieldSpecificationManager::get();
  NewFunctionManager * const functionManager = NewFunctionManager::Instance();

  FaceManager * const faceManager = domain->getMeshBody(0)->getMeshLevel(0)->getFaceManager();
  NodeManager * const nodeManager = domain->getMeshBody(0)->getMeshLevel(0)->getNodeManager();

  real64_array const & faceArea  = faceManager->getReference<real64_array>("faceArea");
  array1d<localIndex_array> const & facesToNodes = faceManager->nodeList();

  arrayView1d<globalIndex> const & blockLocalDofNumber =
    nodeManager->getReference<globalIndex_array>(solidMechanicsViewKeys.globalDofNumber);

  Epetra_FEVector * const rhs = blockSystem.GetResidualVector( BlockIDs::displacementBlock );

  fsManager->Apply( time,
                    domain,
                    "faceManager",
                    string("Traction"),
                    [&]( FieldSpecificationBase const * const bc,
                    string const &,
                    set<localIndex> const & targetSet,
                    ManagedGroup * const targetGroup,
                    string const fieldName ) -> void
  {
    string const & functionName = bc->getReference<string>( FieldSpecificationBase::viewKeyStruct::functionNameString);

    globalIndex_array nodeDOF;
    real64_array nodeRHS;
    integer const component = bc->GetComponent();

    if( functionName.empty() )
    {
      for( auto kf : targetSet )
      {
        localIndex const numNodes = facesToNodes[kf].size();
        nodeDOF.resize( numNodes );
        nodeRHS.resize( numNodes );
        for( localIndex a=0 ; a<numNodes ; ++a )
        {
          nodeDOF[a] = 3*blockLocalDofNumber[facesToNodes[kf][a]]+component;
          nodeRHS[a] = bc->GetScale() * faceArea[kf] / numNodes;
        }
        rhs->SumIntoGlobalValues( integer_conversion<int>(numNodes), nodeDOF.data(), nodeRHS.data() );
      }
    }
    else
    {
      FunctionBase const * const function  = functionManager->GetGroup<FunctionBase>(functionName);
      assert( function!=nullptr);

        if( function->isFunctionOfTime()==2 )
        {
          real64 value = bc->GetScale() * function->Evaluate( &time );
          for( auto kf : targetSet )
          {
            localIndex const numNodes = facesToNodes[kf].size();
            nodeDOF.resize( numNodes );
            nodeRHS.resize( numNodes );
            for( localIndex a=0 ; a<numNodes ; ++a )
            {
              nodeDOF[a] = 3*blockLocalDofNumber[facesToNodes[kf][a]]+component;
              nodeRHS[a] = value * faceArea[kf] / numNodes;
            }
            rhs->SumIntoGlobalValues( integer_conversion<int>(nodeDOF.size()), nodeDOF.data(), nodeRHS.data() );
          }
        }
        else
        {
          real64_array result;
          result.resize( targetSet.size() );
          function->Evaluate( faceManager, time, targetSet, result );

          for( auto kf : targetSet )
          {
            localIndex const numNodes = facesToNodes[kf].size();
            nodeDOF.resize( numNodes );
            nodeRHS.resize( numNodes );
            for( localIndex a=0 ; a<numNodes ; ++a )
            {
              nodeDOF[a] = 3*blockLocalDofNumber[facesToNodes[kf][a]]+component;
              nodeRHS[a] = result[kf] * faceArea[kf] / numNodes;
            }
            rhs->SumIntoGlobalValues( integer_conversion<int>(nodeDOF.size()), nodeDOF.data(), nodeRHS.data() );
          }
      }
    }
  });
}

void SolidMechanicsLagrangianFEM::ApplyChomboPressure( DomainPartition * const domain,
                                                       systemSolverInterface::EpetraBlockSystem & blockSystem )
{
  FaceManager * const faceManager = domain->getMeshBody(0)->getMeshLevel(0)->getFaceManager();
  NodeManager * const nodeManager = domain->getMeshBody(0)->getMeshLevel(0)->getNodeManager();

  arrayView1d<real64 const> const & faceArea  = faceManager->faceArea();
  arrayView1d<R1Tensor const> const & faceNormal  = faceManager->faceNormal();
  array1d<localIndex_array> const & facesToNodes = faceManager->nodeList();

  arrayView1d<globalIndex> const &
  blockLocalDofNumber =  nodeManager->getReference<globalIndex_array>(solidMechanicsViewKeys.globalDofNumber);

  Epetra_FEVector * const rhs = blockSystem.GetResidualVector( BlockIDs::displacementBlock );
  arrayView1d<real64 const> const & facePressure = faceManager->getReference< array1d<real64> >("ChomboPressure");

  for( localIndex kf=0 ; kf<faceManager->size() ; ++kf )
  {
    globalIndex nodeDOF[20];
    real64 nodeRHS[20];

    int const numNodes = integer_conversion<int>(facesToNodes[kf].size());
    for( int a=0 ; a<numNodes ; ++a )
    {
      for( int component=0 ; component<3 ; ++component )
      {
        nodeDOF[3*a+component] = 3*blockLocalDofNumber[facesToNodes[kf][a]]+component;
        nodeRHS[3*a+component] = - facePressure[kf] * faceNormal[kf][component] * faceArea[kf] / numNodes;
      }
    }
    rhs->SumIntoGlobalValues( numNodes*3, nodeDOF, nodeRHS );
  }

}

void
SolidMechanicsLagrangianFEM::
ImplicitStepSetup( real64 const& time_n, real64 const& dt, DomainPartition * const domain,
                   systemSolverInterface::EpetraBlockSystem * const blockSystem )
{
  MeshLevel * const mesh = domain->getMeshBodies()->GetGroup<MeshBody>(0)->getMeshLevel(0);
  ManagedGroup * const nodeManager = mesh->getNodeManager();

  if( this->m_timeIntegrationOption == timeIntegrationOption::ImplicitDynamic )
  {
    arrayView1d<R1Tensor> const& v_n = nodeManager->getReference<array1d<R1Tensor>>(keys::Velocity);
    arrayView1d<R1Tensor> const& a_n = nodeManager->getReference<array1d<R1Tensor>>(keys::Acceleration);
    arrayView1d<R1Tensor>& vtilde   = nodeManager->getReference<array1d<R1Tensor>>(solidMechanicsViewKeys.vTilde);
    arrayView1d<R1Tensor>& uhatTilde   = nodeManager->getReference<array1d<R1Tensor>>(solidMechanicsViewKeys.uhatTilde);

    arrayView1d<R1Tensor>& uhat  = nodeManager->getReference<array1d<R1Tensor>>(keys::IncrementalDisplacement);
    arrayView1d<R1Tensor>& disp = nodeManager->getReference<array1d<R1Tensor>>(keys::TotalDisplacement);

    localIndex const numNodes = nodeManager->size();
    real64 const newmarkGamma = this->getReference<real64>(solidMechanicsViewKeys.newmarkGamma);
    real64 const newmarkBeta = this->getReference<real64>(solidMechanicsViewKeys.newmarkBeta);

    for( localIndex a = 0 ; a < numNodes ; ++a )
    {
      for( int i=0 ; i<3 ; ++i )
      {
        vtilde[a][i] = v_n[a][i] + (1.0-newmarkGamma) * a_n[a][i] * dt;
        uhatTilde[a][i] = ( v_n[a][i] + 0.5 * ( 1.0 - 2.0*newmarkBeta ) * a_n[a][i] * dt ) *dt;
        uhat[a][i] = uhatTilde[a][i];
        disp[a][i] += uhatTilde[a][i];
      }
    }
  }
  else if( this->m_timeIntegrationOption == timeIntegrationOption::QuasiStatic  )
  {

    arrayView1d<R1Tensor>& uhat = nodeManager->getReference<array1d<R1Tensor>>(keys::IncrementalDisplacement);
    integer const useVelocityEstimateForQS = this->getReference<integer>(solidMechanicsViewKeys.useVelocityEstimateForQS);
    localIndex const numNodes = nodeManager->size();

    if( useVelocityEstimateForQS==1 )
    {
      arrayView1d<R1Tensor> const& v_n = nodeManager->getReference<array1d<R1Tensor>>(keys::Velocity);
      arrayView1d<R1Tensor>& disp = nodeManager->getReference<array1d<R1Tensor>>(keys::TotalDisplacement);

      for( localIndex a = 0 ; a < numNodes ; ++a )
      {
        for( int i=0 ; i<3 ; ++i )
        {
          uhat[a][i] = v_n[a][i] * dt;
          disp[a][i] += uhat[a][i];
        }
      }
    }
    else
    {
      for( localIndex a = 0 ; a < numNodes ; ++a )
      {
        uhat[a] = 0.0;
      }
    }
  }

  SetupSystem( domain, blockSystem );
}

void SolidMechanicsLagrangianFEM::ImplicitStepComplete( real64 const & time_n,
                                                             real64 const & dt,
                                                             DomainPartition * const domain)
{
  MeshLevel * const mesh = domain->getMeshBodies()->GetGroup<MeshBody>(0)->getMeshLevel(0);
  ManagedGroup * const nodeManager = mesh->getNodeManager();
  localIndex const numNodes = nodeManager->size();

  r1_array& v_n = nodeManager->getReference<r1_array>(keys::Velocity);
  r1_array& uhat  = nodeManager->getReference<r1_array>(keys::IncrementalDisplacement);

  if( this->m_timeIntegrationOption == timeIntegrationOption::ImplicitDynamic )
  {
    r1_array& a_n = nodeManager->getReference<r1_array>(keys::Acceleration);
    r1_array& vtilde    = nodeManager->getReference<r1_array>(solidMechanicsViewKeys.vTilde);
    r1_array& uhatTilde = nodeManager->getReference<r1_array>(solidMechanicsViewKeys.uhatTilde);
    real64 const newmarkGamma = this->getReference<real64>(solidMechanicsViewKeys.newmarkGamma);
    real64 const newmarkBeta = this->getReference<real64>(solidMechanicsViewKeys.newmarkBeta);

    for( auto a = 0 ; a < numNodes ; ++a )
    {
      for( int i=0 ; i<3 ; ++i )
      {
        //        real64 a_np1 = 4.0 / (dt*dt) * ( uhat[a][i] - uhatTilde[a][i]
        // );
        a_n[a][i] = 1.0 / ( newmarkBeta * dt*dt) * ( uhat[a][i] - uhatTilde[a][i] );
        v_n[a][i] = vtilde[a][i] + newmarkGamma * a_n[a][i] * dt;
      }
    }
  }
  else if( this->m_timeIntegrationOption == timeIntegrationOption::QuasiStatic && dt > 0.0)
  {
    for( auto a = 0 ; a < numNodes ; ++a )
    {
      for( int i=0 ; i<3 ; ++i )
      {
        v_n[a][i] = uhat[a][i] / dt;
      }
    }
  }
}

void SolidMechanicsLagrangianFEM::SetNumRowsAndTrilinosIndices( ManagedGroup * const nodeManager,
                                                                 localIndex & numLocalRows,
                                                                 globalIndex & numGlobalRows,
                                                                 localIndex_array& localIndices,
                                                                 localIndex offset )
{
  int n_mpi_processes;
  MPI_Comm_size( MPI_COMM_GEOSX, &n_mpi_processes );

  int this_mpi_process = 0;
  MPI_Comm_rank( MPI_COMM_GEOSX, &this_mpi_process );

  std::vector<int> gather(n_mpi_processes);

  int intNumLocalRows = static_cast<int>(numLocalRows);
  m_linearSolverWrapper.m_epetraComm.GatherAll( &intNumLocalRows,
                                                &gather.front(),
                                                1 );
  numLocalRows = intNumLocalRows;

  localIndex first_local_row = 0;
  numGlobalRows = 0;

  for( integer p=0 ; p<n_mpi_processes ; ++p)
  {
    numGlobalRows += gather[p];
    if(p<this_mpi_process)
      first_local_row += gather[p];
  }

  // create trilinos dof indexing

  globalIndex_array& trilinos_index = nodeManager->getReference<globalIndex_array>(solidMechanicsViewKeys.globalDofNumber);
  integer_array& is_ghost       = nodeManager->getReference<integer_array>( ObjectManagerBase::viewKeyStruct::ghostRankString);

  trilinos_index = -1;

  integer local_count = 0;
  for(integer r=0 ; r<trilinos_index.size() ; ++r )
  {
    if(is_ghost[r] < 0)
    {
      trilinos_index[r] = first_local_row+local_count+offset;
      local_count++;
    }
    else
    {
      trilinos_index[r] = -INT_MAX;
    }
  }

  assert(local_count == numLocalRows );

//  partition.SynchronizeFields(m_syncedFields, CommRegistry::lagrangeSolver02);

}


void SolidMechanicsLagrangianFEM :: SetupSystem ( DomainPartition * const domain,
                                                   EpetraBlockSystem * const blockSystem )
{
  MeshLevel * const mesh = domain->getMeshBodies()->GetGroup<MeshBody>(0)->getMeshLevel(0);
  NodeManager * const nodeManager = mesh->getNodeManager();

  localIndex dim = 3;
  localIndex n_ghost_rows  = nodeManager->GetNumberOfGhosts();
  localIndex n_local_rows  = nodeManager->size()-n_ghost_rows;
  globalIndex n_global_rows = 0;

  localIndex_array displacementIndices;
  SetNumRowsAndTrilinosIndices( nodeManager, n_local_rows, n_global_rows, displacementIndices, 0 );

  std::map<string, string_array > fieldNames;
  fieldNames["node"].push_back(viewKeyStruct::globalDofNumberString);

  CommunicationTools::SynchronizeFields( fieldNames, mesh,
                                         domain->getReference< array1d<NeighborCommunicator> >( domain->viewKeys.neighbors ) );

  // create epetra map
  Epetra_Map * const rowMap = blockSystem->SetRowMap( BlockIDs::displacementBlock,
                                                      std::make_unique<Epetra_Map>( dim*n_global_rows, 
                                                                                    dim*n_local_rows,
                                                                                    0,
                                                                                    m_linearSolverWrapper.m_epetraComm ) );

  Epetra_FECrsGraph * const sparsity = blockSystem->SetSparsity( BlockIDs::displacementBlock,
                                                                 BlockIDs::displacementBlock,
                                                                 std::make_unique<Epetra_FECrsGraph>(Copy,*rowMap,0) );

  SetSparsityPattern( domain, sparsity );

  sparsity->GlobalAssemble();
  sparsity->OptimizeStorage();

  blockSystem->SetMatrix( BlockIDs::displacementBlock,
                          BlockIDs::displacementBlock,
                          std::make_unique<Epetra_FECrsMatrix>(Copy,*sparsity) );

  blockSystem->SetSolutionVector( BlockIDs::displacementBlock,
                                  std::make_unique<Epetra_FEVector>(*rowMap) );

  blockSystem->SetResidualVector( BlockIDs::displacementBlock,
                                  std::make_unique<Epetra_FEVector>(*rowMap) );
}

void SolidMechanicsLagrangianFEM::SetSparsityPattern( DomainPartition const * const domain,
                                                       Epetra_FECrsGraph * const sparsity )
{
  int dim=3;
  MeshLevel const * const mesh = domain->getMeshBodies()->GetGroup<MeshBody>(0)->getMeshLevel(0);
  ManagedGroup const * const nodeManager = mesh->getNodeManager();

  arrayView1d<globalIndex> const & trilinos_index = nodeManager->getReference<array1d<globalIndex>>(solidMechanicsViewKeys.globalDofNumber);

  ElementRegionManager const * const elemManager = mesh->getElemManager();

  for( localIndex er=0 ; er<elemManager->numRegions() ; ++er )
  {
    ElementRegion const * const elementRegion = elemManager->GetRegion(er);

    elementRegion->forElementSubRegionsIndex<CellElementSubRegion>([&]( localIndex const esr, CellElementSubRegion const * const elementSubRegion )
    {
      localIndex const numElems = elementSubRegion->size();
      arrayView2d<localIndex> const & elemsToNodes = elementSubRegion->nodeList();
      localIndex const numNodesPerElement = elemsToNodes.size(1);

      globalIndex_array elementLocalDofIndex(dim * numNodesPerElement);

      for( localIndex k=0 ; k<numElems ; ++k )
      {
        for( localIndex a=0 ; a<numNodesPerElement ; ++a )
        {
          for(localIndex i=0 ; i<numNodesPerElement ; ++i)
          {
            for( int d=0 ; d<dim ; ++d )
            {
              elementLocalDofIndex[i * dim + d] = dim * trilinos_index[elemsToNodes[k][i]] + d;
            }
          }

          sparsity->InsertGlobalIndices(static_cast<int>(elementLocalDofIndex.size()),
                                        elementLocalDofIndex.data(),
                                        static_cast<int>(elementLocalDofIndex.size()),
                                        elementLocalDofIndex.data());
        }
      }
    });
  }
}


void SolidMechanicsLagrangianFEM::AssembleSystem ( DomainPartition * const  domain,
                                                EpetraBlockSystem * const blockSystem,
                                                real64 const time_n,
                                                real64 const dt )
{
  MeshLevel * const mesh = domain->getMeshBodies()->GetGroup<MeshBody>(0)->getMeshLevel(0);
  ManagedGroup * const nodeManager = mesh->getNodeManager();
  ConstitutiveManager  * const constitutiveManager = domain->GetGroup<ConstitutiveManager >(keys::ConstitutiveManager);
  ElementRegionManager * const elemManager = mesh->getElemManager();
  NumericalMethodsManager const * numericalMethodManager = domain->getParent()->GetGroup<NumericalMethodsManager>(keys::numericalMethodsManager);
  FiniteElementDiscretizationManager const * feDiscretizationManager = numericalMethodManager->GetGroup<FiniteElementDiscretizationManager>(keys::finiteElementDiscretizations);

  ElementRegionManager::MaterialViewAccessor<real64> const biotCoefficient =
    elemManager->ConstructFullMaterialViewAccessor<real64>( "BiotCoefficient", constitutiveManager);

  ElementRegionManager::ElementViewAccessor<arrayView1d<real64>> const fluidPres =
    elemManager->ConstructViewAccessor<array1d<real64>, arrayView1d<real64>>("pressure");

  ElementRegionManager::ElementViewAccessor<arrayView1d<real64>> const dPres =
    elemManager->ConstructViewAccessor<array1d<real64>, arrayView1d<real64>>("deltaPressure");

  ElementRegionManager::ElementViewAccessor<arrayView2d<R1Tensor>> nodalForceFromElement =
      elemManager->ConstructViewAccessor<array2d<R1Tensor>, arrayView2d<R1Tensor>>(SurfaceGenerator::viewKeyStruct::nodalForceFromElementString);

  Epetra_FECrsMatrix * const matrix = blockSystem->GetMatrix( BlockIDs::displacementBlock,
                                                              BlockIDs::displacementBlock );
  Epetra_FEVector * const rhs = blockSystem->GetResidualVector( BlockIDs::displacementBlock );
  Epetra_FEVector * const solution = blockSystem->GetSolutionVector( BlockIDs::displacementBlock );

  matrix->Scale(0.0);
  rhs->Scale(0.0);

  r1_array const& disp = nodeManager->getReference<r1_array>(keys::TotalDisplacement);
  r1_array const& uhat = nodeManager->getReference<r1_array>(keys::IncrementalDisplacement);
  r1_array const& vel  = nodeManager->getReference<r1_array>(keys::Velocity);

  r1_array const uhattilde;
  r1_array const vtilde;

  globalIndex_array const &
  trilinos_index = nodeManager->getReference<globalIndex_array>(solidMechanicsViewKeys.globalDofNumber);


  ElementRegionManager::ConstitutiveRelationAccessor<ConstitutiveBase>
  constitutiveRelations = elemManager->ConstructFullConstitutiveAccessor<ConstitutiveBase>(constitutiveManager);

  ElementRegionManager::MaterialViewAccessor< real64 > const
  density = elemManager->ConstructFullMaterialViewAccessor< real64 >( "density0",
                                                                  constitutiveManager );

  // begin region loop
  for( localIndex er=0 ; er<elemManager->numRegions() ; ++er )
  {
    ElementRegion * const elementRegion = elemManager->GetRegion(er);

    FiniteElementDiscretization const *
    feDiscretization = feDiscretizationManager->GetGroup<FiniteElementDiscretization>(m_discretizationName);

    elementRegion->forElementSubRegionsIndex<CellElementSubRegion>([&]( localIndex const esr,
                                                                        CellElementSubRegion const * const elementSubRegion )
    {
      array3d<R1Tensor> const &
      dNdX = elementSubRegion->getReference< array3d<R1Tensor> >(keys::dNdX);

      arrayView2d<real64> const & detJ = elementSubRegion->getReference< array2d<real64> >(keys::detJ);

      arrayView2d< localIndex > const & elemsToNodes = elementSubRegion->nodeList();
      localIndex const numNodesPerElement = elemsToNodes.size(1);

      std::unique_ptr<FiniteElementBase>
      fe = feDiscretization->getFiniteElement( elementSubRegion->GetElementTypeString() );

      // space for element matrix and rhs
<<<<<<< HEAD
      int dim = 3;
      m_maxForce = ImplicitElementKernelLaunchSelector( numNodesPerElement,
                                                        fe->n_quadrature_points(),
                                                        constitutiveRelations[er][esr][m_solidMaterialFullIndex],
                                                        elementSubRegion->size(),
                                                        dt,
                                                        dNdX,
                                                        detJ,
                                                        fe.get(),
                                                        elementSubRegion->m_ghostRank,
                                                        elemsToNodes,
                                                        trilinos_index,
                                                        disp,
                                                        uhat,
                                                        vtilde,
                                                        uhattilde,
                                                        density[er][esr],
                                                        fluidPres[er][esr],
                                                        dPres[er][esr],
                                                        biotCoefficient[er][esr],
                                                        nodalForceFromElement[er][esr],
                                                        m_timeIntegrationOption,
                                                        this->m_stiffnessDamping,
                                                        this->m_massDamping,
                                                        this->m_newmarkBeta,
                                                        this->m_newmarkGamma,
                                                        matrix,
                                                        rhs );
=======
      m_maxForce = ImplicitElementKernelLaunch( numNodesPerElement,
                                                fe->n_quadrature_points(),
                                                constitutiveRelations[er][esr][m_solidMaterialFullIndex],
                                                elementSubRegion->size(),
                                                dt,
                                                dNdX,
                                                detJ,
                                                fe.get(),
                                                elementSubRegion->m_ghostRank,
                                                elemsToNodes,
                                                trilinos_index,
                                                disp,
                                                uhat,
                                                vtilde,
                                                uhattilde,
                                                density[er][esr],
                                                fluidPres[er][esr],
                                                dPres[er][esr],
                                                biotCoefficient[er][esr],
                                                m_timeIntegrationOption,
                                                this->m_stiffnessDamping,
                                                this->m_massDamping,
                                                this->m_newmarkBeta,
                                                this->m_newmarkGamma,
                                                matrix,
                                                rhs );
>>>>>>> 7d841243

    });
  }


  // Global assemble
  matrix->GlobalAssemble(true);
  rhs->GlobalAssemble();

  if( verboseLevel() >= 2 )
  {
    matrix->Print(std::cout);
    rhs->Print(std::cout);
  }
}

void
SolidMechanicsLagrangianFEM::
ApplyBoundaryConditions( DomainPartition * const domain,
                         systemSolverInterface::EpetraBlockSystem * const blockSystem,
                         real64 const time_n,
                         real64 const dt )
{

  MeshLevel * const mesh = domain->getMeshBodies()->GetGroup<MeshBody>(0)->getMeshLevel(0);

  FaceManager * const faceManager = mesh->getFaceManager();
  NodeManager * const nodeManager = mesh->getNodeManager();
  ElementRegionManager * const elemManager = mesh->getElemManager();

  FieldSpecificationManager * fsManager = FieldSpecificationManager::get();
//  fsManager->ApplyBoundaryCondition( this, &SolidMechanics_LagrangianFEM::ForceBC,
//                                     nodeManager, keys::Force, time_n + dt, *blockSystem );

  fsManager->Apply( time_n+dt,
                    domain,
                    "nodeManager",
                    keys::Force,
                    [&]( FieldSpecificationBase const * const bc,
                    string const &,
                    set<localIndex> const & targetSet,
                    ManagedGroup * const targetGroup,
                    string const fieldName )->void
  {
    bc->ApplyBoundaryConditionToSystem<FieldSpecificationAdd>( targetSet,
                                                               false,
                                                               time_n+dt,
                                                               targetGroup,
                                                               keys::TotalDisplacement, // TODO fix use of dummy name for
                                                               viewKeyStruct::globalDofNumberString,
                                                               3,
                                                               blockSystem,
                                                               BlockIDs::displacementBlock );
  });

  ApplyTractionBC( domain,
                   time_n+dt,
                   *blockSystem );

  ApplyDisplacementBC_implicit( time_n + dt, *domain, *blockSystem );

  if( faceManager->hasView("ChomboPressure") )
  {
    fsManager->ApplyFieldValue( time_n, domain, "faceManager", "ChomboPressure" );
    ApplyChomboPressure( domain, *blockSystem );
  }

  {
  arrayView1d<real64 const>   const & faceArea   = faceManager->faceArea();
  arrayView1d<R1Tensor const> const & faceNormal = faceManager->faceNormal();
  array1d<localIndex_array> const & facesToNodes = faceManager->nodeList();

  arrayView1d<globalIndex> const &
  blockLocalDofNumber =  nodeManager->getReference<globalIndex_array>(solidMechanicsViewKeys.globalDofNumber);
  Epetra_FEVector * const rhs = blockSystem->GetResidualVector( BlockIDs::displacementBlock );

  elemManager->forElementSubRegions<FaceElementSubRegion>([&]( FaceElementSubRegion * const subRegion )->void
  {
    if( subRegion->hasView("pressure") )
    {
      arrayView1d<real64 const> const & fluidPressure = subRegion->getReference<array1d<real64> >("pressure");
      arrayView1d<real64 const> const & deltaFluidPressure = subRegion->getReference<array1d<real64> >("deltaPressure");

      FaceElementSubRegion::FaceMapType const & faceMap = subRegion->faceList();

      forall_in_range<serialPolicy>( 0,
                                   subRegion->size(),
                                   GEOSX_LAMBDA ( localIndex const kfe )
      {

        R1Tensor nBar = faceNormal[faceMap[kfe][0]];
        nBar -= faceNormal[faceMap[kfe][1]];
        nBar.Normalize();

        globalIndex nodeDOF[20];
        real64 nodeRHS[20];

        for( localIndex kf=0 ; kf<2 ; ++kf )
        {
          localIndex const faceIndex = faceMap[kfe][kf];
          localIndex const numNodes = facesToNodes[faceIndex].size();

          for( localIndex a=0 ; a<numNodes ; ++a )
          {
            for( int component=0 ; component<3 ; ++component )
            {
              nodeDOF[3*a+component] = 3*blockLocalDofNumber[facesToNodes[faceIndex][a]]+component;
              nodeRHS[3*a+component] = - (fluidPressure[kfe]+deltaFluidPressure[kfe]) * pow(-1,kf) * nBar[component] * faceArea[faceIndex] / numNodes;
            }
          }

          rhs->SumIntoGlobalValues( integer_conversion<int>(numNodes*3), nodeDOF, nodeRHS );
        }
      });
    }
  });
  }

  Epetra_FECrsMatrix * const matrix = blockSystem->GetMatrix( BlockIDs::displacementBlock,
                                                                    BlockIDs::displacementBlock );
  Epetra_FEVector * const rhs = blockSystem->GetResidualVector( BlockIDs::displacementBlock );

  if( verboseLevel() >= 2 )
  {
    matrix->Print(std::cout);
    rhs->Print(std::cout);
  }

  matrix->GlobalAssemble(true);
  rhs->GlobalAssemble();


}

real64
SolidMechanicsLagrangianFEM::
CalculateResidualNorm(systemSolverInterface::EpetraBlockSystem const *const blockSystem, DomainPartition *const domain)
{

  Epetra_FEVector const * const
  residual = blockSystem->GetResidualVector( BlockIDs::displacementBlock );

  real64 localResidual[2] = {0.0, this->m_maxForce};
//  residual->Norm2(&scalarResidual);

  real64 * residualData = nullptr;
  int length;
  residual->ExtractView(&residualData,&length);
  for( localIndex i=0 ; i<length ; ++i )
  {
    localResidual[0] += residualData[i]*residualData[i];
  }


  real64 globalResidualNorm[2] = {0,0};
//  MPI_Allreduce (&localResidual,&globalResidualNorm,1,MPI_DOUBLE,MPI_SUM ,MPI_COMM_GEOSX);


  int rank, size;
  MPI_Comm_rank(MPI_COMM_GEOSX, &rank);
  MPI_Comm_size(MPI_COMM_GEOSX, &size);
  array1d<real64> globalValues( size * 2 );
  globalValues = 0;
  MPI_Gather( localResidual,
              2,
              MPI_DOUBLE,
              globalValues.data(),
              2,
              MPI_DOUBLE,
              0,
              MPI_COMM_GEOSX );

  if( rank==0 )
  {
    for( int r=0 ; r<size ; ++r )
    {
      globalResidualNorm[0] += globalValues[r*2];

      if( globalResidualNorm[1] < globalValues[r*2+1] )
      {
        globalResidualNorm[1] = globalValues[r*2+1];
      }
    }
  }

  MPI_Bcast( globalResidualNorm, 2, MPI_DOUBLE, 0, MPI_COMM_GEOSX );



  return sqrt(globalResidualNorm[0])/(globalResidualNorm[1]+1);

}



void SolidMechanicsLagrangianFEM::ApplySystemSolution( EpetraBlockSystem const * const blockSystem,
                                                        real64 const scalingFactor,
                                                        DomainPartition * const domain )
{
  NodeManager * const nodeManager = domain->getMeshBody(0)->getMeshLevel(0)->getNodeManager();

  Epetra_Map const * const rowMap        = blockSystem->GetRowMap( BlockIDs::displacementBlock );
  Epetra_FEVector const * const solution = blockSystem->GetSolutionVector( BlockIDs::displacementBlock );

  int solutionLength;
  double* local_solution = nullptr;
  solution->ExtractView(&local_solution,&solutionLength);


  globalIndex_array const& trilinos_index = nodeManager->getReference< globalIndex_array >(solidMechanicsViewKeys.globalDofNumber);

  r1_array& X        = nodeManager->getReference<r1_array>(nodeManager->viewKeys.referencePosition);
  r1_array& disp     = nodeManager->getReference<r1_array>(keys::TotalDisplacement);
  r1_array& incdisp  = nodeManager->getReference<r1_array>(keys::IncrementalDisplacement);

  localIndex const numNodes = nodeManager->size();
  realT maxpos = 0.0;
  realT maxdisp = 0.0;

  integer const dim = 3;

  for(integer r=0 ; r<numNodes ; ++r)
  {
    {
      for( int d=0 ; d<dim ; ++d )
      {
        int lid = rowMap->LID( static_cast<int>(dim*trilinos_index[r]) + d );

        if( lid >=0 )
        {
          incdisp[r][d] -= scalingFactor*local_solution[lid];
          disp[r][d] -= scalingFactor*local_solution[lid];
          maxpos = std::max( maxpos, fabs(X[r][d]+disp[r][d]) );
          maxdisp = std::max( maxdisp, fabs(disp[r][d]) );
        }
      }
    }
  }
//  m_maxDofVal = maxpos;
//  std::cout<<"Maximum DeltaDisplacement, Position = "<<maxinc<<",
// "<<maxpos<<", "<<maxinc/maxpos<<std::endl;

  std::map<string, string_array > fieldNames;
  fieldNames["node"].push_back(keys::IncrementalDisplacement);
  fieldNames["node"].push_back(keys::TotalDisplacement);

  CommunicationTools::SynchronizeFields( fieldNames,
                                         domain->getMeshBody(0)->getMeshLevel(0),
                                         domain->getReference< array1d<NeighborCommunicator> >( domain->viewKeys.neighbors ) );



}

void SolidMechanicsLagrangianFEM::SolveSystem( EpetraBlockSystem * const blockSystem,
                                        SystemSolverParameters const * const params )
{
  Epetra_FEVector * const
  solution = blockSystem->GetSolutionVector( BlockIDs::displacementBlock );

  Epetra_FEVector * const
  residual = blockSystem->GetResidualVector( BlockIDs::displacementBlock );
//  residual->Scale(-1.0);

  solution->Scale(0.0);

  m_linearSolverWrapper.SolveSingleBlockSystem( blockSystem,
                                                 params,
                                                 BlockIDs::displacementBlock );

  if( verboseLevel() >= 2 )
  {
    solution->Print(std::cout);
  }

}

void SolidMechanicsLagrangianFEM::ResetStateToBeginningOfStep( DomainPartition * const domain )
{
  MeshLevel * const mesh = domain->getMeshBodies()->GetGroup<MeshBody>(0)->getMeshLevel(0);
  NodeManager * const nodeManager = mesh->getNodeManager();

  r1_array& incdisp  = nodeManager->getReference<r1_array>(keys::IncrementalDisplacement);

  // TODO need to finish this rewind
  forall_in_range(0, nodeManager->size(), GEOSX_LAMBDA (localIndex a) mutable
  {
    incdisp[a] = 0.0;
  });
}




REGISTER_CATALOG_ENTRY( SolverBase, SolidMechanicsLagrangianFEM, string const &, dataRepository::ManagedGroup * const )
}<|MERGE_RESOLUTION|>--- conflicted
+++ resolved
@@ -26,14 +26,6 @@
 #include <math.h>
 #include <sys/time.h>
 
-<<<<<<< HEAD
-#include "SolidMechanicsLagrangianFEMKernels_impl.hpp"
-#include "../miniApps/SolidMechanicsLagrangianFEM-MiniApp/Layout.hpp"
-#include "../miniApps/SolidMechanicsLagrangianFEM-MiniApp/ConstitutiveUpdate_impl.hpp"
-#include "../surfaceGeneration/SurfaceGenerator.hpp"
-
-=======
->>>>>>> 7d841243
 #include "common/TimingMacros.hpp"
 #include "managers/FieldSpecification/FieldSpecificationManager.hpp"
 #include "constitutive/ConstitutiveManager.hpp"
@@ -533,14 +525,6 @@
   ElementRegionManager::ConstitutiveRelationAccessor<ConstitutiveBase> constitutiveRelations =
     elemManager->ConstructFullConstitutiveAccessor<ConstitutiveBase>(constitutiveManager);
 
-<<<<<<< HEAD
-  ElementRegionManager::ElementViewAccessor<arrayView2d<R1Tensor>> nodalForceFromElement =
-      elemManager->ConstructViewAccessor<array2d<R1Tensor>, arrayView2d<R1Tensor>>(SurfaceGenerator::viewKeyStruct::nodalForceFromElementString);
-
-  GEOSX_GET_TIME( t1 );
-
-=======
->>>>>>> 7d841243
   //Step 5. Calculate deformation input to constitutive model and update state to
   // Q^{n+1}
   for( localIndex er=0 ; er<elemManager->numRegions() ; ++er )
@@ -572,7 +556,6 @@
                                    acc,
                                    meanStress[er][esr][m_solidMaterialFullIndex],
                                    devStress[er][esr][m_solidMaterialFullIndex],
-                                   nodalForceFromElement[er][esr],
                                    dt );
 
     }); //Element Region
@@ -616,15 +599,7 @@
                                    acc,
                                    meanStress[er][esr][m_solidMaterialFullIndex],
                                    devStress[er][esr][m_solidMaterialFullIndex],
-<<<<<<< HEAD
-                                   nodalForceFromElement[er][esr],
-                                   dt);
-
-      GEOSX_MARK_END(internalElemsLoop);
-
-=======
                                    dt );
->>>>>>> 7d841243
     }); //Element Region
 
   } //Element Manager
@@ -1079,9 +1054,6 @@
   ElementRegionManager::ElementViewAccessor<arrayView1d<real64>> const dPres =
     elemManager->ConstructViewAccessor<array1d<real64>, arrayView1d<real64>>("deltaPressure");
 
-  ElementRegionManager::ElementViewAccessor<arrayView2d<R1Tensor>> nodalForceFromElement =
-      elemManager->ConstructViewAccessor<array2d<R1Tensor>, arrayView2d<R1Tensor>>(SurfaceGenerator::viewKeyStruct::nodalForceFromElementString);
-
   Epetra_FECrsMatrix * const matrix = blockSystem->GetMatrix( BlockIDs::displacementBlock,
                                                               BlockIDs::displacementBlock );
   Epetra_FEVector * const rhs = blockSystem->GetResidualVector( BlockIDs::displacementBlock );
@@ -1131,36 +1103,7 @@
       fe = feDiscretization->getFiniteElement( elementSubRegion->GetElementTypeString() );
 
       // space for element matrix and rhs
-<<<<<<< HEAD
-      int dim = 3;
-      m_maxForce = ImplicitElementKernelLaunchSelector( numNodesPerElement,
-                                                        fe->n_quadrature_points(),
-                                                        constitutiveRelations[er][esr][m_solidMaterialFullIndex],
-                                                        elementSubRegion->size(),
-                                                        dt,
-                                                        dNdX,
-                                                        detJ,
-                                                        fe.get(),
-                                                        elementSubRegion->m_ghostRank,
-                                                        elemsToNodes,
-                                                        trilinos_index,
-                                                        disp,
-                                                        uhat,
-                                                        vtilde,
-                                                        uhattilde,
-                                                        density[er][esr],
-                                                        fluidPres[er][esr],
-                                                        dPres[er][esr],
-                                                        biotCoefficient[er][esr],
-                                                        nodalForceFromElement[er][esr],
-                                                        m_timeIntegrationOption,
-                                                        this->m_stiffnessDamping,
-                                                        this->m_massDamping,
-                                                        this->m_newmarkBeta,
-                                                        this->m_newmarkGamma,
-                                                        matrix,
-                                                        rhs );
-=======
+
       m_maxForce = ImplicitElementKernelLaunch( numNodesPerElement,
                                                 fe->n_quadrature_points(),
                                                 constitutiveRelations[er][esr][m_solidMaterialFullIndex],
@@ -1187,7 +1130,6 @@
                                                 this->m_newmarkGamma,
                                                 matrix,
                                                 rhs );
->>>>>>> 7d841243
 
     });
   }
