/*
 * ------------------------------------------------------------------------------------------------------------
 * SPDX-License-Identifier: LGPL-2.1-only
 *
 * Copyright (c) 2018-2019 Lawrence Livermore National Security LLC
 * Copyright (c) 2018-2019 The Board of Trustees of the Leland Stanford Junior University
 * Copyright (c) 2018-2019 Total, S.A
 * Copyright (c) 2019-     GEOSX Contributors
 * All right reserved
 *
 * See top level LICENSE, COPYRIGHT, CONTRIBUTORS, NOTICE, and ACKNOWLEDGEMENTS files for details.
 * ------------------------------------------------------------------------------------------------------------
 */

/**
 * @file SolidMechanicsLagrangianSSLEKernels.hpp
 */

#pragma once

#include "common/DataTypes.hpp"
#include "SolidMechanicsLagrangianFEMKernels.hpp"
#include "constitutive/ConstitutiveBase.hpp"
#include "finiteElement/ElementLibrary/FiniteElementBase.h"
#include "Epetra_FECrsMatrix.h"
#include "Epetra_FEVector.h"

#include "RAJA/RAJA.hpp"

#include "finiteElement/Kinematics.h"
#include "common/TimingMacros.hpp"

#include "Epetra_SerialDenseMatrix.h"
#include "Epetra_SerialDenseVector.h"

namespace geosx
{

namespace SolidMechanicsLagrangianSSLEKernels
{

struct StressCalculationKernel
{
  template< localIndex NUM_NODES_PER_ELEM, localIndex NUM_QUADRATURE_POINTS, typename CONSTITUTIVE_TYPE >
  static inline real64
  Launch( CONSTITUTIVE_TYPE * const constitutiveRelation,
          localIndex const numElems,
          arrayView2d< localIndex const, cells::NODE_MAP_USD > const & elemsToNodes,
          arrayView3d< R1Tensor const > const & dNdX,
          arrayView2d< real64 const > const & GEOSX_UNUSED_ARG( detJ ),
          arrayView2d< real64 const, nodes::INCR_DISPLACEMENT_USD > const & uhat )
  {
    GEOSX_MARK_FUNCTION;

    typename CONSTITUTIVE_TYPE::KernelWrapper const & constitutive = constitutiveRelation->createKernelWrapper();

    arrayView3d< real64, solid::STRESS_USD > const & stress = constitutiveRelation->getStress();

    using KERNEL_POLICY = parallelDevicePolicy< 256 >;
    RAJA::forall< KERNEL_POLICY >( RAJA::TypedRangeSegment< localIndex >( 0, numElems ),
                                   GEOSX_DEVICE_LAMBDA ( localIndex const k )
    {
      real64 uhat_local[ NUM_NODES_PER_ELEM ][ 3 ];

      for ( localIndex a = 0; a < NUM_NODES_PER_ELEM; ++a )
      {
        for ( int b = 0; b < 3; ++b )
        {
          uhat_local[ a ][ b ] = uhat( elemsToNodes( k, a ), b );
        }
      }

      real64 c[ 6 ][ 6 ];
      constitutive.GetStiffness( k, c );

      //Compute Quadrature
      for ( localIndex q = 0; q < NUM_QUADRATURE_POINTS; ++q )
      {
        for ( localIndex a = 0; a < NUM_NODES_PER_ELEM; ++a )
        {
          real64 const v0_x_dNdXa0 = uhat_local[ a ][ 0 ] * dNdX[ k ][ q ][ a ][ 0 ];
          real64 const v1_x_dNdXa1 = uhat_local[ a ][ 1 ] * dNdX[ k ][ q ][ a ][ 1 ];
          real64 const v2_x_dNdXa2 = uhat_local[ a ][ 2 ] * dNdX[ k ][ q ][ a ][ 2 ];

          stress( k, q, 0 ) += ( v0_x_dNdXa0 * c[ 0 ][ 0 ] + v1_x_dNdXa1 * c[ 0 ][ 1 ] + v2_x_dNdXa2*c[ 0 ][ 2 ] ) ;
          stress( k, q, 2 ) += ( v0_x_dNdXa0 * c[ 1 ][ 0 ] + v1_x_dNdXa1 * c[ 1 ][ 1 ] + v2_x_dNdXa2*c[ 1 ][ 2 ] ) ;
          stress( k, q, 5 ) += ( v0_x_dNdXa0 * c[ 2 ][ 0 ] + v1_x_dNdXa1 * c[ 2 ][ 1 ] + v2_x_dNdXa2*c[ 2 ][ 2 ] ) ;
          stress( k, q, 4 ) += ( uhat_local[ a ][ 2 ] * dNdX[ k ][ q ][ a ][ 1 ] + uhat_local[ a ][ 1 ] * dNdX[ k ][ q ][ a ][ 2 ] ) * c[ 3 ][ 3 ] ;
          stress( k, q, 3 ) += ( uhat_local[ a ][ 2 ] * dNdX[ k ][ q ][ a ][ 0 ] + uhat_local[ a ][ 0 ] * dNdX[ k ][ q ][ a ][ 2 ] ) * c[ 4 ][ 4 ] ;
          stress( k, q, 1 ) += ( uhat_local[ a ][ 1 ] * dNdX[ k ][ q ][ a ][ 0 ] + uhat_local[ a ][ 0 ] * dNdX[ k ][ q ][ a ][ 1 ] ) * c[ 5 ][ 5 ] ;
        }
      }//quadrature loop

    });

    return 0.0;
  }
};

/**
 * @struct Structure to wrap templated function that implements the explicit time integration kernels.
 */
struct ExplicitKernel
{
  /**
   * @brief Launch of the element processing kernel for explicit time integration.
   * @tparam NUM_NODES_PER_ELEM The number of nodes/dof per element.
   * @tparam NUM_QUADRATURE_POINTS The number of quadrature points per element.
   * @tparam CONSTITUTIVE_TYPE the type of the constitutive relation that is being used.
   * @param constitutiveRelation A pointer to the constitutive relation that is being used.
   * @param elementList The list of elements to be processed
   * @param elemsToNodes The map from the elements to the nodes that form that element.
   * @param dNdX The derivatives of the shape functions wrt the reference configuration.
   * @param detJ The determinant of the transformation matrix (Jacobian) to the parent element.
   * @param u The nodal array of total displacements.
   * @param vel The nodal array of velocity.
   * @param acc The nodal array of force/acceleration.
   * @param stress The stress at each element quadrature point.
   * @param dt The timestep
   * @return The achieved timestep.
   */
  template< localIndex NUM_NODES_PER_ELEM, localIndex NUM_QUADRATURE_POINTS, typename CONSTITUTIVE_TYPE >
  static inline real64
  Launch( CONSTITUTIVE_TYPE * const constitutiveRelation,
          LvArray::SortedArrayView<localIndex const, localIndex> const & elementList,
          arrayView2d<localIndex const, cells::NODE_MAP_USD> const & elemsToNodes,
          arrayView3d<R1Tensor const> const & dNdX,
          arrayView2d<real64 const> const & detJ,
<<<<<<< HEAD
          arrayView1d<R1Tensor const> const & GEOSX_UNUSED_ARG( u ),
          arrayView1d<R1Tensor const> const & vel,
          arrayView1d<R1Tensor> const & acc,
          real64 const GEOSX_UNUSED_ARG( biotCoefficient ),
          arrayView2d<R2SymTensor> const & stress,
          real64 const dt,
          real64 * const GEOSX_UNUSED_ARG(maxStableDt) )
=======
          arrayView2d<real64 const, nodes::TOTAL_DISPLACEMENT_USD> const & GEOSX_UNUSED_ARG( u ),
          arrayView2d<real64 const, nodes::VELOCITY_USD> const & vel,
          arrayView2d<real64, nodes::ACCELERATION_USD> const & acc,
          arrayView3d<real64, solid::STRESS_USD> const & stress,
          real64 const dt )
>>>>>>> 38301da9
  {
    GEOSX_MARK_FUNCTION;

    typename CONSTITUTIVE_TYPE::KernelWrapper const & constitutive = constitutiveRelation->createKernelWrapper();

    using KERNEL_POLICY = parallelDevicePolicy< 256 >;
    RAJA::forall< KERNEL_POLICY >( RAJA::TypedRangeSegment< localIndex >( 0, elementList.size() ),
                                   GEOSX_DEVICE_LAMBDA ( localIndex const i )
    {
      localIndex const k = elementList[ i ];

      real64 v_local[ NUM_NODES_PER_ELEM ][ 3 ];
      real64 f_local[ NUM_NODES_PER_ELEM ][ 3 ] = {};

      for ( localIndex a = 0; a < NUM_NODES_PER_ELEM; ++a )
      {
        localIndex const nodeIndex = elemsToNodes( k, a );
        for ( int b = 0; b < 3; ++b )
        {
          v_local[ a ][ b ] = vel( nodeIndex, b );
        }
      }

      real64 c[ 6 ][ 6 ];
      constitutive.GetStiffness( k, c );

      //Compute Quadrature
      for ( localIndex q = 0; q < NUM_QUADRATURE_POINTS; ++q )
      {
        real64 p_stress[ 6 ] = { 0 };
        for ( localIndex a = 0; a < NUM_NODES_PER_ELEM; ++a )
        {
          real64 const v0_x_dNdXa0 = v_local[ a ][ 0 ] * dNdX[ k ][ q ][ a ][ 0 ];
          real64 const v1_x_dNdXa1 = v_local[ a ][ 1 ] * dNdX[ k ][ q ][ a ][ 1 ];
          real64 const v2_x_dNdXa2 = v_local[ a ][ 2 ] * dNdX[ k ][ q ][ a ][ 2 ];

          p_stress[ 0 ] += ( v0_x_dNdXa0 * c[ 0 ][ 0 ] + v1_x_dNdXa1 * c[ 0 ][ 1 ] + v2_x_dNdXa2*c[ 0 ][ 2 ] ) * dt;
          p_stress[ 1 ] += ( v0_x_dNdXa0 * c[ 1 ][ 0 ] + v1_x_dNdXa1 * c[ 1 ][ 1 ] + v2_x_dNdXa2*c[ 1 ][ 2 ] ) * dt;
          p_stress[ 2 ] += ( v0_x_dNdXa0 * c[ 2 ][ 0 ] + v1_x_dNdXa1 * c[ 2 ][ 1 ] + v2_x_dNdXa2*c[ 2 ][ 2 ] ) * dt;
          p_stress[ 3 ] += ( v_local[ a ][ 2 ] * dNdX[ k ][ q ][ a ][ 1 ] + v_local[ a ][ 1 ] * dNdX[ k ][ q ][ a ][ 2 ] ) * c[ 3 ][ 3 ] * dt;
          p_stress[ 4 ] += ( v_local[ a ][ 2 ] * dNdX[ k ][ q ][ a ][ 0 ] + v_local[ a ][ 0 ] * dNdX[ k ][ q ][ a ][ 2 ] ) * c[ 4 ][ 4 ] * dt;
          p_stress[ 5 ] += ( v_local[ a ][ 1 ] * dNdX[ k ][ q ][ a ][ 0 ] + v_local[ a ][ 0 ] * dNdX[ k ][ q ][ a ][ 1 ] ) * c[ 5 ][ 5 ] * dt;
        }

        stress( k, q, 0 ) += p_stress[ 0 ];
        stress( k, q, 2 ) += p_stress[ 1 ];
        stress( k, q, 5 ) += p_stress[ 2 ];
        stress( k, q, 4 ) += p_stress[ 3 ];
        stress( k, q, 3 ) += p_stress[ 4 ];
        stress( k, q, 1 ) += p_stress[ 5 ];

        for ( localIndex a = 0; a < NUM_NODES_PER_ELEM; ++a )
        {
          f_local[ a ][ 0 ] -= ( stress( k, q, 1 ) * dNdX[ k ][ q ][ a ][ 1 ]
                               + stress( k, q, 3 ) * dNdX[ k ][ q ][ a ][ 2 ]
                               + stress( k, q, 0 ) * dNdX[ k ][ q ][ a ][ 0 ] ) * detJ[ k ][ q ];
          f_local[ a ][ 1 ] -= ( stress( k, q, 1 ) * dNdX[ k ][ q ][ a ][ 0 ]
                               + stress( k, q, 4 ) * dNdX[ k ][ q ][ a ][ 2 ]
                               + stress( k, q, 2 ) * dNdX[ k ][ q ][ a ][ 1 ] ) * detJ[ k ][ q ];
          f_local[ a ][ 2 ] -= ( stress( k, q, 3 ) * dNdX[ k ][ q ][ a ][ 0 ]
                               + stress( k, q, 4 ) * dNdX[ k ][ q ][ a ][ 1 ]
                               + stress( k, q, 5 ) * dNdX[ k ][ q ][ a ][ 2 ] ) * detJ[ k ][ q ];
        }
      }//quadrature loop

      for ( localIndex a = 0; a < NUM_NODES_PER_ELEM; ++a )
      {
        localIndex const nodeIndex = elemsToNodes( k, a );
        for ( int b = 0; b < 3; ++b )
        {
          RAJA::atomicAdd<parallelDeviceAtomic>( &acc( nodeIndex, b ), f_local[ a ][ b ] );
        }
      }
    });

    return dt;
  }
};

/**
 * @struct Structure to wrap templated function that implements the implicit time integration kernel.
 */
struct ImplicitKernel
{
  /**
   * @brief Launch of the element processing kernel for implicit time integration.
   * @tparam NUM_NODES_PER_ELEM The number of nodes/dof per element.
   * @tparam NUM_QUADRATURE_POINTS The number of quadrature points per element.
   * @tparam CONSTITUTIVE_TYPE the type of the constitutive relation that is being used.
   * @param constitutiveRelation A pointer to the constitutive relation that is being used.
   * @param numElems The number of elements the kernel will process.
   * @param dt The timestep.
   * @param dNdX The derivatives of the shape functions wrt the reference configuration.
   * @param detJ The determinant of the transformation matrix (Jacobian) to the parent element.
   * @param fe A pointer to the finite element class used in this kernel.
   * @param elemGhostRank An array containing the values of the owning ranks for ghost elements.
   * @param elemsToNodes The map from the elements to the nodes that form that element.
   * @param globalDofNumber The map from localIndex to the globalDOF number.
   * @param disp The array of total displacements.
   * @param uhat The array of incremental displacements (displacement for this step).
   * @param vtilde The array for the velocity predictor.
   * @param uhattilde The array for the incremental displacement predictor.
   * @param density The array containing the density
   * @param fluidPressure Array containing element fluid pressure at the beginning of the step.
   * @param deltaFluidPressure Array containing the change in element fluid pressure over this step.
   * @param biotCoefficient The biotCoefficient used to calculate effective stress.
   * @param tiOption The time integration option used for the integration.
   * @param stiffnessDamping The stiffness damping coefficient for the Newmark method assuming Rayleigh damping.
   * @param massDamping The mass damping coefficient for the Newmark method assuming Rayleigh damping.
   * @param newmarkBeta The value of \beta in the Newmark update.
   * @param newmarkGamma The value of \gamma in the Newmark update.
   * @param dofManager degree-of-freedom manager associated with the linear system
   * @param matrix sparse matrix containing the derivatives of the residual wrt displacement
   * @param rhs parallel vector containing the global residual
   * @return The maximum nodal force contribution from all elements.
   */
  template< int NUM_NODES_PER_ELEM, int NUM_QUADRATURE_POINTS, typename CONSTITUTIVE_TYPE >
  static inline real64
  Launch( CONSTITUTIVE_TYPE * const constitutiveRelation,
          localIndex const numElems,
          real64 const dt,
          arrayView3d<R1Tensor const> const & dNdX,
          arrayView2d<real64 const > const& detJ,
          FiniteElementBase const * const fe,
          arrayView1d< integer const > const & elemGhostRank,
          arrayView2d< localIndex const, cells::NODE_MAP_USD > const & elemsToNodes,
          arrayView1d< globalIndex const > const & globalDofNumber,
          arrayView2d< real64 const, nodes::TOTAL_DISPLACEMENT_USD > const & disp,
          arrayView2d< real64 const, nodes::INCR_DISPLACEMENT_USD > const & uhat,
          arrayView1d< R1Tensor const > const & vtilde,
          arrayView1d< R1Tensor const > const & uhattilde,
          arrayView2d< real64 const > const & density,
          arrayView1d< real64 const > const & fluidPressure,
          arrayView1d< real64 const > const & deltaFluidPressure,
          real64 const biotCoefficient,
          timeIntegrationOption const tiOption,
          real64 const stiffnessDamping,
          real64 const massDamping,
          real64 const newmarkBeta,
          real64 const newmarkGamma,
          R1Tensor const & gravityVector,
          DofManager const * const GEOSX_UNUSED_ARG( dofManager ),
          ParallelMatrix * const matrix,
          ParallelVector * const rhs )
  {
    GEOSX_MARK_FUNCTION;
    constexpr int dim = 3;

    // if the following is not static, then gcc8.1 gives a "error: use of 'this' in a constant expression"
    static constexpr int ndof = dim * NUM_NODES_PER_ELEM;
    RAJA::ReduceMax< serialReduce, double > maxForce( 0 );

    typename CONSTITUTIVE_TYPE::KernelWrapper const & constitutive = constitutiveRelation->createKernelWrapper();

    arrayView3d<real64 const, solid::STRESS_USD> const & stress = constitutiveRelation->getStress();

    RAJA::forall< serialPolicy >( RAJA::TypedRangeSegment< localIndex >( 0, numElems ),
                                  GEOSX_LAMBDA ( localIndex const k )
    {
      stackArray1d<globalIndex, ndof>       elementLocalDofIndex( ndof );
      stackArray1d<real64, ndof>            R( ndof );
      stackArray2d<real64, ndof*ndof>  dRdU( ndof,ndof );
      stackArray1d<real64, ndof>       element_dof_np1( ndof );

      stackArray1d<real64, ndof> R_InertiaMassDamping(ndof);
      stackArray2d<real64, ndof*ndof> dRdU_InertiaMassDamping(ndof,ndof);
      stackArray1d<real64, ndof> R_StiffnessDamping(ndof);
      stackArray2d<real64, ndof*ndof> dRdU_StiffnessDamping(ndof,ndof);

      R1Tensor u_local[NUM_NODES_PER_ELEM];
      R1Tensor uhat_local[NUM_NODES_PER_ELEM];
      R1Tensor vtilde_local[NUM_NODES_PER_ELEM];
      R1Tensor uhattilde_local[NUM_NODES_PER_ELEM];

      dRdU = 0.0;
      R = 0.0;

      dRdU_InertiaMassDamping = 0.0;
      R_InertiaMassDamping = 0.0;
      dRdU_StiffnessDamping = 0.0;
      R_StiffnessDamping = 0.0;

      real64 c[6][6];
      constitutive.GetStiffness( k, c );

      if(elemGhostRank[k] < 0)
      {
        for( localIndex a=0 ; a<NUM_NODES_PER_ELEM ; ++a)
        {

          localIndex localNodeIndex = elemsToNodes[k][a];

          for( int i=0 ; i<dim ; ++i )
          {
            elementLocalDofIndex[static_cast<int>(a)*dim+i] = globalDofNumber[localNodeIndex]+i;

            // TODO must add last solution estimate for this to be valid
            element_dof_np1(static_cast<int>(a)*dim+i) = disp[localNodeIndex][i];
          }
        }

        if( tiOption == timeIntegrationOption::ImplicitDynamic )
        {
          GEOSX_ERROR("Option not supported");
          for ( localIndex i = 0; i < NUM_NODES_PER_ELEM; ++i )
          {
            localIndex const nodeID = elemsToNodes( k, i );
            u_local[ i ] = disp[ nodeID ];
            uhat_local[ i ] = uhat[ nodeID ];
            vtilde_local[ i ] = vtilde[ i ];
            uhattilde_local[ i ] = uhattilde[ i ]; 
          }
        }
        else
        {
          for ( localIndex i = 0; i < NUM_NODES_PER_ELEM; ++i )
          {
            localIndex const nodeID = elemsToNodes( k, i );
            u_local[ i ] = disp[ nodeID ];
            uhat_local[ i ] = uhat[ nodeID ];
          }
        }

        R1Tensor dNdXa;
        R1Tensor dNdXb;

        for( integer q=0 ; q<NUM_QUADRATURE_POINTS ; ++q )
        {
          const realT detJq = detJ[k][q];
          std::vector<double> const & N = fe->values(q);

          for( integer a=0 ; a<NUM_NODES_PER_ELEM ; ++a )
          {
      //      realT const * const dNdXa = dNdX(q,a).Data();
            dNdXa = dNdX[k][q][a];

            for( integer b=0 ; b<NUM_NODES_PER_ELEM ; ++b )
            {
      //        realT const * const dNdXb = dNdX(q,b).Data();
              dNdXb = dNdX[k][q][b];

              dRdU(a*dim+0,b*dim+0) -= ( c[0][0]*dNdXa[0]*dNdXb[0] + c[5][5]*dNdXa[1]*dNdXb[1] + c[4][4]*dNdXa[2]*dNdXb[2] ) * detJq;
              dRdU(a*dim+0,b*dim+1) -= ( c[5][5]*dNdXa[1]*dNdXb[0] + c[0][1]*dNdXa[0]*dNdXb[1] ) * detJq;
              dRdU(a*dim+0,b*dim+2) -= ( c[4][4]*dNdXa[2]*dNdXb[0] + c[0][2]*dNdXa[0]*dNdXb[2] ) * detJq;

              dRdU(a*dim+1,b*dim+0) -= ( c[0][1]*dNdXa[1]*dNdXb[0] + c[5][5]*dNdXa[0]*dNdXb[1] ) * detJq;
              dRdU(a*dim+1,b*dim+1) -= ( c[5][5]*dNdXa[0]*dNdXb[0] + c[1][1]*dNdXa[1]*dNdXb[1] + c[3][3]*dNdXa[2]*dNdXb[2] ) * detJq;
              dRdU(a*dim+1,b*dim+2) -= ( c[3][3]*dNdXa[2]*dNdXb[1] + c[1][2]*dNdXa[1]*dNdXb[2] ) * detJq;

              dRdU(a*dim+2,b*dim+0) -= ( c[0][2]*dNdXa[2]*dNdXb[0] + c[4][4]*dNdXa[0]*dNdXb[2] ) * detJq;
              dRdU(a*dim+2,b*dim+1) -= ( c[1][2]*dNdXa[2]*dNdXb[1] + c[3][3]*dNdXa[1]*dNdXb[2] ) * detJq;
              dRdU(a*dim+2,b*dim+2) -= ( c[4][4]*dNdXa[0]*dNdXb[0] + c[3][3]*dNdXa[1]*dNdXb[1] + c[2][2]*dNdXa[2]*dNdXb[2] ) * detJq;

              if( tiOption == timeIntegrationOption::ImplicitDynamic )
              {

                real64 integrationFactor = density(k,q) * N[a] * N[b] * detJq;
                real64 temp1 = ( massDamping * newmarkGamma/( newmarkBeta * dt ) + 1.0 / ( newmarkBeta * dt * dt ) )* integrationFactor;

                for( int i=0 ; i<dim ; ++i )
                {
                  realT const acc = 1.0 / ( newmarkBeta * dt * dt ) * ( uhat_local[b][i] - uhattilde_local[b][i] );
                  realT const vel = vtilde_local[b][i] + newmarkGamma/( newmarkBeta * dt ) *( uhat_local[b][i] - uhattilde_local[b][i] );

                  dRdU_InertiaMassDamping(a*dim+i,b*dim+i) -= temp1;
                  R_InertiaMassDamping(a*dim+i) -= ( massDamping * vel + acc ) * integrationFactor;
                }
              }
            }
          }
        }


        R1Tensor temp;
        for( integer q=0 ; q<NUM_QUADRATURE_POINTS ; ++q )
        {
          R2SymTensor referenceStress = stress[ k ][ q ];
          if( !fluidPressure.empty() )
          {
<<<<<<< HEAD
            R2SymTensor referenceStress = stress(k,q);
            if( !fluidPressure.empty() )
            {
              referenceStress.PlusIdentity( - biotCoefficient * (fluidPressure[k] + deltaFluidPressure[k]));
            }
=======
            referenceStress.PlusIdentity( - biotCoefficient[0] * (fluidPressure[k] + deltaFluidPressure[k]));
          }
>>>>>>> 38301da9

          const realT detJq = detJ[k][q];
          R2SymTensor stress0 = referenceStress;
          stress0 *= detJq;

          for( integer a=0 ; a<NUM_NODES_PER_ELEM ; ++a )
          {
            dNdXa = dNdX[k][q][a];

            temp.AijBj(stress0,dNdXa);
            realT maxF = temp.MaxVal();
            maxForce.max( maxF );

            R(a*dim+0) -= temp[0];
            R(a*dim+1) -= temp[1];
            R(a*dim+2) -= temp[2];
          }

          R1Tensor gravityForce = gravityVector;
          gravityForce *= detJq * density(k,q);
          R(q*dim+0) += gravityForce[0];
          R(q*dim+1) += gravityForce[1];
          R(q*dim+2) += gravityForce[2];
        }


      // TODO It is simpler to do this...try it.
      //  dRdU.Multiply(dof_np1,R);
        for( integer a=0 ; a<NUM_NODES_PER_ELEM ; ++a )
        {
          realT nodeForce = 0;
          for( integer b=0 ; b<NUM_NODES_PER_ELEM ; ++b )
          {
            for( int i=0 ; i<dim ; ++i )
            {
              for( int j=0 ; j<dim ; ++j )
              {
                R(a*dim+i) += dRdU(a*dim+i,b*dim+j) * uhat_local[b][j];
              }
            }

            if( tiOption == timeIntegrationOption::ImplicitDynamic )
            {
              for( int i=0 ; i<dim ; ++i )
              {
                for( int j=0 ; j<dim ; ++j )
                {
                  R_StiffnessDamping(a*dim+i) += stiffnessDamping * dRdU(a*dim+i,b*dim+j) * ( vtilde_local[b][j] + newmarkGamma/(newmarkBeta * dt)*(uhat_local[b][j]-uhattilde_local[b][j]) );
                }
              }
            }

          }

          nodeForce = std::max( std::max( R(a*dim+0), R(a*dim+1) ),  R(a*dim+2) );
          maxForce.max( fabs( nodeForce ) );
        }


        if( tiOption == timeIntegrationOption::ImplicitDynamic )
        {
          GEOSX_ERROR("NOT IMPLEMENTED");
//          dRdU_StiffnessDamping = dRdU;
//          dRdU_StiffnessDamping.Scale( stiffnessDamping * newmarkGamma / ( newmarkBeta * dt ) );
//
//          dRdU += dRdU_InertiaMassDamping;
//          dRdU += dRdU_StiffnessDamping;
//          R    += R_InertiaMassDamping;
//          R    += R_StiffnessDamping;
        }

        // TODO remove local epetra objects, remove use of unwrappedPointer()
        matrix->add( elementLocalDofIndex.data(), elementLocalDofIndex.data(), dRdU.data(), ndof, ndof );
        rhs->add( elementLocalDofIndex.data(), R.data(), ndof );
      }
    });

    return maxForce.get();
  }
};

} // namespace SolidMechanicsLagrangianSSLEKernels

} // namespace geosx<|MERGE_RESOLUTION|>--- conflicted
+++ resolved
@@ -126,21 +126,13 @@
           arrayView2d<localIndex const, cells::NODE_MAP_USD> const & elemsToNodes,
           arrayView3d<R1Tensor const> const & dNdX,
           arrayView2d<real64 const> const & detJ,
-<<<<<<< HEAD
-          arrayView1d<R1Tensor const> const & GEOSX_UNUSED_ARG( u ),
-          arrayView1d<R1Tensor const> const & vel,
-          arrayView1d<R1Tensor> const & acc,
-          real64 const GEOSX_UNUSED_ARG( biotCoefficient ),
-          arrayView2d<R2SymTensor> const & stress,
-          real64 const dt,
-          real64 * const GEOSX_UNUSED_ARG(maxStableDt) )
-=======
           arrayView2d<real64 const, nodes::TOTAL_DISPLACEMENT_USD> const & GEOSX_UNUSED_ARG( u ),
           arrayView2d<real64 const, nodes::VELOCITY_USD> const & vel,
           arrayView2d<real64, nodes::ACCELERATION_USD> const & acc,
+          real64 const GEOSX_UNUSED_ARG( biotCoefficient ),
           arrayView3d<real64, solid::STRESS_USD> const & stress,
-          real64 const dt )
->>>>>>> 38301da9
+          real64 const dt,
+          real64 * const GEOSX_UNUSED_ARG(maxStableDt) )
   {
     GEOSX_MARK_FUNCTION;
 
@@ -420,16 +412,8 @@
           R2SymTensor referenceStress = stress[ k ][ q ];
           if( !fluidPressure.empty() )
           {
-<<<<<<< HEAD
-            R2SymTensor referenceStress = stress(k,q);
-            if( !fluidPressure.empty() )
-            {
-              referenceStress.PlusIdentity( - biotCoefficient * (fluidPressure[k] + deltaFluidPressure[k]));
-            }
-=======
             referenceStress.PlusIdentity( - biotCoefficient[0] * (fluidPressure[k] + deltaFluidPressure[k]));
           }
->>>>>>> 38301da9
 
           const realT detJq = detJ[k][q];
           R2SymTensor stress0 = referenceStress;
