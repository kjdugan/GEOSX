--- conflicted
+++ resolved
@@ -120,14 +120,8 @@
                              int const cycleNumber,
                              DomainPartition * const domain ) override;
 
-<<<<<<< HEAD
-  virtual void SetNextDt(SystemSolverParameters * const solverParams,
-                         real64 const & currentDt,
-                         real64 & nextDt) override;
-=======
   virtual void SetNextDt( real64 const & currentDt,
                           real64 & nextDt) override;
->>>>>>> ce8dc058
 
 
   virtual real64 ExplicitStep( real64 const & time_n,
@@ -207,8 +201,6 @@
   ParallelMatrix m_permutationMatrix1; // it's used to have the output based on global ordering
 
   integer m_maxNumResolves;
-<<<<<<< HEAD
-
   integer n_cycles = 0;
 
 #ifdef GEOSX_USE_HYPRE_MGR
@@ -232,9 +224,8 @@
   HYPRE_Solver uu_amg_solver;
 #endif
   int print_matrix = 0;
-=======
+
   integer m_numResolves[2];
->>>>>>> ce8dc058
 };
 
 } /* namespace geosx */
