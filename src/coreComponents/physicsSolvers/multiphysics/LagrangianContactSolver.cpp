--- conflicted
+++ resolved
@@ -327,14 +327,9 @@
     if( subRegion.hasWrapper( m_tractionKey ) )
     {
       arrayView1d< integer const > const & ghostRank = subRegion.ghostRank();
-<<<<<<< HEAD
       arrayView1d< real64 const > const & faceArea = subRegion.getElementArea().toViewConst();
       arrayView3d< real64 const > const &
       faceRotationMatrix = subRegion.getReference< array3d< real64 > >( viewKeyStruct::rotationMatrixString );
-=======
-      arrayView1d< real64 const > const & faceArea = subRegion.getElementArea();
-      arrayView3d< real64 const > const & faceRotationMatrix = subRegion.getElementRotationMatrix();
->>>>>>> ecaa0f24
       arrayView2d< localIndex const > const & elemsToFaces = subRegion.faceList();
 
       arrayView1d< real64 > const & normalTractionTolerance =
@@ -505,14 +500,10 @@
   FaceManager & faceManager = *meshLevel.getFaceManager();
   ElementRegionManager & elemManager = *meshLevel.getElemManager();
 
-<<<<<<< HEAD
   // Get the coordinates for all nodes
   arrayView2d< real64 const, nodes::REFERENCE_POSITION_USD > const & nodePosition = nodeManager.referencePosition();
 
-  ArrayOfArraysView< localIndex const > const & faceToNodeMap = faceManager.nodeList().toViewConst();
-=======
   ArrayOfArraysView< localIndex const > const faceToNodeMap = faceManager.nodeList().toViewConst();
->>>>>>> ecaa0f24
 
   arrayView2d< real64 const, nodes::TOTAL_DISPLACEMENT_USD > const & u = nodeManager.totalDisplacement();
 
@@ -520,17 +511,11 @@
   {
     if( subRegion.hasWrapper( m_tractionKey ) )
     {
-<<<<<<< HEAD
       arrayView3d< real64 > const &
       rotationMatrix = subRegion.getReference< array3d< real64 > >( viewKeyStruct::rotationMatrixString );
       arrayView2d< localIndex const > const & elemsToFaces = subRegion.faceList();
       arrayView2d< real64 > const & localJump = subRegion.getReference< array2d< real64 > >( viewKeyStruct::localJumpString );
       arrayView1d< real64 const > const & area = subRegion.getElementArea().toViewConst();
-=======
-      arrayView3d< real64 const > const rotationMatrix = subRegion.getElementRotationMatrix();
-      arrayView2d< localIndex const > const elemsToFaces = subRegion.faceList();
-      arrayView2d< real64 > const localJump = subRegion.getReference< array2d< real64 > >( viewKeyStruct::localJumpString );
->>>>>>> ecaa0f24
 
       forAll< parallelHostPolicy >( subRegion.size(), [=] ( localIndex const kfe )
       {
