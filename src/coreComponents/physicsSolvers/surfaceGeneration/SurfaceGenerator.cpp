/*
 * ------------------------------------------------------------------------------------------------------------
 * SPDX-License-Identifier: LGPL-2.1-only
 *
 * Copyright (c) 2018-2020 Lawrence Livermore National Security LLC
 * Copyright (c) 2018-2020 The Board of Trustees of the Leland Stanford Junior University
 * Copyright (c) 2018-2020 Total, S.A
 * Copyright (c) 2019-     GEOSX Contributors
 * All rights reserved
 *
 * See top level LICENSE, COPYRIGHT, CONTRIBUTORS, NOTICE, and ACKNOWLEDGEMENTS files for details.
 * ------------------------------------------------------------------------------------------------------------
 */

/**
 * @file SurfaceGenerator.cpp
 */

#include "SurfaceGenerator.hpp"

#include "managers/GeosxState.hpp"
#include "managers/ProblemManager.hpp"
#include "mpiCommunications/CommunicationTools.hpp"
#include "mpiCommunications/NeighborCommunicator.hpp"
#include "mpiCommunications/SpatialPartition.hpp"
#include "finiteElement/FiniteElementDiscretizationManager.hpp"
#include "finiteVolume/FiniteVolumeManager.hpp"
#include "finiteVolume/FluxApproximationBase.hpp"
#include "managers/NumericalMethodsManager.hpp"
#include "mesh/SurfaceElementRegion.hpp"
#include "mesh/ExtrinsicMeshData.hpp"
#include "meshUtilities/ComputationalGeometry.hpp"
#include "physicsSolvers/solidMechanics/SolidMechanicsLagrangianFEMKernels.hpp"
#include "physicsSolvers/solidMechanics/SolidMechanicsLagrangianFEM.hpp"


#ifdef USE_GEOSX_PTP
#include "physicsSolvers/GEOSX_PTP/ParallelTopologyChange.hpp"
#endif

namespace geosx
{
using namespace dataRepository;
using namespace constitutive;

constexpr real64 SurfaceGenerator::m_nonRuptureTime;

void ModifiedObjectLists::clearNewFromModified()
{
  for( localIndex const a : newNodes )
  {
    modifiedNodes.erase( a );
  }

  for( localIndex const a : newEdges )
  {
    modifiedEdges.erase( a );
  }

  for( localIndex const a : newFaces )
  {
    modifiedFaces.erase( a );
  }
}

void ModifiedObjectLists::insert( ModifiedObjectLists const & modifiedObjects )
{
  newNodes.insert( modifiedObjects.newNodes.begin(),
                   modifiedObjects.newNodes.end() );
  modifiedNodes.insert( modifiedObjects.modifiedNodes.begin(),
                        modifiedObjects.modifiedNodes.end() );

  newEdges.insert( modifiedObjects.newEdges.begin(),
                   modifiedObjects.newEdges.end() );
  modifiedEdges.insert( modifiedObjects.modifiedEdges.begin(),
                        modifiedObjects.modifiedEdges.end() );

  newFaces.insert( modifiedObjects.newFaces.begin(),
                   modifiedObjects.newFaces.end() );
  modifiedFaces.insert( modifiedObjects.modifiedFaces.begin(),
                        modifiedObjects.modifiedFaces.end() );

  for( auto & iter : modifiedObjects.newElements )
  {
    std::pair< localIndex, localIndex > const & key = iter.first;
    std::set< localIndex > const & values = iter.second;
    newElements[key].insert( values.begin(), values.end() );
  }

  for( auto & iter : modifiedObjects.modifiedElements )
  {
    std::pair< localIndex, localIndex > const & key = iter.first;
    std::set< localIndex > const & values = iter.second;
    modifiedElements[key].insert( values.begin(), values.end() );
  }

}

static localIndex GetOtherFaceEdge( const map< localIndex, std::pair< localIndex, localIndex > > & localFacesToEdges,
                                    const localIndex thisFace, const localIndex thisEdge )
{
  localIndex nextEdge = LOCALINDEX_MAX;

  const std::pair< localIndex, localIndex > & faceToEdges = stlMapLookup( localFacesToEdges, thisFace );
  if( faceToEdges.first == thisEdge )
  {
    nextEdge = faceToEdges.second;
  }
  else if( faceToEdges.second == thisEdge )
  {
    nextEdge = faceToEdges.first;
  }
  else
  {
    GEOSX_ERROR( "SurfaceGenerator::Couldn't find thisEdge in localFacesToEdges[thisFace]" );
  }
  return nextEdge;
}

static void CheckForAndRemoveDeadEndPath( const localIndex edgeIndex,
                                          arrayView1d< integer const > const & isEdgeExternal,
                                          map< localIndex, std::set< localIndex > > & edgesToRuptureReadyFaces,
                                          map< localIndex, std::pair< localIndex, localIndex > > & localVFacesToVEdges,
                                          std::set< localIndex > & nodeToRuptureReadyFaces )
{


  localIndex thisEdge = edgeIndex;

  // if the edge is internal and the edge is only attached to one ruptured face...
  while( isEdgeExternal[thisEdge]!=1 )
  {

    //    std::set<localIndex>& edgeToRuptureReadyFaces = stlMapLookup(edgesToRuptureReadyFaces,thisEdge);
    std::set< localIndex > & edgeToRuptureReadyFaces = edgesToRuptureReadyFaces[thisEdge];

    if( edgeToRuptureReadyFaces.size()!=1 )
      break;

    // then the index for the face that is a "dead end"
    localIndex deadEndFace = *(edgeToRuptureReadyFaces.begin());


    std::pair< localIndex, localIndex > & localVFaceToVEdges = stlMapLookup( localVFacesToVEdges, deadEndFace );

    // get the edge on the other side of the "dead end" face
    localIndex nextEdge = -1;
    if( localVFaceToVEdges.first == thisEdge )
      nextEdge = localVFaceToVEdges.second;
    else if( localVFaceToVEdges.second == thisEdge )
      nextEdge = localVFaceToVEdges.first;
    else
    {
      GEOSX_ERROR( "SurfaceGenerator::FindFracturePlanes: Could not find the next edge when removing dead end faces." );
    }

    // delete the face from the working arrays
    edgeToRuptureReadyFaces.erase( deadEndFace );
    edgesToRuptureReadyFaces[nextEdge].erase( deadEndFace );
    nodeToRuptureReadyFaces.erase( deadEndFace );

    // if all the faces have been deleted, then go ahead and delete the top level entry
    if( edgeToRuptureReadyFaces.empty() )
      edgesToRuptureReadyFaces.erase( thisEdge );
    if( edgesToRuptureReadyFaces[nextEdge].empty() )
      edgesToRuptureReadyFaces.erase( nextEdge );

    // now increment the "thisEdge" to point to the other edge on the face that was just deleted
    thisEdge = nextEdge;
  }

}


SurfaceGenerator::SurfaceGenerator( const string & name,
                                    Group * const parent ):
  SolverBase( name, parent ),
  m_failCriterion( 1 ),
//  m_maxTurnAngle(91.0),
  m_nodeBasedSIF( 0 ),
  m_rockToughness( 1.0e99 ),
  m_mpiCommOrder( 0 )
{
  this->registerWrapper( viewKeyStruct::failCriterionString(), &this->m_failCriterion );

  registerWrapper( viewKeyStruct::solidMaterialNameString(), &m_solidMaterialNames ).
    setInputFlag( InputFlags::REQUIRED ).
    setDescription( "Name of the solid material used in solid mechanic solver" );

  registerWrapper( viewKeyStruct::rockToughnessString(), &m_rockToughness ).
    setInputFlag( InputFlags::REQUIRED ).
    setDescription( "Rock toughness of the solid material" );

  registerWrapper( viewKeyStruct::nodeBasedSIFString(), &m_nodeBasedSIF ).
    setInputFlag( InputFlags::OPTIONAL ).
    setDescription( "Rock toughness of the solid material" );

  registerWrapper( viewKeyStruct::mpiCommOrderString(), &m_mpiCommOrder ).
    setInputFlag( InputFlags::OPTIONAL ).
    setDescription( "Flag to enable MPI consistent communication ordering" );

  registerWrapper( viewKeyStruct::fractureRegionNameString(), &m_fractureRegionName ).
    setInputFlag( dataRepository::InputFlags::OPTIONAL ).
    setApplyDefaultValue( "Fracture" );

  registerWrapper( viewKeyStruct::tipNodesString(), &m_tipNodes ).
    setDescription( "Set containing all the nodes at the fracture tip" );

  registerWrapper( viewKeyStruct::tipEdgesString(), &m_tipEdges ).
    setDescription( "Set containing all the tip edges" );

  registerWrapper( viewKeyStruct::tipFacesString(), &m_tipFaces ).
    setDescription( "Set containing all the tip faces" );

  registerWrapper( viewKeyStruct::trailingFacesString(), &m_trailingFaces ).
    setDescription( "Set containing all the trailing faces" );


  this->getWrapper< string >( viewKeyStruct::discretizationString() ).
    setInputFlag( InputFlags::FALSE );

}

SurfaceGenerator::~SurfaceGenerator()
{
  // TODO Auto-generated destructor stub
}

void SurfaceGenerator::registerDataOnMesh( Group & meshBodies )
{
  meshBodies.forSubGroups< MeshBody >( [&] ( MeshBody & meshBody )
  {
    MeshLevel & meshLevel = meshBody.getMeshLevel( 0 );

    ElementRegionManager & elemManager = meshLevel.getElemManager();

    elemManager.forElementSubRegions< CellElementSubRegion >( [&]( CellElementSubRegion & subRegion )
    {
      subRegion.registerExtrinsicData< extrinsicMeshData::K_IC_00,
                                       extrinsicMeshData::K_IC_01,
                                       extrinsicMeshData::K_IC_02,
                                       extrinsicMeshData::K_IC_10,
                                       extrinsicMeshData::K_IC_11,
                                       extrinsicMeshData::K_IC_12,
                                       extrinsicMeshData::K_IC_20,
                                       extrinsicMeshData::K_IC_21,
                                       extrinsicMeshData::K_IC_22 >( this->getName() );
    } );

    elemManager.forElementSubRegions< FaceElementSubRegion >( [&]( FaceElementSubRegion & subRegion )
    {
      subRegion.registerExtrinsicData< extrinsicMeshData::K_IC_00,
                                       extrinsicMeshData::K_IC_01,
                                       extrinsicMeshData::K_IC_02,
                                       extrinsicMeshData::K_IC_10,
                                       extrinsicMeshData::K_IC_11,
                                       extrinsicMeshData::K_IC_12,
                                       extrinsicMeshData::K_IC_20,
                                       extrinsicMeshData::K_IC_21,
                                       extrinsicMeshData::K_IC_22,
                                       extrinsicMeshData::RuptureTime,
                                       extrinsicMeshData::RuptureRate >( this->getName() );
    } );

    NodeManager & nodeManager = meshLevel.getNodeManager();
    EdgeManager & edgeManager = meshLevel.getEdgeManager();
    FaceManager & faceManager = meshLevel.getFaceManager();

    nodeManager.registerExtrinsicData< extrinsicMeshData::ParentIndex,
                                       extrinsicMeshData::ChildIndex,
                                       extrinsicMeshData::DegreeFromCrack,
                                       extrinsicMeshData::DegreeFromCrackTip,
                                       extrinsicMeshData::SIFNode,
                                       extrinsicMeshData::RuptureTime >( this->getName() );

    edgeManager.registerExtrinsicData< extrinsicMeshData::ParentIndex,
                                       extrinsicMeshData::ChildIndex,
                                       extrinsicMeshData::SIF_I,
                                       extrinsicMeshData::SIF_II,
                                       extrinsicMeshData::SIF_III >( this->getName() );

    faceManager.registerExtrinsicData< extrinsicMeshData::ParentIndex,
                                       extrinsicMeshData::ChildIndex,
                                       extrinsicMeshData::RuptureState,
                                       extrinsicMeshData::RuptureTime,
                                       extrinsicMeshData::SIFonFace,
                                       extrinsicMeshData::K_IC,
                                       extrinsicMeshData::PrimaryCandidateFace,
                                       extrinsicMeshData::IsFaceSeparable,
                                       extrinsicMeshData::DegreeFromCrackTip >( this->getName() );

    // TODO: handle this automatically in registerExtrinsicData()
    faceManager.getExtrinsicData< extrinsicMeshData::K_IC >().resizeDimension< 1 >( 3 );
  } );
}

void SurfaceGenerator::initializePostInitialConditionsPreSubGroups()
{
  DomainPartition & domain = getGlobalState().getProblemManager().getDomainPartition();
  for( auto & mesh : domain.getMeshBodies().getSubGroups() )
  {
    MeshLevel & meshLevel = dynamicCast< MeshBody * >( mesh.second )->getMeshLevel( 0 );
    NodeManager & nodeManager = meshLevel.getNodeManager();
    FaceManager & faceManager = meshLevel.getFaceManager();

    arrayView1d< localIndex > const & parentNodeIndex = nodeManager.getExtrinsicData< extrinsicMeshData::ParentIndex >();

    arrayView1d< localIndex > const & parentFaceIndex = faceManager.getExtrinsicData< extrinsicMeshData::ParentIndex >();

    arrayView1d< localIndex > const & childFaceIndex = faceManager.getExtrinsicData< extrinsicMeshData::ChildIndex >();

    parentNodeIndex.setValues< serialPolicy >( -1 );
    parentFaceIndex.setValues< serialPolicy >( -1 );
    childFaceIndex.setValues< serialPolicy >( -1 );

    m_originalNodetoFaces = nodeManager.faceList();
    m_originalNodetoEdges = nodeManager.edgeList();
    m_originalFaceToEdges = faceManager.edgeList();

    nodeManager.registerWrapper( "usedFaces", &m_usedFacesForNode );
    m_usedFacesForNode.resize( nodeManager.size() );

    localIndex const numFaces = faceManager.size();
    m_originalFacesToElemRegion.resize( numFaces, 2 );
    m_originalFacesToElemSubRegion.resize( numFaces, 2 );
    m_originalFacesToElemIndex.resize( numFaces, 2 );

    for( localIndex faceID = 0; faceID < numFaces; ++faceID )
    {
      for( localIndex side = 0; side < 2; ++side )
      {
        m_originalFacesToElemRegion( faceID, side ) = faceManager.elementRegionList()( faceID, side );
        m_originalFacesToElemSubRegion( faceID, side ) = faceManager.elementSubRegionList()( faceID, side );
        m_originalFacesToElemIndex( faceID, side ) = faceManager.elementList()( faceID, side );
      }
    }
  }

  domain.getMeshBodies().forSubGroups< MeshBody >( [&] ( MeshBody & meshBody )
  {
    MeshLevel & meshLevel = meshBody.getMeshLevel( 0 );
    FaceManager & faceManager = meshLevel.getFaceManager();
    ElementRegionManager & elementManager = meshLevel.getElemManager();
    arrayView2d< real64 const > const & faceNormals = faceManager.faceNormal();

    //TODO: roughness to KIC should be made a material constitutive relationship.
    arrayView2d< real64 > const & KIC = faceManager.getExtrinsicData< extrinsicMeshData::K_IC >();

    for( localIndex kf=0; kf<faceManager.size(); ++kf )
    {
      if( m_rockToughness >= 0 )
      {
        KIC[kf][0] = m_rockToughness;
        KIC[kf][1] = m_rockToughness;
        KIC[kf][2] = m_rockToughness;
      }
      else
      {
        arrayView2d< localIndex const > const & faceToRegionMap = faceManager.elementRegionList();
        arrayView2d< localIndex const > const & faceToSubRegionMap = faceManager.elementSubRegionList();
        arrayView2d< localIndex const > const & faceToElementMap = faceManager.elementList();

        for( localIndex k=0; k<faceToRegionMap.size( 1 ); ++k )
        {
          localIndex const er = faceToRegionMap[kf][k];
          localIndex const esr = faceToSubRegionMap[kf][k];
          localIndex const ei = faceToElementMap[kf][k];

          if( er != -1 &&  esr != -1 && ei != -1 )
          {
            CellElementSubRegion & elementSubRegion = elementManager.getRegion( faceToRegionMap[kf][k] ).
                                                        getSubRegion< CellElementSubRegion >( faceToSubRegionMap[kf][k] );
            localIndex iEle = faceToElementMap[kf][k];

            arrayView1d< real64 const > const K_IC_00 = elementSubRegion.getExtrinsicData< extrinsicMeshData::K_IC_00 >();
            arrayView1d< real64 const > const K_IC_01 = elementSubRegion.getExtrinsicData< extrinsicMeshData::K_IC_01 >();
            arrayView1d< real64 const > const K_IC_02 = elementSubRegion.getExtrinsicData< extrinsicMeshData::K_IC_02 >();
            arrayView1d< real64 const > const K_IC_10 = elementSubRegion.getExtrinsicData< extrinsicMeshData::K_IC_10 >();
            arrayView1d< real64 const > const K_IC_11 = elementSubRegion.getExtrinsicData< extrinsicMeshData::K_IC_11 >();
            arrayView1d< real64 const > const K_IC_12 = elementSubRegion.getExtrinsicData< extrinsicMeshData::K_IC_12 >();
            arrayView1d< real64 const > const K_IC_20 = elementSubRegion.getExtrinsicData< extrinsicMeshData::K_IC_20 >();
            arrayView1d< real64 const > const K_IC_21 = elementSubRegion.getExtrinsicData< extrinsicMeshData::K_IC_21 >();
            arrayView1d< real64 const > const K_IC_22 = elementSubRegion.getExtrinsicData< extrinsicMeshData::K_IC_22 >();

            real64 k0[3];
            k0[0] = K_IC_00[iEle]*faceNormals[kf][0] + K_IC_10[iEle]*faceNormals[kf][1] + K_IC_20[iEle]*faceNormals[kf][2];
            k0[1] = K_IC_01[iEle]*faceNormals[kf][0] + K_IC_11[iEle]*faceNormals[kf][1] + K_IC_21[iEle]*faceNormals[kf][2];
            k0[2] = K_IC_02[iEle]*faceNormals[kf][0] + K_IC_12[iEle]*faceNormals[kf][1] + K_IC_22[iEle]*faceNormals[kf][2];

            KIC[kf][0] = std::min( std::fabs( k0[0] ), std::fabs( KIC[kf][0] ) );
            KIC[kf][1] = std::min( std::fabs( k0[1] ), std::fabs( KIC[kf][1] ) );
            KIC[kf][2] = std::min( std::fabs( k0[2] ), std::fabs( KIC[kf][2] ) );
          }
        }
      }
    }
  } );
}


void SurfaceGenerator::postRestartInitialization()
{
  DomainPartition & domain = getGlobalState().getProblemManager().getDomainPartition();
  NumericalMethodsManager & numericalMethodManager = domain.getNumericalMethodManager();

  FiniteVolumeManager & fvManager = numericalMethodManager.getFiniteVolumeManager();

  // repopulate the fracture stencil
  domain.getMeshBodies().forSubGroups< MeshBody >( [&] ( MeshBody & meshBody )
  {
    MeshLevel & meshLevel = meshBody.getMeshLevel( 0 );

    EdgeManager & edgeManager = meshLevel.getEdgeManager();
    ElementRegionManager & elemManager = meshLevel.getElemManager();
    SurfaceElementRegion & fractureRegion = elemManager.getRegion< SurfaceElementRegion >( this->m_fractureRegionName );
    FaceElementSubRegion & fractureSubRegion = fractureRegion.getSubRegion< FaceElementSubRegion >( 0 );

    for( localIndex fce = 0; fce < edgeManager.m_fractureConnectorEdgesToFaceElements.size(); ++fce )
    {
      edgeManager.m_recalculateFractureConnectorEdges.insert( fce );
    }

    for( localIndex fe = 0; fe < fractureSubRegion.size(); ++fe )
    {
      fractureSubRegion.m_newFaceElements.insert( fe );
    }

    for( localIndex a = 0; a < fvManager.numSubGroups(); ++a )
    {
      FluxApproximationBase * const fluxApprox = fvManager.getGroupPointer< FluxApproximationBase >( a );
      if( fluxApprox!=nullptr )
      {
<<<<<<< HEAD
        fluxApprox->addToFractureStencil( *meshLevel,
                                          this->m_fractureRegionName,
                                          false );
      }
    }
    edgeManager->m_recalculateFractureConnectorEdges.clear();
    fractureSubRegion->m_newFaceElements.clear();
  }
=======
        fluxApprox->addToFractureStencil( meshLevel, this->m_fractureRegionName, false );
        edgeManager.m_recalculateFractureConnectorEdges.clear();
        fractureSubRegion.m_newFaceElements.clear();
      }
    }
  } );
>>>>>>> 31787b73
}


real64 SurfaceGenerator::solverStep( real64 const & time_n,
                                     real64 const & dt,
                                     const int GEOSX_UNUSED_PARAM( cycleNumber ),
                                     DomainPartition & domain )
{
  int rval = 0;

  for( auto & mesh : domain.getMeshBodies().getSubGroups() )
  {
    MeshLevel & meshLevel = dynamicCast< MeshBody * >( mesh.second )->getMeshLevel( 0 );

    {
      SpatialPartition & partition = dynamicCast< SpatialPartition & >( domain.getReference< PartitionBase >( dataRepository::keys::partitionManager ) );

      rval = separationDriver( domain,
                               meshLevel,
                               domain.getNeighbors(),
                               partition.getColor(),
                               partition.numColor(),
                               0,
                               time_n + dt );
    }
  }

  NumericalMethodsManager & numericalMethodManager = domain.getNumericalMethodManager();

  FiniteVolumeManager & fvManager = numericalMethodManager.getFiniteVolumeManager();

  for( auto & mesh : domain.getMeshBodies().getSubGroups() )
  {
    MeshLevel & meshLevel = dynamicCast< MeshBody * >( mesh.second )->getMeshLevel( 0 );

    {
      ElementRegionManager & elemManager = meshLevel.getElemManager();
      EdgeManager & edgeManager = meshLevel.getEdgeManager();
      SurfaceElementRegion & fractureRegion = elemManager.getRegion< SurfaceElementRegion >( this->m_fractureRegionName );

      for( localIndex a=0; a<fvManager.numSubGroups(); ++a )
      {
        FluxApproximationBase * const fluxApprox = fvManager.getGroupPointer< FluxApproximationBase >( a );
        if( fluxApprox!=nullptr )
        {
          fluxApprox->addToFractureStencil( meshLevel, this->m_fractureRegionName, true );
          edgeManager.m_recalculateFractureConnectorEdges.clear();
          fractureRegion.getSubRegion< FaceElementSubRegion >( 0 ).m_newFaceElements.clear();
        }
      }
      edgeManager->m_recalculateFractureConnectorEdges.clear();
      fractureRegion->getSubRegion< FaceElementSubRegion >( 0 )->m_newFaceElements.clear();
    }
  }

  return rval;
}



int SurfaceGenerator::separationDriver( DomainPartition & domain,
                                        MeshLevel & mesh,
                                        std::vector< NeighborCommunicator > & neighbors,
                                        int const tileColor,
                                        int const numTileColors,
                                        bool const prefrac,
                                        real64 const time_np1 )
{
  GEOSX_MARK_FUNCTION;

  m_faceElemsRupturedThisSolve.clear();
  NodeManager & nodeManager = mesh.getNodeManager();
  EdgeManager & edgeManager = mesh.getEdgeManager();
  FaceManager & faceManager = mesh.getFaceManager();
  ElementRegionManager & elementManager = mesh.getElemManager();

  std::vector< std::set< localIndex > > nodesToRupturedFaces;
  std::vector< std::set< localIndex > > edgesToRupturedFaces;

  ArrayOfArrays< localIndex > const & nodeToElementMap = nodeManager.elementList();

  map< string, string_array > fieldNames;
  fieldNames["face"].emplace_back( string( extrinsicMeshData::RuptureState::key() ) );
  fieldNames["node"].emplace_back( string( SolidMechanicsLagrangianFEM::viewKeyStruct::forceExternalString() ) );

  getGlobalState().getCommunicationTools().synchronizeFields( fieldNames, mesh, domain.getNeighbors() );

  elementManager.forElementSubRegions< CellElementSubRegion >( [] ( auto & elemSubRegion )
  {
    elemSubRegion.moveSets( LvArray::MemorySpace::CPU );
  } );
  faceManager.moveSets( LvArray::MemorySpace::CPU );
  edgeManager.moveSets( LvArray::MemorySpace::CPU );
  nodeManager.moveSets( LvArray::MemorySpace::CPU );

  if( !prefrac )
  {
    if( m_failCriterion >0 )  // Stress intensity factor based criterion and mixed criterion.
    {

      identifyRupturedFaces( domain,
                             nodeManager,
                             edgeManager,
                             faceManager,
                             elementManager,
                             prefrac );

    }
  }


  if( prefrac )
  {
    ModifiedObjectLists modifiedObjects;
    calculateKinkAngles( faceManager, edgeManager, nodeManager, modifiedObjects, prefrac );
  }

  // We do this here to get the nodesToRupturedFaces etc.
  // The fail stress check inside has been disabled
  postUpdateRuptureStates( nodeManager,
                           edgeManager,
                           faceManager,
                           elementManager,
                           nodesToRupturedFaces,
                           edgesToRupturedFaces );

  int rval = 0;
  //  array1d<MaterialBaseStateDataT*>&  temp = elementManager.m_ElementRegions["PM1"].m_materialStates;

  array1d< integer > const & isNodeGhost = nodeManager.ghostRank();

  for( int color=0; color<numTileColors; ++color )
  {
    ModifiedObjectLists modifiedObjects;
    if( color==tileColor )
    {
      for( localIndex a=0; a<nodeManager.size(); ++a )
      {
        int didSplit = 0;
        if( isNodeGhost[a]<0 &&
            nodeToElementMap.sizeOfArray( a )>1 )
        {
          didSplit += processNode( a,
                                   time_np1,
                                   nodeManager,
                                   edgeManager,
                                   faceManager,
                                   elementManager,
                                   nodesToRupturedFaces,
                                   edgesToRupturedFaces,
                                   elementManager,
                                   modifiedObjects, prefrac );
          if( didSplit > 0 )
          {
            rval += didSplit;
            --a;
          }
        }
      }
    }

#ifdef USE_GEOSX_PTP

    modifiedObjects.clearNewFromModified();

    // 1) Assign new global indices to the new objects
    getGlobalState().getCommunicationTools().assignNewGlobalIndices( nodeManager, modifiedObjects.newNodes );
    getGlobalState().getCommunicationTools().assignNewGlobalIndices( edgeManager, modifiedObjects.newEdges );
    getGlobalState().getCommunicationTools().assignNewGlobalIndices( faceManager, modifiedObjects.newFaces );
//    getGlobalState().getCommunicationTools().AssignNewGlobalIndices( elementManager, modifiedObjects.newElements );

    ModifiedObjectLists receivedObjects;

    /// Nodes to edges in process node is not being set on rank 2. need to check that the new node->edge map is properly
    /// communicated
    ParallelTopologyChange::synchronizeTopologyChange( &mesh,
                                                       neighbors,
                                                       modifiedObjects,
                                                       receivedObjects,
                                                       m_mpiCommOrder );

    synchronizeTipSets( faceManager,
                        edgeManager,
                        nodeManager,
                        receivedObjects );


#else

    GEOSX_UNUSED_VAR( neighbors );
    assignNewGlobalIndicesSerial( nodeManager, modifiedObjects.newNodes );
    assignNewGlobalIndicesSerial( edgeManager, modifiedObjects.newEdges );
    assignNewGlobalIndicesSerial( faceManager, modifiedObjects.newFaces );

#endif

    ArrayOfArraysView< localIndex const > const faceToNodeMap = faceManager.nodeList().toViewConst();

    elementManager.forElementSubRegionsComplete< FaceElementSubRegion >( [&]( localIndex const er,
                                                                              localIndex const esr,
                                                                              ElementRegionBase &,
                                                                              FaceElementSubRegion & subRegion )
    {
      std::set< localIndex > & newFaceElems = modifiedObjects.newElements[{er, esr}];
      for( localIndex const newFaceElemIndex : newFaceElems )
      {
        subRegion.m_newFaceElements.insert( newFaceElemIndex );
      }
    } );


    elementManager.forElementSubRegions< FaceElementSubRegion >( [&]( FaceElementSubRegion & subRegion )
    {
      FaceElementSubRegion::NodeMapType & nodeMap = subRegion.nodeList();
      FaceElementSubRegion::FaceMapType & faceMap = subRegion.faceList();

      for( localIndex kfe=0; kfe<subRegion.size(); ++kfe )
      {
        nodeMap.resizeArray( kfe, 8 );

        localIndex const numNodesInFace = faceToNodeMap.sizeOfArray( faceMap[ kfe ][ 0 ] );
        for( localIndex a = 0; a < numNodesInFace; ++a )
        {
          localIndex const aa = a < 2 ? a : numNodesInFace - a + 1;
          localIndex const bb = aa == 0 ? aa : numNodesInFace - aa;

          // TODO HACK need to generalize to something other than quads
          //wu40: I temporarily make it work for tet mesh. Need further check with Randy.
          nodeMap[ kfe ][ a ]   = faceToNodeMap( faceMap[ kfe ][ 0 ], aa );
          nodeMap[ kfe ][ a + numNodesInFace ] = faceToNodeMap( faceMap[ kfe ][ 1 ], bb );
        }

        if( numNodesInFace == 3 )
        {
          nodeMap[kfe][6] = faceToNodeMap( faceMap[ kfe ][ 0 ], 2 );
          nodeMap[kfe][7] = faceToNodeMap( faceMap[ kfe ][ 1 ], 2 );
        }
      }
    } );
  }


  real64 ruptureRate = calculateRuptureRate( elementManager.getRegion< SurfaceElementRegion >( this->m_fractureRegionName ), edgeManager );

  GEOSX_LOG_LEVEL_RANK_0( 3, "rupture rate is " << ruptureRate );
  if( ruptureRate > 0 )
    m_nextDt = ruptureRate < 1e99 ? m_cflFactor / ruptureRate : 1e99;


//  if( rval>0 )
  {
    elementManager.forElementSubRegions< CellElementSubRegion >( [] ( auto & elemSubRegion )
    {
      elemSubRegion.nodeList().registerTouch( LvArray::MemorySpace::CPU );
      elemSubRegion.edgeList().registerTouch( LvArray::MemorySpace::CPU );
      elemSubRegion.faceList().registerTouch( LvArray::MemorySpace::CPU );
    } );


    faceManager.nodeList().toView().registerTouch( LvArray::MemorySpace::CPU );
//    faceManager.edgeList().registerTouch( LvArray::MemorySpace::CPU );
    faceManager.elementList().registerTouch( LvArray::MemorySpace::CPU );
    faceManager.elementRegionList().registerTouch( LvArray::MemorySpace::CPU );
    faceManager.elementSubRegionList().registerTouch( LvArray::MemorySpace::CPU );

    edgeManager.nodeList().registerTouch( LvArray::MemorySpace::CPU );

//    nodeManager.edgeList().registerTouch( LvArray::MemorySpace::CPU );
//    nodeManager.faceList()().registerTouch( LvArray::MemorySpace::CPU );
//    nodeManager.elementList().registerTouch( LvArray::MemorySpace::CPU );
//    nodeManager.elementRegionList().registerTouch( LvArray::MemorySpace::CPU );
//    nodeManager.elementSubRegionList().registerTouch( LvArray::MemorySpace::CPU );

  }

  return rval;
}

void SurfaceGenerator::synchronizeTipSets ( FaceManager & faceManager,
                                            EdgeManager & edgeManager,
                                            NodeManager & nodeManager,
                                            ModifiedObjectLists & receivedObjects )
{
  arrayView1d< localIndex const > const & parentNodeIndices = nodeManager.getExtrinsicData< extrinsicMeshData::ParentIndex >();

  for( localIndex const nodeIndex : receivedObjects.newNodes )
  {
    localIndex const parentNodeIndex = parentNodeIndices[nodeIndex];

    GEOSX_ERROR_IF( parentNodeIndex == -1, "parentNodeIndex should not be -1" );

    m_tipNodes.remove( parentNodeIndex );
  }

  arrayView1d< integer const > const & faceIsExternal = faceManager.isExternal();
  arrayView1d< integer > const & edgeIsExternal = edgeManager.isExternal();
  arrayView1d< integer > const & nodeIsExternal = nodeManager.isExternal();


  arrayView1d< localIndex const > const &
  parentEdgeIndices = edgeManager.getExtrinsicData< extrinsicMeshData::ParentIndex >();

  arrayView1d< localIndex const > const &
  childEdgeIndices = edgeManager.getExtrinsicData< extrinsicMeshData::ChildIndex >();


  ArrayOfSetsView< localIndex const > const & edgeToFaceMap = edgeManager.faceList().toViewConst();

  ArrayOfArraysView< localIndex const > const & faceToEdgeMap = faceManager.edgeList().toViewConst();

  for( localIndex const edgeIndex : receivedObjects.newEdges )
  {
    localIndex const parentEdgeIndex = parentEdgeIndices[edgeIndex];

    GEOSX_ERROR_IF( parentEdgeIndex == -1, "parentEdgeIndex should not be -1" );

    m_tipEdges.remove( parentEdgeIndex );
    for( localIndex const faceIndex : edgeToFaceMap[ parentEdgeIndex ] )
    {
      bool trailingFace = false;
      if( m_trailingFaces.contains( faceIndex ))
      {
        for( localIndex const faceLocalEdgeIndex : faceToEdgeMap[ faceIndex ] )
        {
          if( m_tipEdges.contains( faceLocalEdgeIndex ))
          {
            trailingFace = true;
          }
        }

        if( trailingFace == false )
        {
          m_trailingFaces.remove( faceIndex );
        }
      }
    }
  }

  arrayView1d< integer const > const & isFaceSeparable = faceManager.getExtrinsicData< extrinsicMeshData::IsFaceSeparable >();
  arrayView2d< localIndex const > const & faceToElementMap = faceManager.elementList();

  arrayView1d< localIndex const > const & childNodeIndices = nodeManager.getExtrinsicData< extrinsicMeshData::ChildIndex >();
  arrayView1d< localIndex > const & parentFaceIndices = faceManager.getExtrinsicData< extrinsicMeshData::ParentIndex >();

  for( localIndex const faceIndex : receivedObjects.newFaces )
  {
    localIndex const parentFaceIndex = parentFaceIndices[faceIndex];
    GEOSX_ERROR_IF( parentFaceIndex == -1, "parentFaceIndex should not be -1" );

    m_trailingFaces.insert( parentFaceIndex );
    m_tipFaces.remove( parentFaceIndex );

    for( localIndex const edgeIndex : faceManager.edgeList()[ parentFaceIndex ] )
    {
      if( parentEdgeIndices[edgeIndex]==-1 && childEdgeIndices[edgeIndex]==-1 )
      {
        m_tipEdges.insert( edgeIndex );

        for( localIndex const iface: edgeManager.faceList()[ edgeIndex ] )
        {
          if( faceToElementMap.size( 1 ) == 2  &&
              faceIsExternal[iface] < 1 &&
              isFaceSeparable[iface] == 1 )
          {
            m_tipFaces.insert( iface );
          }
        }
      }
      if( edgeIsExternal[edgeIndex]==0 )
      {
        edgeIsExternal[edgeIndex] = 2;
      }
    }
    for( localIndex const nodeIndex : faceManager.nodeList()[ parentFaceIndex ] )
    {
      if( parentNodeIndices[nodeIndex]==-1 && childNodeIndices[nodeIndex]==-1 )
      {
        m_tipNodes.insert( nodeIndex );
      }
      if( nodeIsExternal[nodeIndex] )
      {
        nodeIsExternal[nodeIndex] = 2;
      }
    }
  }
}


//void SurfaceGenerator::setDegreeFromCrackTip( NodeManager & nodeManager,
//                                              FaceManager & faceManager )
//{
//
//  arrayView1d<integer> &
//  nodeDegreeFromCrackTip = nodeManager.getReference<integer_array>( viewKeyStruct::degreeFromCrackTipString() );
//
//  arrayView1d<integer> &
//  faceDegreeFromCrackTip = faceManager.getReference<integer_array>( viewKeyStruct::degreeFromCrackTipString() );
//
//  ArrayOfArraysView< localIndex const > const & facesToNodes = faceManager.nodeList();
//
//  arrayView1d<integer const > const & ruptureState = faceManager.getReference<integer_array>( "ruptureState" );
//
//  faceDegreeFromCrackTip = 100000;
//
//  for( localIndex kf=0 ; kf<faceManager.size() ; ++kf )
//  {
//    if( ruptureState(kf) >=2 )
//    {
//      for( localIndex a=0 ; a<facesToNodes.sizeOfArray(kf) ; ++a )
//      {
//        localIndex const nodeIndex = facesToNodes(kf,a);
//        if( )
//      }
//    }
//  }
//}

//**********************************************************************************************************************
//**********************************************************************************************************************
//**********************************************************************************************************************
bool SurfaceGenerator::processNode( const localIndex nodeID,
                                    real64 const time_np1,
                                    NodeManager & nodeManager,
                                    EdgeManager & edgeManager,
                                    FaceManager & faceManager,
                                    ElementRegionManager & elemManager,
                                    std::vector< std::set< localIndex > > & nodesToRupturedFaces,
                                    std::vector< std::set< localIndex > > & edgesToRupturedFaces,
                                    ElementRegionManager & elementManager,
                                    ModifiedObjectLists & modifiedObjects,
                                    const bool GEOSX_UNUSED_PARAM( prefrac ) )
{
  bool didSplit = false;
  bool fracturePlaneFlag = true;

  {
    std::set< localIndex > facialRupturePath;
    map< localIndex, int > edgeLocations;
    map< localIndex, int > faceLocations;
    map< std::pair< CellElementSubRegion *, localIndex >, int > elemLocations;


    fracturePlaneFlag = findFracturePlanes( nodeID,
                                            nodeManager,
                                            edgeManager,
                                            faceManager,
                                            elemManager,
                                            nodesToRupturedFaces,
                                            edgesToRupturedFaces,
                                            facialRupturePath,
                                            edgeLocations,
                                            faceLocations,
                                            elemLocations );
    if( fracturePlaneFlag )
    {
      mapConsistencyCheck( nodeID, nodeManager, edgeManager, faceManager, elementManager, elemLocations );

      didSplit = true;
      performFracture( nodeID,
                       time_np1,
                       nodeManager,
                       edgeManager,
                       faceManager,
                       elementManager,
                       modifiedObjects,
                       nodesToRupturedFaces,
                       edgesToRupturedFaces,
                       facialRupturePath,
                       edgeLocations,
                       faceLocations,
                       elemLocations );
      mapConsistencyCheck( nodeID, nodeManager, edgeManager, faceManager, elementManager, elemLocations );

    }
  }

  return didSplit;
}

//**********************************************************************************************************************
//**********************************************************************************************************************
//**********************************************************************************************************************
bool SurfaceGenerator::findFracturePlanes( const localIndex nodeID,
                                           const NodeManager & nodeManager,
                                           const EdgeManager & edgeManager,
                                           const FaceManager & faceManager,
                                           ElementRegionManager & elemManager,
                                           const std::vector< std::set< localIndex > > & nodesToRupturedFaces,
                                           const std::vector< std::set< localIndex > > & edgesToRupturedFaces,
                                           std::set< localIndex > & separationPathFaces,
                                           map< localIndex, int > & edgeLocations,
                                           map< localIndex, int > & faceLocations,
                                           map< std::pair< CellElementSubRegion *, localIndex >, int > & elemLocations )
{
  arrayView1d< localIndex const > const & parentNodeIndices = nodeManager.getExtrinsicData< extrinsicMeshData::ParentIndex >();

  localIndex const parentNodeIndex = ObjectManagerBase::getParentRecusive( parentNodeIndices, nodeID );

  arrayView1d< localIndex const > const & parentFaceIndices = faceManager.getExtrinsicData< extrinsicMeshData::ParentIndex >();
  arrayView1d< localIndex const > const & childFaceIndices = faceManager.getExtrinsicData< extrinsicMeshData::ChildIndex >();

  std::set< localIndex > const & vNodeToRupturedFaces = nodesToRupturedFaces[parentNodeIndex];

  ArrayOfSetsView< localIndex const > const & nodeToEdgeMap = nodeManager.edgeList().toViewConst();
  ArrayOfSetsView< localIndex const > const & nodeToFaceMap = nodeManager.faceList().toViewConst();

  ArrayOfArraysView< localIndex const > const & faceToEdgeMap = faceManager.edgeList().toViewConst();

//  array1d< ReferenceWrapper<localIndex_array> > nodeToElements
//  const std::set< std::pair<CellBlockSubRegion*,localIndex> >&
//  nodeToElementMaps = nodeManager.m_toElementsRelation[nodeID] ;

  arraySlice1d< localIndex const > const & nodeToRegionMap = nodeManager.elementRegionList()[nodeID];
  arraySlice1d< localIndex const > const & nodeToSubRegionMap = nodeManager.elementSubRegionList()[nodeID];
  arraySlice1d< localIndex const > const & nodeToElementMap = nodeManager.elementList()[nodeID];

  // ***** BACKWARDS COMPATIBLITY HACK
  std::set< std::pair< CellElementSubRegion *, localIndex > > nodeToElementMaps;


  for( localIndex k=0; k<nodeManager.elementRegionList().sizeOfArray( nodeID ); ++k )
  {
    nodeToElementMaps.emplace( &elemManager.getRegion( nodeToRegionMap[k] ).
                                 getSubRegion< CellElementSubRegion >( nodeToSubRegionMap[k] ),
                               nodeToElementMap[k] );
  }


  // ***** END BACKWARDS COMPATIBLITY HACK


  arrayView1d< integer const > const & isEdgeExternal = edgeManager.isExternal();

//  const std::set<localIndex>& usedFaces = nodeManager.GetUnorderedVariableOneToManyMap("usedFaces")[nodeID];

  // **** local working arrays *****************************************************************************************

  // array to hold the faces ready for rupture. It is filled with the intersection of the virtual parent faces
  // associated
  // with all faces attached to the node, and all ruptured virtual faces attached to the virtual parent node.
  std::set< localIndex > nodeToRuptureReadyFaces;
  for( localIndex const i : nodeToFaceMap[ nodeID ] )
  {
    const localIndex parentFaceIndex = ( parentFaceIndices[i] == -1 ) ? i : parentFaceIndices[i];

    if( vNodeToRupturedFaces.count( parentFaceIndex ) > 0 )
    {
      nodeToRuptureReadyFaces.insert( parentFaceIndex );
    }
  }


  // local map to hold the edgesToRuptureReadyFaces
  map< localIndex, std::set< localIndex > > edgesToRuptureReadyFaces;
  for( localIndex const edgeIndex : m_originalNodetoEdges[ parentNodeIndex ] )
  {
    if( !(edgesToRupturedFaces[edgeIndex].empty()) )
      edgesToRuptureReadyFaces[edgeIndex].insert( edgesToRupturedFaces[edgeIndex].begin(), edgesToRupturedFaces[edgeIndex].end() );
  }


  // need a map from faces to edges that are attached to the node
  map< localIndex, std::pair< localIndex, localIndex > > nodeLocalFacesToEdges;
  for( localIndex const kf : m_originalNodetoFaces[ parentNodeIndex ] )
  {
    localIndex edge[2] = { INT_MAX, INT_MAX };
    int count = 0;
    for( localIndex const ke : m_originalFaceToEdges[ kf ] )
    {
      if( m_originalNodetoEdges.contains( parentNodeIndex, ke ) )
      {
        edge[count++] = ke;
      }
    }

    if( edge[0] == INT_MAX || edge[1] == INT_MAX )
    {
      GEOSX_ERROR( "SurfaceGenerator::FindFracturePlanes: invalid edge." );
    }


    nodeLocalFacesToEdges[kf] = std::make_pair( edge[0], edge[1] );

  }


  // ***** remove dead end paths ***************************************************************************************
  // if the edge is not external, and the size of edgesToRupturedFaces is less than 2, then the edge is a dead-end
  // as far as a rupture plane is concerned. The face associated with the edge should be removed from the working
  // list of ruptured faces.

  // loop over all the edges
  for( localIndex const edgeIndex : m_originalNodetoEdges[ parentNodeIndex ] )
  {

    CheckForAndRemoveDeadEndPath( edgeIndex,
                                  isEdgeExternal,
                                  edgesToRuptureReadyFaces,
                                  nodeLocalFacesToEdges,
                                  nodeToRuptureReadyFaces );

  }

  // if there are no ruptured faces attached to the node, then we are done.
  // or if there are no faces that have not been used in a rupture path for this node...we are done.
  if( nodeToRuptureReadyFaces.empty() )//|| nodeToRuptureReadyFaces.size() == usedFaces.size() )
  {
    return false;
  }

  // ***** find separation path ****************************************************************************************

  // ***** find starting face *****
  // We need to find a starting point for the path. The path must have a face that does has not been used in a previous
  // path for this node...otherwise it is the same path as used previously.
  localIndex startingEdge = INT_MAX;
  localIndex startingFace = INT_MAX;
  bool startingEdgeExternal = false;

  for( std::set< localIndex >::const_iterator i=nodeToRuptureReadyFaces.begin(); i!=nodeToRuptureReadyFaces.end(); ++i )
  {
    // check to see if this face has been used to split this node as part of a previously used path
    if( m_usedFacesForNode[nodeID].count( *i )==0 )
    {
      // great! It hasn't. It's on like Donkey Kong.
      startingFace = *i;

      if( isEdgeExternal[nodeLocalFacesToEdges[startingFace].first]==1 )
      {
        startingEdge = nodeLocalFacesToEdges[startingFace].first;
        startingEdgeExternal = true;
        break;
      }
      else if( isEdgeExternal[nodeLocalFacesToEdges[startingFace].second]==1 )
      {
        startingEdge = nodeLocalFacesToEdges[startingFace].second;
        startingEdgeExternal = true;
        break;
      }
      else
      {
        startingEdge = nodeLocalFacesToEdges[startingFace].first;
      }
    }
  }

  // if the starting face was not set, then we don't have a rupture surface....so just quit.
  if( startingFace==INT_MAX || startingEdge==INT_MAX )
  {
    return false;
    //    GEOSX_ERROR("Fracturantor3::FindFracturePlanes: couldn't set starting face/edge");
  }



  // so now the working arrays have been purged of any faces that are on a dead-end path. All remaining faces
  // are part of a separation plane...of course, there can be more than one...which is bad. We will just take the first
  // path we find, and call this function again after the selected path is processed. Since the ruptureState of a face
  // is set to 2 after it is ruptured, if we enforce that candidate paths must have a face with a ruptureState of 1,
  // then
  // everything will work out. Also since the new nodes that are created will have higher node indices than the
  // current node, they will be checked for separation prior to completion of the separation driver.



  // We now have to define the separation plane over which a node/face/edge will be split, and all elements on one side
  // of the plane get one set of objects, and all elements on the other side get the other set.



  {
    // now we start the process of setting the separation path. Begin by
    localIndex thisEdge = startingEdge;
    localIndex thisFace = startingFace;

    localIndex nextEdge = INT_MAX;
    localIndex nextFace = INT_MAX;

    //localIndex lastEdge = INT_MAX;
    //localIndex lastFace = INT_MAX;

    // the seprationPath is used to hold combinations of edge and face
    map< localIndex, int > facesInPath;
    map< localIndex, int > edgesInPath;

    int numFacesInPath = 0;
    edgesInPath[thisEdge] = numFacesInPath;
    facesInPath[thisFace] = numFacesInPath++;

    localIndex_array facePath;
    localIndex_array edgePath;

    facePath.emplace_back( thisFace );
    edgePath.emplace_back( thisEdge );

    // now walk from face->edge->face->edge etc. until we get to an external edge, or back to the startingEdge.
    // the breakFlag indicates that we have found a complete separation path
    bool breakFlag = false;
    while( !breakFlag )
    {

      // get the next edge in the path...it is on the other side of "thisFace", so assign the other edge on the face as
      // the next edge

      nextEdge = GetOtherFaceEdge( nodeLocalFacesToEdges, thisFace, thisEdge );


      // if the nextEdge has already been used in the path, and the nextEdge is not the starting edge, then we have
      // to take a step back and try a different path
      if( edgesInPath.count( nextEdge )==1 && nextEdge!=startingEdge )
      {
        // first check to see if we can use the path without the preceding
        return false;
      }

      // if we have reached an external face, or the edge is already in the path, then we are done
      if( (isEdgeExternal[nextEdge]==1 && startingEdgeExternal ) || edgesInPath.count( nextEdge )==1 )
      {
        // check to see if nextEdge is the startingEdge. If not, then all faces must that are before the nextEdge must
        // NOT be included in the path!!!
        if( nextEdge!=startingEdge && !(isEdgeExternal[nextEdge]==1 && startingEdgeExternal ) )
        {
          std::cout<<std::endl;


          std::cout<<"  NodeID, ParentID = "<<nodeID<<", "<<parentNodeIndex<<std::endl;
          std::cout<<"  Starting Edge/Face = "<<startingEdge<<", "<<startingFace<<std::endl;
          std::cout<<"  Face Separation Path = " << facePath << std::endl;
          std::cout<<"  Edge Separation Path = " << facePath << std::endl;

          GEOSX_ERROR( "crap" );
        }

        // add faces in the path to separationPathFaces
        for( map< localIndex, int >::const_iterator kf=facesInPath.begin(); kf!=facesInPath.end(); ++kf )
        {
          separationPathFaces.insert( kf->first );
        }

        // break out of the while loop
        breakFlag = true;
      }
      else
      {
        // if the previous if statement is false, then what if we have reached an external edge, but the starting edge
        // was not external?? This means that we must continue the process from the edge opposite the startingEdge on
        // the
        // startingFace....which is hard-coded as the second entry in localFacesToEdges.
        if( isEdgeExternal[nextEdge]==1 )
        {
          nextEdge = nodeLocalFacesToEdges[startingFace].second;
        }

        // I sure hope that this is true!!
        if( edgesToRuptureReadyFaces[nextEdge].size() > 1 )
        {
          // we need to pick another face attached to the "next edge"
          // increment the face and edge, and add to the separationPathFaces


          {
            // OK...so we have an iterator that points to a candidate face. We prefer to move towards a face that is
            // ruptureState 1, so that we can get as much splitting done in this event. So we will loop over all the
            // faces attached to the edge, and pick one with ruptureState==1, otherwise just pick any one.
            bool pathFound = false;

            std::pair< CellElementSubRegion *, localIndex >
            thisElem0 = std::make_pair( &elemManager.getRegion( m_originalFacesToElemRegion[thisFace][0] ).
                                          getSubRegion< CellElementSubRegion >( m_originalFacesToElemSubRegion[thisFace][0] ),
                                        m_originalFacesToElemIndex[thisFace][0] );

            std::pair< CellElementSubRegion *, localIndex >
            thisElem1 = std::make_pair( &elemManager.getRegion( m_originalFacesToElemRegion[thisFace][1] ).
                                          getSubRegion< CellElementSubRegion >( m_originalFacesToElemSubRegion[thisFace][1] ),
                                        m_originalFacesToElemIndex[thisFace][1] );

            // nextFaceQuality is intended to keep how desirable a face is for the rupture path.
            // A value of:
            //    0 -> the face is kind of creppy
            //    1 -> the face is does not turn a corner around the elements surrounding thisFace
            //    2 -> the face has not been used in a separation path
            //    3 -> a combination of 1 and 2.
            //    4 -> other edge on the face is the startingEdge.
            //
            int nextFaceQuality = -1;

            for( std::set< localIndex >::const_iterator iter_edgeToFace = edgesToRuptureReadyFaces[nextEdge].begin();
                 iter_edgeToFace!=edgesToRuptureReadyFaces[nextEdge].end(); ++iter_edgeToFace )
            {
              if( *iter_edgeToFace != thisFace )
              {
                pathFound = true;



                const localIndex candidateFaceIndex = *iter_edgeToFace;
                int candidateFaceQuality = 0;


                localIndex candidateEdgeIndex = GetOtherFaceEdge( nodeLocalFacesToEdges, candidateFaceIndex, nextEdge );
                if( candidateEdgeIndex == startingEdge )
                {
                  nextFace = candidateFaceIndex;
                  break;
                }

                std::pair< CellElementSubRegion *, localIndex >
                nextElem0 = std::make_pair( &elemManager.getRegion( m_originalFacesToElemRegion[candidateFaceIndex][0] ).
                                              getSubRegion< CellElementSubRegion >( m_originalFacesToElemSubRegion[candidateFaceIndex][0] ),
                                            m_originalFacesToElemIndex[candidateFaceIndex][0] );

                std::pair< CellElementSubRegion *, localIndex >
                nextElem1 = std::make_pair( &elemManager.getRegion( m_originalFacesToElemRegion[candidateFaceIndex][1] ).
                                              getSubRegion< CellElementSubRegion >( m_originalFacesToElemSubRegion[candidateFaceIndex][1] ),
                                            m_originalFacesToElemIndex[candidateFaceIndex][1] );

                if( thisElem0 != nextElem0 && thisElem0 != nextElem1 &&
                    thisElem1 != nextElem0 && thisElem1 != nextElem1 )
                {
                  candidateFaceQuality += 1;
                }

                if( m_usedFacesForNode[nodeID].count( candidateFaceIndex ) == 0 )
                {
                  candidateFaceQuality += 2;
                }


                if( candidateFaceQuality > nextFaceQuality )
                {
                  nextFace = candidateFaceIndex;
                  nextFaceQuality = candidateFaceQuality;
                }

                if( candidateFaceQuality == 3 )
                {
                  break;
                }
              }
            }
            if( pathFound == false )
            {
              GEOSX_ERROR( "SurfaceGenerator::FindFracturePlanes: couldn't find the next face in the rupture path" );
            }
          }

          //        lastEdge = thisEdge;
          //        lastFace = thisFace;

          thisEdge = nextEdge;
          thisFace = nextFace;
          //      separationPathFaces.insert( thisFace );
          edgesInPath[thisEdge] = numFacesInPath;
          facesInPath[thisFace] = numFacesInPath++;

          facePath.emplace_back( thisFace );
          edgePath.emplace_back( thisEdge );

        }
        else
        {
          GEOSX_ERROR( "SurfaceGenerator::next edge in separation path is apparently  connected to less than 2 ruptured face" );
        }

      }
    }
  }


  //***** SET LOCATIONS ************************************************************************************************



  // need a map from faces to edges that are attached to the node
  map< localIndex, std::pair< localIndex, localIndex > > localFacesToEdges;
  for( localIndex const kf : nodeToFaceMap[ nodeID ] )
  {
    localIndex edge[2] = { INT_MAX, INT_MAX };
    int count = 0;
    for( auto ke : faceToEdgeMap[ kf ] )
    {
      if( edgeManager.hasNode( ke, nodeID ) )
      {
        edge[count++] = ke;
      }
    }

    if( edge[0] == INT_MAX || edge[1] == INT_MAX )
    {
      GEOSX_ERROR( "SurfaceGenerator::FindFracturePlanes: invalid edge." );
    }


    localFacesToEdges[kf] = std::make_pair( edge[0], edge[1] );

  }


  // now we want to identify the objects on either side of the separation plane. First we assign an array to indicate
  // whether a face/edge is on the fracture plane.

  for( localIndex const kf : nodeToFaceMap[ nodeID ] )
  {
    // iff the face is being split NOW, the set the faceLocation = -1.
    const localIndex virtualFaceIndex = ( parentFaceIndices[kf] == -1 ) ? kf : parentFaceIndices[kf];
    if( kf == virtualFaceIndex && childFaceIndices[kf] == -1 && separationPathFaces.count( kf ) )
    {
      faceLocations[kf] = -1;
    }
    else
    {
      faceLocations[kf] = INT_MIN;
    }

  }
  for( localIndex const edgeID : nodeToEdgeMap[ nodeID ] )
  {
    edgeLocations[edgeID] = INT_MIN;
  }

  for( std::set< std::pair< CellElementSubRegion *, localIndex > >::const_iterator k=nodeToElementMaps.begin(); k!=nodeToElementMaps.end(); ++k )
  {
    elemLocations[*k] = INT_MIN;
  }



  /*
     SetLocations( 0, separationPathFaces, faceManager, nodeToElementMaps, localFacesToEdges, //nodeToEdges,
                edgeLocations, faceLocations, elemLocations );

     if( !(SetLocations( 1, separationPathFaces, faceManager, nodeToElementMaps, localFacesToEdges, //nodeToEdges,
                      edgeLocations, faceLocations, elemLocations )) )
     {
     return false;
     }*/

  setLocations( separationPathFaces,
                elemManager,
                faceManager,
                nodeToElementMaps,
                localFacesToEdges,
                edgeLocations,
                faceLocations,
                elemLocations );



  bool fail = false;

  for( localIndex const edgeID : nodeToEdgeMap[ nodeID ] )
  {
    if( edgeLocations[edgeID] == INT_MIN )
    {
      fail = true;
    }
  }
  for( localIndex const kf : nodeToFaceMap[ nodeID ] )
  {
    if( faceLocations[kf] == INT_MIN )
    {
      fail = true;
    }
  }
  /*
     std::cout<<"  NodeID, ParentID = "<<nodeID<<", "<<nodeID<<std::endl;
     std::cout<<"  separation path = ";
     for( std::set<localIndex>::const_iterator kf=separationPathFaces.begin() ; kf!=separationPathFaces.end() ; ++kf )
     {
      std::cout<<*kf<<", ";
     }
     std::cout<<std::endl;

     std::cout<<"  Starting Edge/Face = "<<startingEdge<<", "<<startingFace<<std::endl;
     for( std::set< std::pair<CellBlockSubRegion*,localIndex> >::const_iterator k=nodeToElementMaps.begin() ;
        k!=nodeToElementMaps.end() ; ++k )
     {
      std::cout<<"  elemLocations["<<k->second<<"] = "<<elemLocations[*k]<<std::endl;
     }

     for( std::set<localIndex>::const_iterator ke=nodeToFaces.begin() ; ke!=nodeToFaces.end() ; ++ke )
     {
      std::cout<<"  faceLocations["<<*ke<<"] = "<<faceLocations[*ke]<<std::endl;
     }

     for( std::set<localIndex>::const_iterator ke=nodeToEdges.begin() ; ke!=nodeToEdges.end() ; ++ke )
     {
      std::cout<<"  edgeLocations["<<*ke<<"] = "<<edgeLocations[*ke]<<std::endl;
     }
   */
  if( fail )
  {

    //    GEOSX_ERROR("SurfaceGenerator::FindFracturePlanes: unset element,face, or edge");
    return false;
  }
  return true;
}

//**********************************************************************************************************************
//**********************************************************************************************************************
//**********************************************************************************************************************
bool SurfaceGenerator::setLocations( const std::set< localIndex > & separationPathFaces,
                                     ElementRegionManager & elemManager,
                                     const FaceManager & faceManager,
                                     const std::set< std::pair< CellElementSubRegion *, localIndex > > & nodeToElementMaps,
                                     const map< localIndex, std::pair< localIndex, localIndex > > & localFacesToEdges,
                                     map< localIndex, int > & edgeLocations,
                                     map< localIndex, int > & faceLocations,
                                     map< std::pair< CellElementSubRegion *, localIndex >, int > & elemLocations )
{
  bool rval = true;
  //  const localIndex separationFace = *(separationPathFaces.begin());

  // insert an element attached to the separation face
  //  std::pair<CellBlockSubRegion*,localIndex> elem0 = m_virtualFaces.m_FaceToElementMap[separationFace][0] ;

  std::pair< CellElementSubRegion *, localIndex > elem0 = *(nodeToElementMaps.begin());


  setElemLocations( 0,
                    elem0,
                    separationPathFaces,
                    elemManager,
                    faceManager,
                    nodeToElementMaps,
                    localFacesToEdges,
                    edgeLocations,
                    faceLocations,
                    elemLocations );

  return rval;
}


//**********************************************************************************************************************
//**********************************************************************************************************************
//**********************************************************************************************************************
bool SurfaceGenerator::setElemLocations( const int location,
                                         const std::pair< CellElementSubRegion *, localIndex > & k,
                                         const std::set< localIndex > & separationPathFaces,
                                         ElementRegionManager & elemManager,
                                         const FaceManager & faceManager,
                                         const std::set< std::pair< CellElementSubRegion *, localIndex > > & nodeToElementMaps,
                                         const map< localIndex, std::pair< localIndex, localIndex > > & localFacesToEdges,
                                         map< localIndex, int > & edgeLocations,
                                         map< localIndex, int > & faceLocations,
                                         map< std::pair< CellElementSubRegion *, localIndex >, int > & elemLocations )
{
  arrayView1d< localIndex const > const & parentFaceIndices = faceManager.getExtrinsicData< extrinsicMeshData::ParentIndex >();

  const int otherlocation = (location==0) ? 1 : 0;

  elemLocations[k] = location;


  // loop over all faces on the element
  for( localIndex kf=0; kf<k.first->faceList().size( 1 ); ++kf )
  {

    // define the actual face index, and the virtual face index
    const localIndex faceIndex = k.first->faceList()( k.second, kf );
    const localIndex virtualFaceIndex = ( parentFaceIndices[faceIndex] == -1 ) ?
                                        faceIndex : parentFaceIndices[faceIndex];

    // see if we can find the face in the faceLocations array.
    map< localIndex, int >::iterator iterFace = faceLocations.find( faceIndex );
    // if we can find the face in the faceLocations array, then we must process the face, otherwise it is not
    // connected to the node, so we do nothing.
    if( iterFace != faceLocations.end() )
    {

      if( faceLocations[faceIndex]==otherlocation )
        faceLocations[faceIndex] = -1;
      else if( faceLocations[faceIndex] == INT_MIN )
        faceLocations[faceIndex] = location;

      map< localIndex, std::pair< localIndex, localIndex > >::const_iterator iterF2E = localFacesToEdges.find( faceIndex );

      if( iterF2E != localFacesToEdges.end() )
      {
        const localIndex edge0 = (iterF2E->second).first;
        const localIndex edge1 = (iterF2E->second).second;

        if( edgeLocations[edge0]==otherlocation )
          edgeLocations[edge0] = -1;
        else if( edgeLocations[edge0] == INT_MIN )
          edgeLocations[edge0] = location;

        if( edgeLocations[edge1]==otherlocation )
          edgeLocations[edge1] = -1;
        else if( edgeLocations[edge1] == INT_MIN )
          edgeLocations[edge1] = location;

      }



      // now we add the element that is a neighbor to the face
      // of course, this only happens if there are more than one element
      // attached to the face.
      if( m_originalFacesToElemIndex[virtualFaceIndex][1] != -1 )
      {
        localIndex const er0 = m_originalFacesToElemRegion[virtualFaceIndex][0];
        localIndex const er1 = m_originalFacesToElemRegion[virtualFaceIndex][1];

        localIndex const esr0 = m_originalFacesToElemSubRegion[virtualFaceIndex][0];
        localIndex const esr1 = m_originalFacesToElemSubRegion[virtualFaceIndex][1];


        std::pair< CellElementSubRegion *, localIndex > const
        elemIndex0 = { &elemManager.getRegion( er0 ).getSubRegion< CellElementSubRegion >( esr0 ),
                       m_originalFacesToElemIndex[virtualFaceIndex][0] };

        std::pair< CellElementSubRegion *, localIndex > const
        elemIndex1 = { &elemManager.getRegion( er1 ).getSubRegion< CellElementSubRegion >( esr1 ),
                       m_originalFacesToElemIndex[virtualFaceIndex][1] };

        std::pair< CellElementSubRegion *, localIndex > const & nextElem = ( elemIndex0 == k ) ? elemIndex1 : elemIndex0;
        int const nextLocation = (separationPathFaces.count( virtualFaceIndex )==0) ? location : otherlocation;

        // if the first element is the one we are on, and the element is attached
        // to the splitting node, then add the second element to the list.
        if( nodeToElementMaps.find( nextElem )!=nodeToElementMaps.end() )
        {
          if( elemLocations[nextElem]==INT_MIN )
          {
            setElemLocations( nextLocation,
                              nextElem,
                              separationPathFaces,
                              elemManager,
                              faceManager,
                              nodeToElementMaps,
                              localFacesToEdges,
                              edgeLocations,
                              faceLocations,
                              elemLocations );
          }
        }
      }
    }
  }

  return true;
}


//**********************************************************************************************************************
//**********************************************************************************************************************
//**********************************************************************************************************************
void SurfaceGenerator::performFracture( const localIndex nodeID,
                                        real64 const time_np1,
                                        NodeManager & nodeManager,
                                        EdgeManager & edgeManager,
                                        FaceManager & faceManager,
                                        ElementRegionManager & elementManager,
                                        ModifiedObjectLists & modifiedObjects,
                                        std::vector< std::set< localIndex > > & GEOSX_UNUSED_PARAM( nodesToRupturedFaces ),
                                        std::vector< std::set< localIndex > > & GEOSX_UNUSED_PARAM( edgesToRupturedFaces ),
                                        const std::set< localIndex > & separationPathFaces,
                                        const map< localIndex, int > & edgeLocations,
                                        const map< localIndex, int > & faceLocations,
                                        const map< std::pair< CellElementSubRegion *, localIndex >, int > & elemLocations )
{
  int const rank = MpiWrapper::commRank( MPI_COMM_WORLD );

  array2d< real64, nodes::REFERENCE_POSITION_PERM > const & X = nodeManager.referencePosition();
  ArrayOfSets< localIndex > & nodeToEdgeMap = nodeManager.edgeList();
  ArrayOfSets< localIndex > & nodeToFaceMap = nodeManager.faceList();
  ArrayOfArrays< localIndex > & nodeToRegionMap = nodeManager.elementRegionList();
  ArrayOfArrays< localIndex > & nodeToSubRegionMap = nodeManager.elementSubRegionList();
  ArrayOfArrays< localIndex > & nodeToElementMap = nodeManager.elementList();

  array2d< localIndex > & edgeToNodeMap = edgeManager.nodeList();
  ArrayOfSets< localIndex > & edgeToFaceMap = edgeManager.faceList();

  ArrayOfArrays< localIndex > & faceToNodeMap = faceManager.nodeList();
  ArrayOfArrays< localIndex > & faceToEdgeMap = faceManager.edgeList();
  array2d< localIndex > const & faceToRegionMap = faceManager.elementRegionList();
  array2d< localIndex > const & faceToSubRegionMap = faceManager.elementSubRegionList();
  array2d< localIndex > const & faceToElementMap = faceManager.elementList();

  array1d< integer > const & faceIsExternal = faceManager.isExternal();
  array1d< integer > const & edgeIsExternal = edgeManager.isExternal();
  array1d< integer > const & nodeIsExternal = nodeManager.isExternal();

  SurfaceElementRegion & fractureElementRegion = elementManager.getRegion< SurfaceElementRegion >( "Fracture" );
  array1d< integer > const & isFaceSeparable = faceManager.getExtrinsicData< extrinsicMeshData::IsFaceSeparable >();

  array2d< real64 > const & faceNormals = faceManager.faceNormal();

  array1d< localIndex > const & parentEdgeIndices = edgeManager.getExtrinsicData< extrinsicMeshData::ParentIndex >();
  array1d< localIndex > const & childEdgeIndices = edgeManager.getExtrinsicData< extrinsicMeshData::ChildIndex >();
  array1d< localIndex > const & parentNodeIndices = nodeManager.getExtrinsicData< extrinsicMeshData::ParentIndex >();
  array1d< localIndex > const & childNodeIndices = nodeManager.getExtrinsicData< extrinsicMeshData::ChildIndex >();

  array1d< integer > const & degreeFromCrack = nodeManager.getExtrinsicData< extrinsicMeshData::DegreeFromCrack >();
  array1d< integer > const & nodeDegreeFromCrackTip = nodeManager.getExtrinsicData< extrinsicMeshData::DegreeFromCrackTip >();
  array1d< integer > const & faceDegreeFromCrackTip = faceManager.getExtrinsicData< extrinsicMeshData::DegreeFromCrackTip >();

  array1d< real64 > const & nodeRuptureTime = nodeManager.getExtrinsicData< extrinsicMeshData::RuptureTime >();
  array1d< real64 > const & faceRuptureTime = faceManager.getExtrinsicData< extrinsicMeshData::RuptureTime >();

  // ***** split all the objects first *****

  // Split the node into two, using the original index, and a new one.
  localIndex newNodeIndex;
  if( getLogLevel() )
  {
    GEOSX_LOG_RANK( "" );
    std::cout<<"Splitting node "<<nodeID<<" along separation plane faces: ";
    for( std::set< localIndex >::const_iterator i=separationPathFaces.begin(); i!=separationPathFaces.end(); ++i )
    {
      std::cout<<*i<<", ";
    }
    std::cout<<std::endl;
  }


  nodeManager.splitObject( nodeID, rank, newNodeIndex );

  modifiedObjects.newNodes.insert( newNodeIndex );
  modifiedObjects.modifiedNodes.insert( nodeID );

  nodeToRegionMap.clearArray( newNodeIndex );
  nodeToSubRegionMap.clearArray( newNodeIndex );
  nodeToElementMap.clearArray( newNodeIndex );

  nodeToEdgeMap.clearSet( newNodeIndex );
  nodeToFaceMap.clearSet( newNodeIndex );

  degreeFromCrack[nodeID] = 0;
  degreeFromCrack[newNodeIndex] = 0;
  m_tipNodes.remove( nodeID );
  nodeDegreeFromCrackTip( nodeID ) = 1;
  nodeRuptureTime( nodeID ) = time_np1;
  nodeRuptureTime( newNodeIndex ) = time_np1;

  //TODO HACK...should recalculate mass
//  const real64 newMass = 0.5 * (*nodeManager.m_mass)[nodeID];
//  (*nodeManager.m_mass)[nodeID] = newMass;
//  (*nodeManager.m_mass)[newNodeIndex] = newMass;

  //TODO Either change m_usedFacesForNode to array<std::set> or add insert with iterator to SortedArray
  for( auto const val : separationPathFaces )
  {
    m_usedFacesForNode[nodeID].insert( val );
    m_usedFacesForNode[newNodeIndex].insert( val );
  }

//  SortedArray<localIndex>& usedFacesNew = nodeManager.getReference< array1d<SortedArray<localIndex>>
// >("usedFaces")[newNodeIndex];
//  usedFacesNew = usedFaces[nodeID];


  if( getLogLevel() )
    std::cout<<"Done splitting node "<<nodeID<<" into nodes "<<nodeID<<" and "<<newNodeIndex<<std::endl;

  // split edges
  map< localIndex, localIndex > splitEdges;
  // loop over all edges connected to the node
  for( map< localIndex, int >::const_iterator iter_edge=edgeLocations.begin(); iter_edge!=edgeLocations.end(); ++iter_edge )
  {
    const localIndex & parentEdgeIndex = iter_edge->first;
    const int & location = iter_edge->second;

    // if the edge is on the separation plane, then split it
    if( location == -1 )
    {
      localIndex newEdgeIndex;

      edgeManager.splitObject( parentEdgeIndex, rank, newEdgeIndex );

      m_tipEdges.remove( parentEdgeIndex );

      edgeToFaceMap.clearSet( newEdgeIndex );

      if( getLogLevel() )
      {
        GEOSX_LOG_RANK( "" );
        std::cout<<"  Split edge "<<parentEdgeIndex<<" into edges "<<parentEdgeIndex<<" and "<<newEdgeIndex<<std::endl;
      }

      splitEdges[parentEdgeIndex] = newEdgeIndex;
      modifiedObjects.newEdges.insert( newEdgeIndex );
      modifiedObjects.modifiedEdges.insert( parentEdgeIndex );

      for( localIndex const faceIndex : edgeToFaceMap[ parentEdgeIndex ] )
      {
        bool trailingFace = false;
        if( m_trailingFaces.contains( faceIndex ))
        {
          for( localIndex const edgeIndex : faceToEdgeMap[ faceIndex ] )
          {
            if( m_tipEdges.contains( edgeIndex ))
            {
              trailingFace = true;
            }
          }

          if( trailingFace == false )
          {
            m_trailingFaces.remove( faceIndex );
          }
        }
      }

      for( int a=0; a<2; ++a )
      {
        edgeManager.nodeList( newEdgeIndex, a ) = edgeManager.nodeList( parentEdgeIndex, a );
      }

    } //    if( location == -1  )
  } // for( map<localIndex,int>::const_iterator iter_edge...


  // split the faces
  array1d< integer > const & ruptureState = faceManager.getExtrinsicData< extrinsicMeshData::RuptureState >();
  map< localIndex, localIndex > splitFaces;


  SortedArray< localIndex > & externalFaces = faceManager.externalSet();

  // loop over all faces attached to the nodeID
  for( map< localIndex, int >::const_iterator iter_face=faceLocations.begin(); iter_face!=faceLocations.end(); ++iter_face )
  {
    const localIndex faceIndex = iter_face->first;
//    localIndex const parentFaceIndex = parentFaceIndices[faceIndex]==faceIndex ? faceIndex :
// parentFaceIndices[faceIndex];
    const int location = iter_face->second;
    // if the face is on the separation plane, then split it
    if( location == -1 )
    {
      localIndex newFaceIndex;

      if( faceManager.splitObject( faceIndex, rank, newFaceIndex ) )
      {

        if( getLogLevel() )
        {
          GEOSX_LOG_RANK( "" );
          std::cout<<"  Split face "<<faceIndex<<" into faces "<<faceIndex<<" and "<<newFaceIndex<<std::endl;
        }

        splitFaces[faceIndex] = newFaceIndex;
        modifiedObjects.newFaces.insert( newFaceIndex );
        modifiedObjects.modifiedFaces.insert( faceIndex );

        ruptureState[faceIndex] = 2;
        ruptureState[newFaceIndex] = 2;

        faceRuptureTime( faceIndex ) = time_np1;
        faceRuptureTime( newFaceIndex ) = time_np1;


        m_trailingFaces.insert( faceIndex );
        m_tipFaces.remove( faceIndex );
        faceDegreeFromCrackTip( faceIndex ) = 0;
        faceDegreeFromCrackTip( newFaceIndex ) = 0;

        localIndex const numFaceEdges = faceToEdgeMap.sizeOfArray( faceIndex );
        faceToEdgeMap.resizeArray( newFaceIndex, numFaceEdges );
        for( localIndex a = 0; a < numFaceEdges; ++a )
        {
          faceToEdgeMap( newFaceIndex, a ) = faceToEdgeMap( faceIndex, a );
        }

        localIndex const numFaceNodes = faceToNodeMap.sizeOfArray( faceIndex );
        faceToNodeMap.resizeArray( newFaceIndex, numFaceNodes );
        for( localIndex a=0; a<numFaceNodes; ++a )
        {
          localIndex const aa = a == 0 ? a : numFaceNodes - a;
          faceToNodeMap( newFaceIndex, aa ) = faceToNodeMap( faceIndex, a );
        }
        LvArray::tensorOps::scale< 3 >( faceNormals[ newFaceIndex ], -1 );

        externalFaces.insert( newFaceIndex );
        externalFaces.insert( faceIndex );


        // Fu: All edges of the parent face should be external now.
        // We have to do the following because isExternal attribute of the tip edge is not handled by the splitter.
        for( localIndex const edgeIndex : faceManager.edgeList()[ faceIndex ] )
        {
          if( parentEdgeIndices[edgeIndex]==-1 && childEdgeIndices[edgeIndex]==-1 )
          {
            m_tipEdges.insert( edgeIndex );

            for( localIndex const iface: edgeManager.faceList()[ edgeIndex ] )
            {
              if( faceToElementMap.size( 1 ) == 2  &&
                  faceIsExternal[iface] < 1 &&
                  checkOrphanElement( elementManager, faceManager, iface ) == 0 &&
                  isFaceSeparable[iface] == 1
//                  && fabs(LvArray::tensorOps::AiBi< 3 >(faceNormals[faceIndex], faceNormals[iface])) > cos( m_maxTurnAngle )
                  )
              {
                m_tipFaces.insert( iface );
              }
            }
          }
          if( edgeIsExternal[edgeIndex]==0 )
          {
            edgeIsExternal[edgeIndex] = 2;
          }
        }
        for( localIndex const nodeIndex : faceToNodeMap[ faceIndex ] )
        {
          if( parentNodeIndices[nodeIndex]==-1 && childNodeIndices[nodeIndex]==-1 )
          {
            m_tipNodes.insert( nodeIndex );
            nodeDegreeFromCrackTip( nodeIndex ) = 0;
          }
          if( nodeIsExternal[nodeIndex] )
          {
            nodeIsExternal[nodeIndex] = 2;
          }
        }

        {
          localIndex faceIndices[2] = {faceIndex, newFaceIndex};
          localIndex const
          newFaceElement = fractureElementRegion.addToFractureMesh( time_np1,
                                                                    &edgeManager,
                                                                    &faceManager,
                                                                    this->m_originalFaceToEdges.toViewConst(),
                                                                    "faceElementSubRegion",
                                                                    faceIndices );
          m_faceElemsRupturedThisSolve.insert( newFaceElement );
          modifiedObjects.newElements[ {fractureElementRegion.getIndexInParent(), 0} ].insert( newFaceElement );
        }
//        externalFaceManager.SplitFace(parentFaceIndex, newFaceIndex, nodeManager);

      } // if( faceManager.SplitObject( faceIndex, newFaceIndex ) )
    } // if( location == -1 )
  } // for( map<localIndex,int>::const_iterator iter_face


  // ***** now correct all the relations between the objects *****

  /* To accomplish this annoying yet exceedingly important task, we will take a "top down"
   * approach. Note that this is a two way correction, i.e. if we are correcting
   * elementToNodes, we also correct nodeToElementMaps. This is summarized as:
   * 1) Loop over elements attached to the split node.
   *     2a) correct all relations between the single  element and the nodes.
   *     2b) Loop over all faces on the element
   *         3a) For each face, correct the face relations with the element
   *         3b) For each face, correct the face relations with the nodes
   *         3c) Loop over all edges on the face
   *             4a) For each edge, correct the face relations
   *             4b) for each edge, correct the node relations
   *
   *  The element location will define which side of the rupture everything
   *  is on.
   *  - location 0 gets the original node,edge,face.
   *  - location 1 gets the new node,edge,face.
   */

  array1d< localIndex > const & parentFaceIndex = faceManager.getExtrinsicData< extrinsicMeshData::ParentIndex >();
  array1d< localIndex > const & childFaceIndex = faceManager.getExtrinsicData< extrinsicMeshData::ChildIndex >();

  // 1) loop over all elements attached to the nodeID
  for( map< std::pair< CellElementSubRegion *, localIndex >, int >::const_iterator iter_elem =
         elemLocations.begin(); iter_elem != elemLocations.end(); ++iter_elem )
  {
    const int & location = iter_elem->second;

    if( location==1 )
    {
      const std::pair< CellElementSubRegion *, localIndex > & elem = iter_elem->first;

      CellElementSubRegion & elemSubRegion = *(elem.first);
      ElementRegionBase & elemRegion = dynamicCast< ElementRegionBase & >( elemSubRegion.getParent().getParent() );
      string const & elemRegionName = elemRegion.getName();

      localIndex const regionIndex = elementManager.getRegions().getIndex( elemRegionName );
      localIndex const subRegionIndex = elemRegion.getSubRegions().getIndex( elemSubRegion.getName() );
      const localIndex elemIndex = elem.second;

      modifiedObjects.modifiedElements[{regionIndex, subRegionIndex}].insert( elemIndex );


      array2d< localIndex, cells::NODE_MAP_PERMUTATION > const & elemsToNodes = elemSubRegion.nodeList();
      array2d< localIndex > const & elemsToFaces = elemSubRegion.faceList();

      if( getLogLevel() > 1 )
        std::cout<<"Element "<<elemIndex<<std::endl;

      // 2a) correct elementToNode and nodeToElement
      if( getLogLevel() > 1 )
        std::cout<<"  Looping over all nodes on element, and correcting node<->element maps:"<<std::endl;


      real64 elemCenter[3] = {0.0, 0.0, 0.0};
      {
        // loop over all nodes on element
        if( getLogLevel() > 1 )
          std::cout<<"    m_ElementToNodeMap = ( ";
        for( localIndex a=0; a<elemsToNodes.size( 1 ); ++a )
        {
          LvArray::tensorOps::add< 3 >( elemCenter, X[ elemsToNodes[elemIndex][a] ] );
          // if the node was just split
          if( elemsToNodes[elemIndex][a] == nodeID )
          {

            if( getLogLevel() > 1 )
              std::cout<<elemsToNodes[elemIndex][a]<<"->"<<newNodeIndex<<", ";

            elemsToNodes[elemIndex][a] = newNodeIndex;

            insert( nodeManager.toElementRelation(), newNodeIndex, regionIndex, subRegionIndex, elemIndex );
            erase( nodeManager.toElementRelation(), nodeID, regionIndex, subRegionIndex, elemIndex );
          }
          else if( getLogLevel() > 1 )
            std::cout<<elemsToNodes[elemIndex][a]<<", ";
        }
        LvArray::tensorOps::scale< 3 >( elemCenter, 1.0 / elemsToNodes.size( 1 ) );
        if( getLogLevel() > 1 )
          std::cout<<")"<<std::endl;

        if( getLogLevel() > 1 )
        {
          for( localIndex a=0; a<elemsToNodes.size( 1 ); ++a )
          {
            if( getLogLevel() > 1 )
            {
              std::cout<<"    nodeToElemMaps["<<elemsToNodes[elemIndex][a]<<"] = ( ";
              for( localIndex k=0; k<nodeToRegionMap.sizeOfArray( elemsToNodes[elemIndex][a] ); ++k )
              {
                std::cout<<"["<<nodeToRegionMap[elemsToNodes[elemIndex][a]][k]<<","
                         <<nodeToSubRegionMap[elemsToNodes[elemIndex][a]][k]<<","
                         <<nodeToElementMap[elemsToNodes[elemIndex][a]][k]<<"] , ";
              }
              std::cout<<" )"<<std::endl;
            }
          }

          if( getLogLevel() > 1 )
          {
            std::cout<<"    nodeToElemMaps["<<nodeID<<"] = ( ";
            for( localIndex k=0; k<nodeToRegionMap.sizeOfArray( nodeID ); ++k )
            {
              std::cout<<"["<<nodeToRegionMap[nodeID][k]<<","
                       <<nodeToSubRegionMap[nodeID][k]<<","
                       <<nodeToElementMap[nodeID][k]<<"] , ";
            }
            std::cout<<" )"<<std::endl;
          }
        }
      }



      // 2b) loop over all faces on element.
      if( getLogLevel() > 1 )
      {
        std::cout<<"  Looping over all faces on element (parent and child):"<<std::endl;
      }

      // we need to build a list of faces that is elemToFaces FOLLOWED by any
      // parent face of those indicated in elemToFaces

      // Now we do a loop over the facelist and process all the faces
      for( int kf=0; kf<elemSubRegion.numFacesPerElement(); ++kf )
      {

        // set both faceID and newFaceID to the parent face.
        localIndex const faceIndex = elemsToFaces[elemIndex][kf];
        //        map<localIndex,localIndex>::iterator iterSplitFace = splitFaces.find(faceIndex);
        bool const isNewFace = (splitFaces.count( faceIndex )>0) ? true : false;
        localIndex const newFaceIndex = isNewFace ? childFaceIndex[faceIndex] : faceIndex;


        // 3a) check to see if the face was split. If so, then we will need
        // to alter the face relation with the elements in both directions.
        if( isNewFace )
        {
          // replace the parent face with the child face in elementToFace. Now
          // faceID is the parent face, and newFaceID is the child face.
          elemsToFaces[elemIndex][kf] = childFaceIndex[faceIndex];



          // add the element to the child faceToElem
//          faceManager.m_toElements[newFaceIndex].emplace_back( elem );

          faceToRegionMap[newFaceIndex][0] = regionIndex;
          faceToSubRegionMap[newFaceIndex][0] = subRegionIndex;
          faceToElementMap[newFaceIndex][0] = elemIndex;
          faceToRegionMap[newFaceIndex][1] = -1;
          faceToSubRegionMap[newFaceIndex][1] = -1;
          faceToElementMap[newFaceIndex][1] = -1;

          // remove the element from the parent face
          if( faceToRegionMap[faceIndex][0] == regionIndex &&
              faceToSubRegionMap[faceIndex][0] == subRegionIndex &&
              faceToElementMap[faceIndex][0] == elemIndex )
          {
            faceToRegionMap[faceIndex][0] = faceToRegionMap[faceIndex][1];
            faceToSubRegionMap[faceIndex][0] = faceToSubRegionMap[faceIndex][1];
            faceToElementMap[faceIndex][0] = faceToElementMap[faceIndex][1];
            faceToRegionMap[faceIndex][1] = -1;
            faceToSubRegionMap[faceIndex][1] = -1;
            faceToElementMap[faceIndex][1] = -1;
          }
          else if( faceToRegionMap[faceIndex][1] == regionIndex &&
                   faceToSubRegionMap[faceIndex][1] == subRegionIndex &&
                   faceToElementMap[faceIndex][1] == elemIndex )
          {
            faceToRegionMap[faceIndex][1] = -1;
            faceToSubRegionMap[faceIndex][1] = -1;
            faceToElementMap[faceIndex][1] = -1;
          }

          if( getLogLevel() > 1 )
          {
            GEOSX_LOG( "    faceToRegionMap["<<newFaceIndex<<"][0]    = "<<faceToRegionMap[newFaceIndex][0] );
            GEOSX_LOG( "    faceToSubRegionMap["<<newFaceIndex<<"][0] = "<<faceToSubRegionMap[newFaceIndex][0] );
            GEOSX_LOG( "    faceToElementMap["<<newFaceIndex<<"][0]      = "<<faceToElementMap[newFaceIndex][0] );
            GEOSX_LOG( "    faceToRegionMap["<<newFaceIndex<<"][1]    = "<<faceToRegionMap[newFaceIndex][1] );
            GEOSX_LOG( "    faceToSubRegionMap["<<newFaceIndex<<"][1] = "<<faceToSubRegionMap[newFaceIndex][1] );
            GEOSX_LOG( "    faceToElementMap["<<newFaceIndex<<"][1]      = "<<faceToElementMap[newFaceIndex][1] );

            GEOSX_LOG( "    faceToRegionMap["<<faceIndex<<"][0]    = "<<faceToRegionMap[faceIndex][0] );
            GEOSX_LOG( "    faceToSubRegionMap["<<faceIndex<<"][0] = "<<faceToSubRegionMap[faceIndex][0] );
            GEOSX_LOG( "    faceToElementMap["<<faceIndex<<"][0]      = "<<faceToElementMap[faceIndex][0] );
            GEOSX_LOG( "    faceToRegionMap["<<faceIndex<<"][1]    = "<<faceToRegionMap[faceIndex][1] );
            GEOSX_LOG( "    faceToSubRegionMap["<<faceIndex<<"][1] = "<<faceToSubRegionMap[faceIndex][1] );
            GEOSX_LOG( "    faceToElementMap["<<faceIndex<<"][1]      = "<<faceToElementMap[faceIndex][1] );

          }

          for( int i = 0; i < 2; i++ )
          {
            localIndex iFace = i == 0 ? faceIndex : newFaceIndex;

            localIndex elementIndex = faceToElementMap[iFace][0];
            CellElementSubRegion & elementSubRegion = elementManager.getRegion( faceToRegionMap[iFace][0] ).
                                                        getSubRegion< CellElementSubRegion >( faceToSubRegionMap[iFace][0] );
            arrayView2d< real64 const > const subRegionElemCenter = elementSubRegion.getElementCenter();

            faceManager.sortFaceNodes( X, subRegionElemCenter[ elementIndex ], faceToNodeMap[ iFace ], faceToNodeMap.sizeOfArray( iFace ) );

            //Face normal need to be updated here
            real64 fCenter[ 3 ];
            computationalGeometry::Centroid_3DPolygon( faceToNodeMap[ iFace ],
                                                       X,
                                                       fCenter,
                                                       faceNormals[ iFace ] );
          }

        } // if( splitFaces.count( faceID ) > 0 )

        modifiedObjects.modifiedFaces.insert( faceIndex );



        // 3b) correct faceToNodes and nodeToFaces

        if( getLogLevel() > 1 )
        {
          localIndex const parentFace = parentFaceIndex[newFaceIndex];
          if( parentFace!=-1 )
          {
            std::cout<<"    m_FaceToNodeMap["<<parentFace<<"->"<<newFaceIndex<<"] = ( ";
          }
          else
          {
            std::cout<<"    m_FaceToNodeMap["<<newFaceIndex<<"] = ( ";
          }
        }

        // loop over all nodes on the face.
        for( localIndex & nodeIndex : faceToNodeMap[ newFaceIndex ] )
        {
          if( getLogLevel() > 1 )
            std::cout<<nodeIndex;

          // if the facenode is the one that is being split
          if( nodeIndex == nodeID )
          {
            nodeIndex = newNodeIndex;

            // if it is not a new face.
            if( !isNewFace )
            {
              // remove the face from the nodeToFaceMap of the parent node.
              nodeToFaceMap.removeFromSet( nodeID, faceIndex );

              // add the face to the nodeToFaceMap of the new node.
              nodeToFaceMap.insertIntoSet( nodeIndex, faceIndex );
            }
            else
            {
              // it is a new face

              // insert the newFace into the nodeToFaceMap of the newNode
              nodeToFaceMap.insertIntoSet( nodeIndex, newFaceIndex );
            }
            if( getLogLevel() > 1 )
              std::cout<<"->"<<nodeIndex<<", ";
          }
          else // the node is not being split
          {
            nodeToFaceMap.insertIntoSet( nodeIndex, newFaceIndex );

            if( getLogLevel() > 1 )
              std::cout<<", ";
          }

        }
        if( getLogLevel() > 1 )
          std::cout<<")"<<std::endl;



        // faceToEdges
        if( getLogLevel() > 1 )
        {
          const localIndex parentFace = parentFaceIndex[newFaceIndex];
          if( parentFace!=-1 )
          {
            std::cout<<"    m_FaceToEdgeMap["<<parentFace<<"->"<<newFaceIndex<<"] = ( ";
          }
          else
          {
            std::cout<<"    m_FaceToEdgeMap["<<newFaceIndex<<"] = ( ";
          }
        }
        // loop over all edges on face
        for( localIndex & edgeIndex : faceToEdgeMap[ newFaceIndex ] )
        {

          // if the edge was just split
          if( splitEdges.count( edgeIndex ) > 0 )
          {
            if( faceIndex == newFaceIndex )
            {
              edgeToFaceMap.removeFromSet( edgeIndex, faceIndex );
            }

            edgeIndex = splitEdges[edgeIndex];
          }
          edgeToFaceMap.insertIntoSet( edgeIndex, newFaceIndex );

          modifiedObjects.modifiedEdges.insert( edgeIndex );

          if( getLogLevel() > 1 )
            std::cout<<edgeIndex;



          //edgeToNodeMap
          if( getLogLevel() > 1 )
          {
            std::cout<<"(";
          }

          {
            for( localIndex a=0; a<edgeToNodeMap.size( 1 ); ++a )
            {
              if( edgeToNodeMap[edgeIndex][a] == nodeID )
              {

                if( getLogLevel() > 1 )
                  std::cout<<edgeToNodeMap[edgeIndex][a];

                edgeToNodeMap[edgeIndex][a] = newNodeIndex;
                nodeToEdgeMap.removeFromSet( nodeID, edgeIndex );

                if( getLogLevel() > 1 )
                  std::cout<<"->"<<edgeToNodeMap[edgeIndex][a]<<", ";

              }
              else if( getLogLevel() > 1 )
                std::cout<<edgeToNodeMap[edgeIndex][a]<<", ";

              nodeToEdgeMap.insertIntoSet( edgeToNodeMap[edgeIndex][a], edgeIndex );
              modifiedObjects.modifiedNodes.insert( edgeToNodeMap[edgeIndex][a] );
            }
            if( getLogLevel() > 1 )
              std::cout<<")";
          }
          if( getLogLevel() > 1 )
            std::cout<<", ";
        }
        if( getLogLevel() > 1 )
          std::cout<<")"<<std::endl;
      } // for( int kf=0 ; kf<elemRegion.m_numFacesPerElement ; ++kf )
    } // if( location==1 )
  } // for( map<std::pair<CellBlockSubRegion*, localIndex>, int>::const_iterator iter_elem = elemLocations.begin()
}


void SurfaceGenerator::mapConsistencyCheck( localIndex const GEOSX_UNUSED_PARAM( nodeID ),
                                            NodeManager const & nodeManager,
                                            EdgeManager const & edgeManager,
                                            FaceManager const & faceManager,
                                            ElementRegionManager const & elementManager,
                                            map< std::pair< CellElementSubRegion *, localIndex >, int > const & elemLocations )
{
  //**************************************************************************
  // THIS IS ALL JUST CONSISTENCY CHECKING
  //**************************************************************************


  ArrayOfSetsView< localIndex const > const & nodeToEdgeMap = nodeManager.edgeList().toViewConst();
  ArrayOfSetsView< localIndex const > const & nodeToFaceMap = nodeManager.faceList().toViewConst();
  ArrayOfArraysView< localIndex const > const & nodeToRegionMap = nodeManager.elementRegionList();
  ArrayOfArraysView< localIndex const > const & nodeToSubRegionMap = nodeManager.elementSubRegionList();
  ArrayOfArraysView< localIndex const > const & nodeToElementMap = nodeManager.elementList();


  arrayView2d< localIndex > const & edgeToNodeMap = edgeManager.nodeList();

  ArrayOfArraysView< localIndex const > const & faceToNodeMap = faceManager.nodeList().toViewConst();
  ArrayOfArraysView< localIndex const > const & faceToEdgeMap = faceManager.edgeList().toViewConst();
  arrayView2d< localIndex const > const & faceToRegionMap = faceManager.elementRegionList();
  arrayView2d< localIndex const > const & faceToSubRegionMap = faceManager.elementSubRegionList();
  arrayView2d< localIndex const > const & faceToElementMap = faceManager.elementList();


#if 1
  if( getLogLevel() > 2 )
  {
    std::cout<<"CONSISTENCY CHECKING OF THE MAPS"<<std::endl;

    for( map< std::pair< CellElementSubRegion *, localIndex >, int >::const_iterator iter_elem=elemLocations.begin();
         iter_elem!=elemLocations.end(); ++iter_elem )
    {
      const std::pair< CellElementSubRegion *, localIndex > & elem = iter_elem->first;

      CellElementSubRegion & elemSubRegion = *(elem.first);
      const localIndex elemIndex = elem.second;

      arrayView2d< localIndex const, cells::NODE_MAP_USD > const & elemsToNodes = elemSubRegion.nodeList();
      arrayView2d< localIndex > & elemsToFaces = elemSubRegion.faceList();


      std::set< localIndex > elemNodes;


      GEOSX_LOG( "Element " << elemIndex );
      std::cout << " elementToNodes = ";
      for( int a=0; a<8; ++a )
      {
        elemNodes.insert( elemsToNodes( elemIndex, a ));
        std::cout << elemsToNodes( elemIndex, a )<<", ";
      }
      std::cout << std::endl;

      std::cout << " elementToFaces->edges->nodes = ";


      // Now we do a loop over the facelist and process all the faces
      for( int kf=0; kf<elemSubRegion.numFacesPerElement(); ++kf )
      {
        std::set< localIndex > faceNodes;

        localIndex faceIndex  = elemsToFaces( elemIndex, kf );

        std::cout << "                              = ";
        std::cout << faceIndex << "( ";
        for( int b=0; b<4; ++b )
        {
          localIndex faceNodeID = faceToNodeMap( faceIndex, b );
          faceNodes.insert( faceNodeID );
          if( elemNodes.count( faceNodeID ) == 0 )
          {
            std::cout << "*";
          }
          std::cout << faceNodeID << ",";
        }
        std::cout << " )      ";



        std::cout << faceIndex << "[ ";
        for( int b=0; b<4; ++b )
        {
          localIndex edgeIndex = faceToEdgeMap( faceIndex, b );
          std::cout << edgeIndex << "( ";
          for( int c=0; c<2; ++c )
          {
            localIndex edgeNodeID = edgeToNodeMap( edgeIndex, c );
            if( elemNodes.count( edgeNodeID ) == 0  && kf<elemSubRegion.numFacesPerElement() )
            {
              std::cout << "*";
            }
            if( faceNodes.count( edgeNodeID ) == 0 )
            {
              std::cout << "#";
            }
            std::cout << edgeNodeID << ",";
          }
          std::cout << " ), ";
        }
        std::cout << " ] \n";

      }
      std::cout << std::endl;

    }

  }

  if( getLogLevel() > 2 )
  {
    // nodeToEdge
    std::vector< std::set< localIndex > > inverseEdgesToNodes( nodeManager.size() );

    for( localIndex ke=0; ke<edgeManager.size(); ++ke )
    {
      for( localIndex b= 0; b<edgeToNodeMap.size( 1 ); ++b )
      {
        localIndex nodeIndex = edgeToNodeMap( ke, b );
        inverseEdgesToNodes[nodeIndex].insert( ke );
      }
    }
    std::cout << "Check NodeToEdge:  nodeToEdgeMap  inverseEdgesToNodes" << std::endl;
    for( localIndex a=0; a<nodeManager.size(); ++a )
    {
      std::cout << "nodeToEdgeMap[" << a << "] = ( ";

      for( localIndex const edgeID : nodeToEdgeMap[ a ] )
      {
        if( inverseEdgesToNodes[a].count( edgeID ) == 0 )
        {
          std::cout << "*";
        }
        std::cout << edgeID << ", ";
      }

      std::cout<<")    (";

      for( localIndex const edgeID : inverseEdgesToNodes[a] )
      {
        if( !nodeToEdgeMap.contains( a, edgeID ) )
          std::cout << "*";
        std::cout << edgeID <<", ";
      }
      std::cout<< ")" <<std::endl;
    }
  }

  if( getLogLevel() > 2 )
  {
    // nodeToFace
    std::vector< std::set< localIndex > > inverseFacesToNodes( nodeManager.size() );
    for( localIndex kf=0; kf<faceManager.size(); ++kf )
    {
      for( localIndex const b : faceToNodeMap[ kf ] )
      {
        inverseFacesToNodes[b].insert( kf );
      }
    }
    std::cout << "Check NodeToFace:  nodeToFaceMap  inverseFacesToNodes" << std::endl;
    for( localIndex a=0; a<nodeManager.size(); ++a )
    {
      std::cout << "m_nodeToFaceMap[ "<< a << "] = ( ";
      for( localIndex const & faceID : nodeToFaceMap[ a ] )
      {
        if( inverseFacesToNodes[a].count( faceID ) == 0 )
          std::cout << "*";
        std::cout << faceID << ", ";
      }
      std::cout<<")    (";

      for( localIndex const edgeID : inverseFacesToNodes[a] )
      {
        if( !nodeToFaceMap.contains( a, edgeID ) )
          std::cout << "*";
        std::cout << edgeID << ", ";
      }
      std::cout<<")"<<std::endl;
    }
  }



  if( getLogLevel() > 2 )
  {


    // nodeToElement
    std::vector< std::set< std::pair< CellElementSubRegion const *, localIndex > > > inverseElemsToNodes( nodeManager.size() );
    elementManager.forElementSubRegions< CellElementSubRegion >( [&] ( CellElementSubRegion const & subRegion )
    {
      arrayView2d< localIndex const, cells::NODE_MAP_USD > const & elemsToNodes = subRegion.nodeList();
      for( localIndex k=0; k<subRegion.size(); ++k )
      {
        for( localIndex a=0; a<elemsToNodes.size( 1 ); ++a )
        {
          inverseElemsToNodes[elemsToNodes( k, a )].emplace( &subRegion, k );
        }
      }
    } );

    std::cout<<"Check NodeToElem: nodesToElems  inverseElemsToNodes "<<std::endl;


    for( localIndex a=0; a<nodeManager.size(); ++a )
    {

      std::set< std::pair< CellElementSubRegion const *, localIndex > > nodeToElements;
      for( localIndex k=0; k<nodeToRegionMap.sizeOfArray( a ); ++k )
      {
        if( nodeToRegionMap[a][k]!=-1 && nodeToSubRegionMap[a][k]!=-1 && nodeToElementMap[a][k]!=-1 )
        {
          nodeToElements.emplace( &elementManager.getRegion( nodeToRegionMap( a, k ) ).
                                    getSubRegion< CellElementSubRegion >( nodeToSubRegionMap( a, k ) ),
                                  nodeToElementMap( a, k ) );
        }
      }


      std::cout<<"m_NodeToElementMap["<<a<<"] = ( ";
      for( std::set< std::pair< CellElementSubRegion const *, localIndex > >::iterator
           ielem=nodeToElements.begin(); ielem!=nodeToElements.end(); ++ielem )
      {
        if( inverseElemsToNodes[a].count( *ielem ) == 0 )
          std::cout<<"*";

        std::cout<<ielem->second<<", ";
      }
      std::cout<<")    (";

      for( std::set< std::pair< CellElementSubRegion const *, localIndex > >::const_iterator
           ielem=inverseElemsToNodes[a].begin();
           ielem!=inverseElemsToNodes[a].end(); ++ielem )
      {
        if( nodeToElements.count( *ielem ) == 0 )
          std::cout<<"*";

        std::cout<<ielem->second<<", ";
      }
      std::cout<<")"<<std::endl;
    }


    // edgeToFace
    std::vector< std::set< localIndex > > inverseFacesToEdges( edgeManager.size() );
    for( localIndex kf=0; kf<faceManager.size(); ++kf )
    {
      for( localIndex const b : faceToEdgeMap[ kf ] )
      {
        inverseFacesToEdges[ b ].insert( kf );
      }
    }
    std::cout<<"Check EdgeToFace: edgeToFaceMap  inverseFacesToEdges "<<std::endl;
    for( localIndex ke=0; ke<edgeManager.size(); ++ke )
    {
      std::cout<<"m_edgeToFaceMap["<<ke<<"] = ( ";
      for( localIndex const faceID : edgeManager.faceList()[ ke ] )
      {
        if( inverseFacesToEdges[ke].count( faceID ) == 0 )
          std::cout << "*";
        std::cout<<faceID<<", ";
      }
      std::cout<<")    (";

      for( std::set< localIndex >::const_iterator iface=inverseFacesToEdges[ke].begin();
           iface!=inverseFacesToEdges[ke].end(); ++iface )
      {
        if( !edgeManager.faceList().contains( ke, *iface ) )
          std::cout<<"*";
        std::cout<< *iface <<", ";
      }
      std::cout<<")"<<std::endl;
    }

    // faceToElement
    std::vector< std::set< std::pair< CellElementSubRegion const *, localIndex > > > inverseElemsToFaces( faceManager.size() );
    elementManager.forElementSubRegions< CellElementSubRegion >( [&] ( CellElementSubRegion const & subRegion )
    {
      arrayView2d< localIndex > const & elemsToFaces = subRegion.faceList();

      for( localIndex k=0; k<subRegion.size(); ++k )
      {
        for( localIndex a=0; a<elemsToFaces.size( 1 ); ++a )
        {
          const localIndex faceID = elemsToFaces( k, a );
          inverseElemsToFaces[ faceID ].emplace( &subRegion, k );

          //            if( parentFaceIndex[faceID] != -1 )
          //            {
          //              inverseElemsToFaces[parentFaceIndex[faceID]].insert(elem);
          //            }
        }
      }
    } );

    std::cout<<"Check FacesToElem: facesToElems  inverseElemsToFaces "<<std::endl;
    for( localIndex a=0; a<faceManager.size(); ++a )
    {

      std::vector< std::pair< CellElementSubRegion const *, localIndex > > faceToElements;
      for( localIndex k=0; k<faceToRegionMap.size( 1 ); ++k )
      {
        // TODO This only works for a single region
        if( faceToRegionMap( a, k ) != -1 )
        {
          faceToElements.emplace_back( &elementManager.getRegion( faceToRegionMap( a, k ) ).
                                         getSubRegion< CellElementSubRegion >( faceToSubRegionMap( a, k ) ),
                                       faceToElementMap( a, k ) );
        }
      }


      std::cout<<"m_FaceToElementMap["<<a<<"] = ( ";

      for( std::vector< std::pair< CellElementSubRegion const *, localIndex > >::const_iterator
           ielem=faceToElements.begin();
           ielem!=faceToElements.end(); ++ielem )
      {
        if( inverseElemsToFaces[a].count( *ielem ) == 0 )
          std::cout<<"*";

        std::cout<<ielem->second<<", ";
      }
      std::cout<<")    (";

      for( std::set< std::pair< CellElementSubRegion const *, localIndex > >::const_iterator ielem=inverseElemsToFaces[a].begin();
           ielem!=inverseElemsToFaces[a].end(); ++ielem )
      {

        if( faceToElements.size() == 2 )
        {
          if( (faceToElements[0] != *ielem) && (faceToElements[1] != *ielem) )
            std::cout<<"*";
        }
        else if( faceToElements.size() )
        {
          if( (faceToElements[0] != *ielem)  )
            std::cout<<"*";
        }
        else
        {
          std::cout<<"****";
        }


        std::cout<<ielem->second<<", ";
      }
      std::cout<<")"<<std::endl;
    }
  }
//  CorrectSplitNodalMass(nodeManager, nodeID, nodeManager.m_childIndices[nodeID][0]);
#endif
}



real64 SurfaceGenerator::calculateKinkAngle ( const localIndex edgeID,
                                              const NodeManager & GEOSX_UNUSED_PARAM( nodeManager ),
                                              EdgeManager & edgeManager,
                                              FaceManager & faceManager )
{
  // TODO: This method should be re-implemented.
  localIndex_array faces;
  // real64 kinkAngle;

  arrayView1d< integer const > const & faceIsExternal = faceManager.isExternal();

  for( localIndex const iface : edgeManager.faceList()[ edgeID ] )
  {
    if( faceIsExternal[iface] == 1 )
      faces.emplace_back( iface );
  }

  if( faces.size() != 2 )
  {
    return(-1.0);
  }
  else
//  {
////    // First check if the two faces are parent-child pairs
////    if (faceManager.m_parentIndex[faces[0]]==faces[1] || faceManager.m_parentIndex[faces[1]]==faces[0] )
////    {
////      return(0.0);
////    }
//
//    R1Tensor vecFace[3];
//    faceManager.InFaceVectorNormalToEdge(nodeManager, edgeManager, faces[0], edgeID, vecFace[0]);
//    faceManager.InFaceVectorNormalToEdge(nodeManager, edgeManager, faces[1], edgeID, vecFace[1]);
//    vecFace[2] = vecFace[0];
//    vecFace[2] += vecFace[1];
//    vecFace[2] /= 2.0;
//
//    kinkAngle = acos(LvArray::tensorOps::AiBi< 3 >(vecFace[0],vecFace[1])*0.999999) / 3.141592653589793238462 * 180.0;
//
//    R1Tensor vecFaceNorm;
//    vecFaceNorm = faceManager.FaceNormal(nodeManager, faces[0]);
//    vecFaceNorm  += faceManager.FaceNormal(nodeManager, faces[1]);
//    vecFaceNorm /= 2.0;
//
//    if (LvArray::tensorOps::AiBi< 3 >(vecFace[2], vecFaceNorm) < 0.0)
//      kinkAngle = 360.0 - kinkAngle;
//
//    return(kinkAngle);
//
//  }
    return 1e100;
}

void SurfaceGenerator::calculateKinkAngles ( FaceManager & faceManager,
                                             EdgeManager & edgeManager,
                                             NodeManager & nodeManager,
                                             ModifiedObjectLists & modifiedObjects,
                                             const bool prefrac )
{
  arrayView1d< real64 > & kinkAngle = edgeManager.getReference< real64_array >( "kinkAngle" );

  if( prefrac )
  {
    for( localIndex edgeID = 0; edgeID < edgeManager.size(); ++edgeID )
    {
      kinkAngle[edgeID] = calculateKinkAngle( edgeID, nodeManager, edgeManager, faceManager );
    }
  }
  else
  {
    for( std::set< localIndex >::const_iterator i=modifiedObjects.newEdges.begin(); i!=modifiedObjects.newEdges.end(); ++i )
    {
      kinkAngle[*i] = calculateKinkAngle( *i, nodeManager, edgeManager, faceManager );
    }
    for( std::set< localIndex >::const_iterator i=modifiedObjects.modifiedEdges.begin(); i!=modifiedObjects.modifiedEdges.end(); ++i )
    {
      kinkAngle[*i] = calculateKinkAngle( *i, nodeManager, edgeManager, faceManager );
    }
  }
}



void SurfaceGenerator::identifyRupturedFaces( DomainPartition & domain,
                                              NodeManager & nodeManager,
                                              EdgeManager & edgeManager,
                                              FaceManager & faceManager,
                                              ElementRegionManager & elementManager,
                                              const bool prefrac )
{
  arrayView1d< integer > const & isEdgeGhost = edgeManager.ghostRank();
  arrayView1d< real64 const > const & SIFNode = nodeManager.getExtrinsicData< extrinsicMeshData::SIFNode >();


  // We use the color map scheme because we can mark a face to be rupture ready from a partition where the face is a
  // ghost.

  if( !m_nodeBasedSIF )
  {
    {
//      for( int color=0 ; color<partition.NumColor() ; ++color )
      {
        ModifiedObjectLists modifiedObjects;
//        if( partition.Color() == color )
        {
          for( localIndex iEdge = 0; iEdge != edgeManager.size(); ++iEdge )
          {

            if( isEdgeGhost[iEdge] < 0 )
            {
              int edgeMode = checkEdgeSplitability( iEdge,
                                                    nodeManager,
                                                    faceManager,
                                                    edgeManager,
                                                    prefrac );
              if( edgeMode == 0 || edgeMode == 1 ) // We need to calculate SIF
              {
                real64 vecTipNorm[3], vecTip[3];
                localIndex trailFaceID = 0;
                real64 const SIF = calculateEdgeSif( domain, iEdge, trailFaceID,
                                                     nodeManager,
                                                     edgeManager,
                                                     faceManager,
                                                     elementManager,
                                                     vecTipNorm,
                                                     vecTip );

                if( SIF >  minimumToughnessOnEdge( iEdge, nodeManager, edgeManager, faceManager ) * 0.5 ) // && edgeMode
                                                                                                          // == 1)
                {
                  markRuptureFaceFromEdge( iEdge, trailFaceID,
                                           nodeManager,
                                           edgeManager,
                                           faceManager,
                                           elementManager,
                                           vecTipNorm,
                                           vecTip,
                                           modifiedObjects,
                                           edgeMode );
                }
              }
            }
          }
        }
      }
    }
  }
  else
  {
    ModifiedObjectLists modifiedObjects;

    calculateNodeAndFaceSif( domain, nodeManager, edgeManager, faceManager, elementManager );

    for( auto nodeIndex: m_tipNodes )
    {
      if( SIFNode[nodeIndex] > minimumToughnessOnNode( nodeIndex, nodeManager, edgeManager, faceManager ))
      {
        markRuptureFaceFromNode( nodeIndex,
                                 nodeManager,
                                 edgeManager,
                                 faceManager,
                                 elementManager,
                                 modifiedObjects );
      }
    }
  }



}

void SurfaceGenerator::calculateNodeAndFaceSif( DomainPartition & domain,
                                                NodeManager & nodeManager,
                                                EdgeManager & edgeManager,
                                                FaceManager & faceManager,
                                                ElementRegionManager & elementManager )
{
  arrayView1d< real64 > const & SIFNode = nodeManager.getExtrinsicData< extrinsicMeshData::SIFNode >();
  arrayView1d< real64 > const & SIFonFace = faceManager.getExtrinsicData< extrinsicMeshData::SIFonFace >();

  std::vector< std::vector< real64 > > SIFNode_All, SIFonFace_All;
  std::vector< real64 > SIFOnEdge;
  SIFNode_All.resize( nodeManager.size() );
  SIFonFace_All.resize( faceManager.size() );
  SIFOnEdge.resize( edgeManager.size() );


  SIFNode.setValues< parallelHostPolicy >( 0 );
  SIFonFace.setValues< parallelHostPolicy >( 0 );

  arrayView2d< real64 const > const &
  fext = nodeManager.getReference< array2d< real64 > >( SolidMechanicsLagrangianFEM::viewKeyStruct::forceExternalString() );
  arrayView2d< real64 const, nodes::TOTAL_DISPLACEMENT_USD > const & displacement = nodeManager.totalDisplacement();
  ArrayOfArraysView< localIndex const > const & nodeToRegionMap = nodeManager.elementRegionList().toViewConst();
  ArrayOfArraysView< localIndex const > const & nodeToSubRegionMap = nodeManager.elementSubRegionList().toViewConst();
  ArrayOfArraysView< localIndex const > const & nodeToElementMap = nodeManager.elementList().toViewConst();
  arrayView2d< real64 const, nodes::REFERENCE_POSITION_USD > const & X = nodeManager.referencePosition();
  ArrayOfSetsView< localIndex const > const & nodeToEdgeMap = nodeManager.edgeList().toViewConst();
  const arrayView1d< integer > & isNodeGhost = nodeManager.ghostRank();

  arrayView2d< localIndex > const & edgeToNodeMap = edgeManager.nodeList();
  ArrayOfSetsView< localIndex const > const & edgeToFaceMap = edgeManager.faceList().toViewConst();

  ArrayOfArraysView< localIndex const > const & faceToNodeMap = faceManager.nodeList().toViewConst();
  ArrayOfArraysView< localIndex const > const & faceToEdgeMap = faceManager.edgeList().toViewConst();
  arrayView2d< real64 const > const & faceNormal = faceManager.faceNormal();
  arrayView1d< real64 const > const & faceArea = faceManager.faceArea();
  arrayView2d< real64 const > const & faceCenter = faceManager.faceCenter();

  arrayView1d< localIndex const > const & childFaceIndices = faceManager.getExtrinsicData< extrinsicMeshData::ChildIndex >();
  arrayView1d< localIndex const > const & childNodeIndices = nodeManager.getExtrinsicData< extrinsicMeshData::ChildIndex >();
  arrayView1d< localIndex > const & parentNodeIndices = nodeManager.getExtrinsicData< extrinsicMeshData::ParentIndex >();

  ConstitutiveManager const & cm = domain.getConstitutiveManager();
  ConstitutiveBase const & solid = cm.getConstitutiveRelation< ConstitutiveBase >( m_solidMaterialNames[0] );
  m_solidMaterialFullIndex = solid.getIndexInParent();

  ConstitutiveManager & constitutiveManager =
    domain.getGroup< ConstitutiveManager >( keys::ConstitutiveManager );

  ElementRegionManager::MaterialViewAccessor< arrayView1d< real64 const > > const shearModulus =
    elementManager.constructFullMaterialViewAccessor< array1d< real64 >, arrayView1d< real64 const > >( "shearModulus", constitutiveManager );

  ElementRegionManager::MaterialViewAccessor< arrayView1d< real64 const > > const bulkModulus =
    elementManager.constructFullMaterialViewAccessor< array1d< real64 >, arrayView1d< real64 const > >( "bulkModulus", constitutiveManager );

  ElementRegionManager::MaterialViewAccessor< arrayView3d< real64 const, solid::STRESS_USD > > const
  stress = elementManager.constructFullMaterialViewAccessor< array3d< real64, solid::STRESS_PERMUTATION >,
                                                             arrayView3d< real64 const, solid::STRESS_USD > >( SolidBase::viewKeyStruct::stressString(),
                                                                                                               constitutiveManager );


  ElementRegionManager::ElementViewAccessor< arrayView4d< real64 const > > const
  dNdX = elementManager.constructViewAccessor< array4d< real64 >, arrayView4d< real64 const > >( keys::dNdX );

  ElementRegionManager::ElementViewAccessor< arrayView2d< real64 const > > const
  detJ = elementManager.constructViewAccessor< array2d< real64 >, arrayView2d< real64 const > >( keys::detJ );



  nodeManager.totalDisplacement().move( LvArray::MemorySpace::CPU, false );
  elementManager.forElementSubRegions< CellElementSubRegion >( [&]( CellElementSubRegion & subRegion )
  {
    for( localIndex mat=0; mat<m_solidMaterialNames.size(); ++mat )
    {
      subRegion.getConstitutiveModel( m_solidMaterialNames[mat] ).
        getReference< array3d< real64, solid::STRESS_PERMUTATION > >( SolidBase::viewKeyStruct::stressString() ).move( LvArray::MemorySpace::CPU,
                                                                                                                       false );
    }
  } );
  displacement.move( LvArray::MemorySpace::CPU, false );


  for( localIndex const trailingFaceIndex : m_trailingFaces )
//  RAJA::forall< parallelHostPolicy >( RAJA::TypedRangeSegment< localIndex >( 0, m_trailingFaces.size() ),
//                                      [=] GEOSX_HOST_DEVICE ( localIndex const trailingFacesCounter )
  {
//    localIndex const trailingFaceIndex = m_trailingFaces[ trailingFacesCounter ];

    real64 const faceNormalVector[3] = LVARRAY_TENSOROPS_INIT_LOCAL_3( faceNormal[trailingFaceIndex] );
    //TODO: check if a ghost face still has the correct attributes such as normal vector, face center, face index.
    localIndex_array unpinchedNodeID;
    localIndex_array pinchedNodeID;
    localIndex_array tipEdgesID;

    for( localIndex const nodeIndex : faceToNodeMap[ trailingFaceIndex ] )
    {
      if( m_tipNodes.contains( nodeIndex ))
      {
        pinchedNodeID.emplace_back( nodeIndex );
      }
      else
      {
        unpinchedNodeID.emplace_back( nodeIndex );
      }
    }

    for( localIndex const edgeIndex : faceToEdgeMap[ trailingFaceIndex ] )
    {
      if( m_tipEdges.contains( edgeIndex ))
      {
        tipEdgesID.emplace_back( edgeIndex );
      }
    }

    if( tipEdgesID.size() >= 1 )
    {
      for( localIndex const nodeIndex : pinchedNodeID )
      {
        if( isNodeGhost[nodeIndex] < 0 )
        {
          real64 nodeDisconnectForce[3] = { 0 };
          real64 const nodePosition[3] = LVARRAY_TENSOROPS_INIT_LOCAL_3( X[nodeIndex] );
          localIndex tralingNodeID = std::numeric_limits< localIndex >::max();
          localIndex nElemEachSide[2];
          nElemEachSide[0] = 0;
          nElemEachSide[1] = 0;

          for( localIndex k=0; k<nodeToRegionMap.sizeOfArray( nodeIndex ); ++k )
          {
            localIndex const er  = nodeToRegionMap[nodeIndex][k];
            localIndex const esr = nodeToSubRegionMap[nodeIndex][k];
            localIndex const ei  = nodeToElementMap[nodeIndex][k];

            CellElementSubRegion & elementSubRegion = elementManager.getRegion( er ).getSubRegion< CellElementSubRegion >( esr );

            arrayView2d< localIndex const, cells::NODE_MAP_USD > const & elementsToNodes = elementSubRegion.nodeList();
            arrayView2d< real64 const > const & elementCenter = elementSubRegion.getElementCenter().toViewConst();
            real64 K = bulkModulus[er][esr][m_solidMaterialFullIndex][ei];
            real64 G = shearModulus[er][esr][m_solidMaterialFullIndex][ei];
            real64 youngsModulus = 9 * K * G / ( 3 * K + G );
            real64 poissonRatio = ( 3 * K - 2 * G ) / ( 2 * ( 3 * K + G ) );

            localIndex const numQuadraturePoints = detJ[er][esr].size( 1 );

            for( localIndex n=0; n<elementsToNodes.size( 1 ); ++n )
            {
              if( elementsToNodes( ei, n ) == nodeIndex )
              {
                real64 temp[ 3 ] = {0};
                real64 xEle[ 3 ]  = LVARRAY_TENSOROPS_INIT_LOCAL_3 ( elementCenter[ei] );

                SolidMechanicsLagrangianFEMKernels::ExplicitKernel::
                  calculateSingleNodalForce( ei,
                                             n,
                                             numQuadraturePoints,
                                             dNdX[er][esr],
                                             detJ[er][esr],
                                             stress[er][esr][m_solidMaterialFullIndex],
                                             temp );

                //wu40: the nodal force need to be weighted by Young's modulus and possion's ratio.
                LvArray::tensorOps::scale< 3 >( temp, youngsModulus );
                LvArray::tensorOps::scale< 3 >( temp, 1.0 / (1 - poissonRatio * poissonRatio) );

                LvArray::tensorOps::subtract< 3 >( xEle, nodePosition );
                if( LvArray::tensorOps::AiBi< 3 >( xEle, faceNormalVector ) > 0 ) //TODO: check the sign.
                {
                  nElemEachSide[0] += 1;
                  LvArray::tensorOps::add< 3 >( nodeDisconnectForce, temp );
                }
                else
                {
                  nElemEachSide[1] +=1;
                  LvArray::tensorOps::subtract< 3 >( nodeDisconnectForce, temp );
                }
              }
            }
          }

          if( nElemEachSide[0]>=1 && nElemEachSide[1]>=1 )
          {
            LvArray::tensorOps::scale< 3 >( nodeDisconnectForce, 0.5 );
          }

          //Find the trailing node according to the node index and face index
          if( unpinchedNodeID.size() == 0 ) //Tet mesh under three nodes pinched scenario. Need to find the other
                                            // trailing face that containing the trailing node.
          {
            for( localIndex const edgeIndex: faceToEdgeMap[ trailingFaceIndex ] )
            {
              for( localIndex const faceIndex: edgeToFaceMap[ edgeIndex ] )
              {
                if( faceIndex != trailingFaceIndex && m_tipFaces.contains( faceIndex ))
                {
                  for( localIndex const iNode: faceToNodeMap[ faceIndex ] )
                  {
                    if( !m_tipNodes.contains( iNode ))
                    {
                      tralingNodeID = iNode;
                    }
                  }
                }
              }
            }

            if( tralingNodeID == std::numeric_limits< localIndex >::max())
            {
              GEOSX_ERROR( "Error. The triangular trailing face has three tip nodes but cannot find the other trailing face containing the trailing node." );
            }
          }
          else if( unpinchedNodeID.size() == 1 )
          {
            tralingNodeID = unpinchedNodeID[0];
          }
          else if( unpinchedNodeID.size() == 2 )
          {
            for( localIndex const edgeIndex : nodeToEdgeMap[ nodeIndex ] )
            {
              auto const faceToEdgeMapIterator = faceToEdgeMap[ trailingFaceIndex ];
              if( std::find( faceToEdgeMapIterator.begin(), faceToEdgeMapIterator.end(), edgeIndex ) != faceToEdgeMapIterator.end() &&
                  !m_tipEdges.contains( edgeIndex ) )
              {
                tralingNodeID = edgeToNodeMap[edgeIndex][0] == nodeIndex ? edgeToNodeMap[edgeIndex][1] : edgeToNodeMap[edgeIndex][0];
              }
            }
          }

          //Calculate SIF for the node.
          real64 tipNodeSIF;
          real64 tipNodeForce[3];
          real64 trailingNodeDisp[3];
          localIndex theOtherTrailingNodeID;

          if( childNodeIndices[tralingNodeID] == -1 )
          {
            theOtherTrailingNodeID = parentNodeIndices[tralingNodeID];
          }
          else
          {
            theOtherTrailingNodeID = childNodeIndices[tralingNodeID];
          }

          LvArray::tensorOps::copy< 3 >( trailingNodeDisp, displacement[theOtherTrailingNodeID] );
          LvArray::tensorOps::subtract< 3 >( trailingNodeDisp, displacement[tralingNodeID] );

          //Calculate average young's modulus and poisson ratio for fext.
          real64 fExternal[2][3];
          for( localIndex i=0; i<2; ++i )
          {
            real64 averageYoungsModulus( 0 ), averagePoissonRatio( 0 );
            localIndex nodeID = i == 0 ? tralingNodeID : theOtherTrailingNodeID;
            for( localIndex k=0; k<nodeToRegionMap.sizeOfArray( nodeID ); ++k )
            {
              localIndex const er  = nodeToRegionMap[nodeIndex][k];
              localIndex const esr = nodeToSubRegionMap[nodeIndex][k];
              localIndex const ei  = nodeToElementMap[nodeIndex][k];

              real64 K = bulkModulus[er][esr][m_solidMaterialFullIndex][ei];
              real64 G = shearModulus[er][esr][m_solidMaterialFullIndex][ei];
              averageYoungsModulus += 9 * K * G / ( 3 * K + G );
              averagePoissonRatio += ( 3 * K - 2 * G ) / ( 2 * ( 3 * K + G ) );
            }

            averageYoungsModulus /= nodeToRegionMap.sizeOfArray( nodeID );
            averagePoissonRatio /= nodeToRegionMap.sizeOfArray( nodeID );

            LvArray::tensorOps::copy< 3 >( fExternal[i], fext[nodeID] );
            LvArray::tensorOps::scale< 3 >( fExternal[i], averageYoungsModulus / (1 - averagePoissonRatio * averagePoissonRatio) );
          }

          //TODO: The sign of fext here is opposite to the sign of fFaceA in function "CalculateEdgeSIF".
          tipNodeForce[0] = nodeDisconnectForce[0] - ( fExternal[0][0] - fExternal[1][0] ) / 2.0;
          tipNodeForce[1] = nodeDisconnectForce[1] - ( fExternal[0][1] - fExternal[1][1] ) / 2.0;
          tipNodeForce[2] = nodeDisconnectForce[2] - ( fExternal[0][2] - fExternal[1][2] ) / 2.0;

//          tipNodeForce[0] = nodeDisconnectForce[0];
//          tipNodeForce[1] = nodeDisconnectForce[1];
//          tipNodeForce[2] = nodeDisconnectForce[2];

          real64 tipArea;
          tipArea = faceArea( trailingFaceIndex );
          if( faceToNodeMap.sizeOfArray( trailingFaceIndex ) == 3 )
          {
            tipArea *= 2.0;
          }

          tipNodeSIF = pow( (fabs( tipNodeForce[0] * trailingNodeDisp[0] / 2.0 / tipArea ) + fabs( tipNodeForce[1] * trailingNodeDisp[1] / 2.0 / tipArea )
                             + fabs( tipNodeForce[2] * trailingNodeDisp[2] / 2.0 / tipArea )), 0.5 );

          SIFNode_All[nodeIndex].emplace_back( tipNodeSIF );


          //Calculate SIF on tip faces connected to this trailing face and the tip node.
          for( localIndex const edgeIndex: tipEdgesID )
          {
            if( edgeToNodeMap[edgeIndex][0] == nodeIndex || edgeToNodeMap[edgeIndex][1] == nodeIndex )
            {
              real64 SIF_I = 0, SIF_II = 0, /*SIF_III,*/ SIF_Face;
              real64 vecTipNorm[3], vecTip[3], tipForce[3], tipOpening[3];

              LvArray::tensorOps::copy< 3 >( vecTipNorm, faceNormal[trailingFaceIndex] );
              LvArray::tensorOps::subtract< 3 >( vecTipNorm, faceNormal[childFaceIndices[trailingFaceIndex]] );
              LvArray::tensorOps::normalize< 3 >( vecTipNorm );

              real64 vecEdge[3];
              edgeManager.calculateLength( edgeIndex, X, vecEdge );
              LvArray::tensorOps::normalize< 3 >( vecEdge );

              LvArray::tensorOps::crossProduct( vecTip, vecTipNorm, vecEdge );
              LvArray::tensorOps::normalize< 3 >( vecTip );
              real64 v0[3];
              edgeManager.calculateCenter( edgeIndex, X, v0 );
              LvArray::tensorOps::subtract< 3 >( v0, faceCenter[ trailingFaceIndex ] );

              if( LvArray::tensorOps::AiBi< 3 >( v0, vecTip ) < 0 )
                LvArray::tensorOps::scale< 3 >( vecTip, -1.0 );

              tipForce[0] = LvArray::tensorOps::AiBi< 3 >( nodeDisconnectForce, vecTipNorm ) -
                            ( LvArray::tensorOps::AiBi< 3 >( fExternal[0], vecTipNorm ) - LvArray::tensorOps::AiBi< 3 >( fExternal[1], vecTipNorm ) ) / 2.0;
              tipForce[1] = LvArray::tensorOps::AiBi< 3 >( nodeDisconnectForce, vecTip ) -
                            ( LvArray::tensorOps::AiBi< 3 >( fExternal[0], vecTip ) - LvArray::tensorOps::AiBi< 3 >( fExternal[1], vecTip ) ) / 2.0;
              tipForce[2] = LvArray::tensorOps::AiBi< 3 >( nodeDisconnectForce, vecEdge ) -
                            ( LvArray::tensorOps::AiBi< 3 >( fExternal[0], vecEdge ) - LvArray::tensorOps::AiBi< 3 >( fExternal[1], vecEdge ) ) / 2.0;

//              tipForce[0] = LvArray::tensorOps::AiBi< 3 >( nodeDisconnectForce, vecTipNorm );
//              tipForce[1] = LvArray::tensorOps::AiBi< 3 >( nodeDisconnectForce, vecTip );
//              tipForce[2] = LvArray::tensorOps::AiBi< 3 >( nodeDisconnectForce, vecEdge );

              tipOpening[0] = LvArray::tensorOps::AiBi< 3 >( trailingNodeDisp, vecTipNorm );
              tipOpening[1] = LvArray::tensorOps::AiBi< 3 >( trailingNodeDisp, vecTip );
              tipOpening[2] = LvArray::tensorOps::AiBi< 3 >( trailingNodeDisp, vecEdge );

//              if( tipForce[0] > 0.0 )
              {
                SIF_I = pow( fabs( tipForce[0] * tipOpening[0] / 2.0 / tipArea ), 0.5 );
                SIF_II = pow( fabs( tipForce[1] * tipOpening[1] / 2.0 / tipArea ), 0.5 );
//              SIF_III = pow( fabs( tipForce[2] * tipOpening[2] / 2.0 / tipArea ), 0.5 );
              }

              if( tipOpening[0] < 0 )
              {
                SIF_I *= -1.0;
              }

              if( tipForce[1] < 0.0 )
              {
                SIF_II *= -1.0;
              }

              for( localIndex const faceIndex: edgeToFaceMap[ edgeIndex ] )
              {
                if( m_tipFaces.contains( faceIndex ))
                {
                  real64 vecFace[ 3 ];
                  real64 fc[3] = LVARRAY_TENSOROPS_INIT_LOCAL_3 ( faceCenter[faceIndex] );

                  //Get the vector in the face and normal to the edge.
                  real64 udist;

                  real64 x0_x1[ 3 ] = LVARRAY_TENSOROPS_INIT_LOCAL_3( X[edgeToNodeMap[edgeIndex][0]] );
                  real64 x0_fc[ 3 ] = LVARRAY_TENSOROPS_INIT_LOCAL_3( fc );

                  LvArray::tensorOps::subtract< 3 >( x0_x1, X[edgeToNodeMap[edgeIndex][1]] );
                  LvArray::tensorOps::normalize< 3 >( x0_x1 );
                  LvArray::tensorOps::subtract< 3 >( x0_fc, X[edgeToNodeMap[edgeIndex][1]] );
                  udist = LvArray::tensorOps::AiBi< 3 >( x0_x1, x0_fc );

                  real64 ptPrj[ 3 ] = LVARRAY_TENSOROPS_INIT_LOCAL_3 ( x0_x1 );
                  LvArray::tensorOps::scale< 3 >( ptPrj, udist );
                  LvArray::tensorOps::add< 3 >( ptPrj, X[edgeToNodeMap[edgeIndex][1]] );
                  LvArray::tensorOps::copy< 3 >( vecFace, fc );
                  LvArray::tensorOps::subtract< 3 >( vecFace, ptPrj );
                  LvArray::tensorOps::normalize< 3 >( vecFace );

//                  if( LvArray::tensorOps::AiBi< 3 >( vecTip, vecFace ) > cos( m_maxTurnAngle ))
                  {
                    // We multiply this by 0.9999999 to avoid an exception caused by acos a number slightly larger than
                    // 1.
                    real64 thetaFace = acos( LvArray::tensorOps::AiBi< 3 >( vecTip, vecFace )*0.999999 );

                    real64 tipCrossFace[ 3 ];
                    LvArray::tensorOps::crossProduct( tipCrossFace, vecTip, vecEdge );

                    if( LvArray::tensorOps::AiBi< 3 >( tipCrossFace, vecEdge ) < 0.0 )
                    {
                      thetaFace *= -1.0;
                    }

                    SIF_Face = cos( thetaFace / 2.0 ) *
                               ( SIF_I * cos( thetaFace / 2.0 ) * cos( thetaFace / 2.0 ) - 1.5 * SIF_II * sin( thetaFace ) );

                    SIFonFace_All[faceIndex].emplace_back( SIF_Face );
                  }
                }
              }
            }
          }
        }
      }
    }
  }

  //wu40: the tip node may be included in multiple trailing faces and SIF of the node/face will be calculated multiple
  // times. We chose the smaller node SIF and the larger face SIF.
  for( localIndex const nodeIndex : m_tipNodes )
  {
    if( isNodeGhost[nodeIndex] < 0 )
    {
      SIFNode[nodeIndex] = *min_element( SIFNode_All[nodeIndex].begin(), SIFNode_All[nodeIndex].end());

      for( localIndex const edgeIndex: m_tipEdges )
      {
        if( edgeToNodeMap[edgeIndex][0] == nodeIndex || edgeToNodeMap[edgeIndex][1] == nodeIndex )
        {
          for( localIndex const faceIndex: edgeToFaceMap[ edgeIndex ] )
          {
            if( m_tipFaces.contains( faceIndex ))
            {
              SIFonFace[faceIndex] = *max_element( SIFonFace_All[faceIndex].begin(), SIFonFace_All[faceIndex].end());
            }
          }
        }
      }
    }
  }
}

real64 SurfaceGenerator::calculateEdgeSif( DomainPartition & domain,
                                           const localIndex edgeID,
                                           localIndex & trailFaceID,
                                           NodeManager & nodeManager,
                                           EdgeManager & edgeManager,
                                           FaceManager & faceManager,
                                           ElementRegionManager & elementManager,
                                           real64 ( & vecTipNorm )[ 3 ],
                                           real64 ( & vecTip )[ 3 ] )
{
  real64 rval;
  localIndex_array faceInvolved;
  arrayView1d< real64 > const & SIF_I = edgeManager.getExtrinsicData< extrinsicMeshData::SIF_I >();
  arrayView1d< real64 > const & SIF_II = edgeManager.getExtrinsicData< extrinsicMeshData::SIF_II >();
  arrayView1d< real64 > const & SIF_III = edgeManager.getExtrinsicData< extrinsicMeshData::SIF_III >();

  ArrayOfSetsView< localIndex const > const & nodeToEdgeMap = nodeManager.edgeList().toViewConst();
  arrayView2d< real64 const, nodes::REFERENCE_POSITION_USD > const & X = nodeManager.referencePosition();
  arrayView2d< real64 const, nodes::TOTAL_DISPLACEMENT_USD > const & displacement = nodeManager.totalDisplacement();

  arrayView2d< localIndex > const & edgeToNodeMap = edgeManager.nodeList();
  ArrayOfSetsView< localIndex const > const & edgeToFaceMap = edgeManager.faceList().toViewConst();

  arrayView1d< localIndex > const & faceParentIndex = faceManager.getExtrinsicData< extrinsicMeshData::ParentIndex >();
  ArrayOfArraysView< localIndex const > const & faceToNodeMap = faceManager.nodeList().toViewConst();
  ArrayOfArraysView< localIndex const > const & faceToEdgeMap = faceManager.edgeList().toViewConst();

  arrayView2d< real64 const > const & faceNormal = faceManager.faceNormal();
  arrayView2d< real64 const > const & faceCenter = faceManager.faceCenter();
  arrayView1d< real64 const > const & faceArea = faceManager.faceArea();

  arrayView1d< integer const > const & faceIsExternal = faceManager.isExternal();

  SIF_I[edgeID] = 0.0;
  SIF_II[edgeID] = 0.0;
  SIF_III[edgeID] = 0.0;

  for( localIndex const iface : edgeToFaceMap[ edgeID ] )
  {
    if( faceIsExternal[iface] >= 1 )
    {
      faceInvolved.emplace_back( iface );
    }
  }

  // Figure out the two fracture faces connected to this edge
  localIndex faceA( 0 ), faceAp( 0 );
  if( (faceParentIndex[faceInvolved[0]] == -1 && faceParentIndex[faceInvolved[1]] == faceInvolved[0]) ||
      (faceParentIndex[faceInvolved[1]] == -1 && faceParentIndex[faceInvolved[0]] == faceInvolved[1]) )
  {
    faceA = faceInvolved[0];
    faceAp = faceInvolved[1];
  }
  else
  {
    char msg[200];
    sprintf( msg, "Error! Edge %d has two external faces, but the parent-child relationship is wrong.", int(edgeID));
    GEOSX_ERROR( msg );
  }

  trailFaceID = faceParentIndex[faceInvolved[0]]==-1 ? faceInvolved[0] : faceParentIndex[faceInvolved[0]];


  // We define three unit vectors
  // vecEdge: pointing from node 0 to node 1 along the tip edge
  // vecTip: pointing from the opening into the solid
  // vecTipNorm: normal of the one of the fracture faces;  vecTip X vecTipNorm should point to the direction of vecEdge

  LvArray::tensorOps::copy< 3 >( vecTipNorm, faceNormal[faceA] );
  LvArray::tensorOps::subtract< 3 >( vecTipNorm, faceNormal[faceAp] );
  LvArray::tensorOps::normalize< 3 >( vecTipNorm );

  //TODO: wu40: There is a function for EdgeVector in EdgeManager.cpp but has been commented.
  real64 vecEdge[3];
  edgeManager.calculateLength( edgeID, X, vecEdge );
  real64 const edgeLength = LvArray::tensorOps::l2Norm< 3 >( vecEdge );

  LvArray::tensorOps::crossProduct( vecTip, vecTipNorm, vecEdge );
  LvArray::tensorOps::normalize< 3 >( vecTip );
  real64 v0[3];
  edgeManager.calculateCenter( edgeID, X, v0 );
  LvArray::tensorOps::subtract< 3 >( v0, faceCenter[faceA] );

  if( LvArray::tensorOps::AiBi< 3 >( v0, vecTip ) < 0 )
    LvArray::tensorOps::scale< 3 >( vecTip, -1.0 );

  real64 tipCrossTipNorm[ 3 ];
  LvArray::tensorOps::crossProduct( tipCrossTipNorm, vecTip, vecTipNorm );
  if( LvArray::tensorOps::AiBi< 3 >( tipCrossTipNorm, vecEdge ) < 0 )
  {
    LvArray::tensorOps::scale< 3 >( vecTipNorm, -1 );
    faceA = faceInvolved[1];
    faceAp = faceInvolved[0];
  }


  //Now we need to figure out if a special situation applies to this edge
  // where the fracture face is a quad and three of the nodes are still pinched
  // We use a different algorithm for this special situation.

  bool threeNodesPinched( false );
  localIndex_array openNodeID;

  if( faceToNodeMap.sizeOfArray( faceA ) == 4 )  // Only quads have this problem
  {
    int numSharedNodes = 2;
    localIndex_array lNodeFaceA, lNodeFaceAp;

    lNodeFaceA.insert( 0, faceToNodeMap[ faceA ].begin(), faceToNodeMap[ faceA ].end() );
    lNodeFaceAp.insert( 0, faceToNodeMap[ faceAp ].begin(), faceToNodeMap[ faceAp ].end() );

    //We remove all the shared nodes and the one remains should be the open one.
    lNodeFaceAp.erase( std::distance( lNodeFaceAp.begin(), (std::find( lNodeFaceAp.begin(), lNodeFaceAp.end(), edgeToNodeMap[edgeID][0] ))));
    lNodeFaceAp.erase( std::distance( lNodeFaceAp.begin(), (std::find( lNodeFaceAp.begin(), lNodeFaceAp.end(), edgeToNodeMap[edgeID][1] ))));
    lNodeFaceA.erase( std::distance( lNodeFaceA.begin(), (std::find( lNodeFaceA.begin(), lNodeFaceA.end(), edgeToNodeMap[edgeID][0] ))));
    lNodeFaceA.erase( std::distance( lNodeFaceA.begin(), (std::find( lNodeFaceA.begin(), lNodeFaceA.end(), edgeToNodeMap[edgeID][1] ))));

    for( localIndex const j : faceToNodeMap[ faceA ] )
    {
      localIndex iNd = j;
      if( iNd != edgeToNodeMap[edgeID][0] && iNd != edgeToNodeMap[edgeID][1] )
      {
        auto faceToNodeMapIterator = faceToNodeMap[ faceAp ];
        if( std::find( faceToNodeMapIterator.begin(), faceToNodeMapIterator.end(), iNd ) != faceToNodeMapIterator.end())
        {
          numSharedNodes++;
          lNodeFaceA.erase( std::distance( lNodeFaceA.begin(), (std::find( lNodeFaceA.begin(), lNodeFaceA.end(), iNd ))));
          lNodeFaceAp.erase( std::distance( lNodeFaceAp.begin(), (std::find( lNodeFaceAp.begin(), lNodeFaceAp.end(), iNd ))));
        }
      }
    }

    if( numSharedNodes == 4 )
    {
      GEOSX_ERROR( "Error.  The fracture face has four shared nodes with its child.  This should not happen." );
    }
    else if( numSharedNodes == 3 )
    {
      threeNodesPinched = true;

      //wu40: I think the following check is not necessary.
      if( lNodeFaceA.size() != 1 || lNodeFaceAp.size() != 1 )
      {
        GEOSX_ERROR( "Error. These two faces share three nodes but the number of remaining nodes is not one.  Something is wrong" );
      }
      else
      {
        openNodeID.emplace_back( lNodeFaceA[0] );
        openNodeID.emplace_back( lNodeFaceAp[0] );
      }
    }
  }


  // Now we need to identify which node on the edge is the convex point and which one is the concave corner.  The convex
  // node must share an edge with the open node.
  localIndex convexCorner( std::numeric_limits< localIndex >::max());
  if( threeNodesPinched )
  {
    localIndex iNd, jNd;
    iNd = edgeToNodeMap[edgeID][0];
    jNd = edgeToNodeMap[edgeID][1];
    for( localIndex const j : faceToEdgeMap[ faceA ] )
    {
      localIndex edge = j;
      if((openNodeID[0] == edgeToNodeMap[edge][0] && iNd == edgeToNodeMap[edge][1]) ||
         (openNodeID[0] == edgeToNodeMap[edge][1] && iNd == edgeToNodeMap[edge][0])
         )
      {
        convexCorner = iNd;
        break;
      }
      if((openNodeID[0] == edgeToNodeMap[edge][0] && jNd == edgeToNodeMap[edge][1]) ||
         (openNodeID[0] == edgeToNodeMap[edge][1] && jNd == edgeToNodeMap[edge][0])
         )
      {
        convexCorner = jNd;
        break;
      }
    }

    if( convexCorner == std::numeric_limits< localIndex >::max())
      GEOSX_ERROR( "Error.  This is a three-node-pinched edge but I cannot find the convex corner" );

  }


  // Calculate element forces acting on this edge, i.e., f_disconnect.  Need to add nodal forces from two nodes up.
  //An element has to be within the range of this edge to be included.
  //For the threeNodesPinched case, we only use the force on the node at the convex point, not the concave point.  The
  // force at the former is usually greater, so we just pick the great one instead of doing a geometrical check.
  real64 fNodeO[3] = { 0.0, 0.0, 0.0 };
  real64 GdivBeta = 0.0;  // Need this for opening-based SIF

  localIndex_array nodeIndices;

  if( !threeNodesPinched )
  {
    for( localIndex a=0; a<edgeToNodeMap.size( 1 ); ++a )
    {
      nodeIndices.emplace_back( edgeToNodeMap( edgeID, a ) );
    }
  }
  else
  {
    nodeIndices.emplace_back( convexCorner );
  }

  calculateElementForcesOnEdge ( domain, edgeID, edgeLength, nodeIndices,
                                 nodeManager, edgeManager, elementManager, vecTipNorm, fNodeO, GdivBeta, threeNodesPinched, false );


  localIndex tipFaces[2];
  tipFaces[0] = faceA;
  tipFaces[1] = faceAp;

  // Now calculate f_u. We have to subtract the nodal force at other nodes (trailing nodes) on these two open faces to
  // take into account
  // the effects of surface traction along the fracture.
  // Finding the two trailing nodes on a hex mesh is pretty straightforward, while it is cumbersome to do in tet mesh
  // For the threeNodesPinched case, this should be the open node.
  real64 fFaceA[2][3];

  // If the two external faces connected to a trailing edge are not coplanar, then we have the risk of incomplete
  // topology.
  // In that case, we use a displacement/opening based method, not VCCT.
  bool incompleteTrailingEdgeTopology = false;

  for( localIndex i=0; i<2; ++i )
  {
    localIndex_array trailingNodes;
    trailingNodes.clear();
    if( threeNodesPinched )
    {
      trailingNodes.emplace_back( openNodeID[i] );
    }
    else
    {
      localIndex faceID = tipFaces[i];
      LvArray::tensorOps::fill< 3 >( fFaceA[i], 0.0 );

      for( localIndex const j : faceToNodeMap[ faceID ] )
      {
        if( j != edgeToNodeMap( edgeID, 0 ) && j != edgeToNodeMap( edgeID, 1 ) ) // This is not a node along the tip
                                                                                 // edge
        {
          trailingNodes.emplace_back( j );
        }
      }

      if( trailingNodes.size() > 2 || trailingNodes.size() == 0 )
      {
        GEOSX_ERROR( "Fatal error in finding nodes behind tip edge." );
      }
      else if( trailingNodes.size() == 1 )  // Need some work to find the other node
      {
        // First find an edge that is connected to this node and parallel to the tip edge
        real64 maxCosAngle = 0.0;
        localIndex pickedTrailingEdge = std::numeric_limits< localIndex >::max();
        for( localIndex const iedge : nodeToEdgeMap[ trailingNodes[ 0 ] ] )
        {
          real64 xTrailingEdge[3];
          edgeManager.calculateCenter( iedge, X, xTrailingEdge );

          real64 udist;
          real64 x0_x1[3] = LVARRAY_TENSOROPS_INIT_LOCAL_3( X[edgeToNodeMap[edgeID][0]] );
          real64 x0_xTrailingEdge[3] = LVARRAY_TENSOROPS_INIT_LOCAL_3( xTrailingEdge );
          LvArray::tensorOps::subtract< 3 >( x0_x1, X[edgeToNodeMap( edgeID, 1 )] );
          LvArray::tensorOps::normalize< 3 >( x0_x1 );
          LvArray::tensorOps::subtract< 3 >( x0_xTrailingEdge, X[edgeToNodeMap( edgeID, 1 )] );
          udist = LvArray::tensorOps::AiBi< 3 >( x0_x1, x0_xTrailingEdge );

          if( udist <= edgeLength && udist > 0.0 )
          {
            real64 vEdge[3];
            edgeManager.calculateLength( iedge, X, vEdge );
            LvArray::tensorOps::normalize< 3 >( vEdge );

            real64 cosEdge = std::fabs( LvArray::tensorOps::AiBi< 3 >( vEdge, vecEdge ));
            if( cosEdge > maxCosAngle )
            {
              maxCosAngle = cosEdge;
              pickedTrailingEdge = iedge;
            }
          }
        }
        if( maxCosAngle > 0.75 )
          trailingNodes.emplace_back( edgeToNodeMap[pickedTrailingEdge][0] + edgeToNodeMap[pickedTrailingEdge][1] - trailingNodes[0] );
      }
    }

    localIndex trailingEdge;
    trailingEdge = std::numeric_limits< localIndex >::max();

    if( trailingNodes.size() == 2 )
    {
      //wu40: TODO: This check is from GEOS. I think this may not be necessary. Check with Randy and PC.
      if( trailingNodes[0] != trailingNodes[1] )
      {
        for( localIndex const iedge : nodeToEdgeMap[ trailingNodes[ 0 ] ] )
        {
          if( edgeToNodeMap[iedge][0] == trailingNodes[1] || edgeToNodeMap[iedge][1] == trailingNodes[1] )
          {
            trailingEdge = iedge;
          }
        }
      }

      if( trailingEdge > edgeManager.size())
      {
        int const rank = MpiWrapper::commRank( MPI_COMM_WORLD );
        std::cout << "Cannot find trailing edge (edge=" << edgeID << ", rank=" << rank <<   "  )" << std::endl;
        return 0.0;
      }

      localIndex_array extFacesOnTrailingEdge;
      for( localIndex const iface : edgeToFaceMap[ trailingEdge ] )
      {
        if( faceIsExternal[iface] >= 1 )
          extFacesOnTrailingEdge.emplace_back( iface );
      }

      if( extFacesOnTrailingEdge.size() != 2 )
      {
        incompleteTrailingEdgeTopology = true;
      }
      else
      {
        real64 extFaceNormal[2][3];
        for( localIndex j = 0; j < 2; ++j )
        {
          LvArray::tensorOps::copy< 3 >( extFaceNormal[j], faceNormal[extFacesOnTrailingEdge[j]] );
        }

        if( std::fabs( LvArray::tensorOps::AiBi< 3 >( extFaceNormal[0], extFaceNormal[1] )) < 0.9 ) //The two faces are not coplanar.
        {
          incompleteTrailingEdgeTopology = true;
        }
      }
    }

    calculateElementForcesOnEdge ( domain, edgeID, edgeLength, trailingNodes,
                                   nodeManager, edgeManager, elementManager, vecTipNorm, fFaceA[i], GdivBeta, threeNodesPinched, true );

  }


  real64 tipForce[3];
  tipForce[0] = LvArray::tensorOps::AiBi< 3 >( fNodeO, vecTipNorm ) + LvArray::tensorOps::AiBi< 3 >( fFaceA[0], vecTipNorm ) / 2.0 - LvArray::tensorOps::AiBi< 3 >( fFaceA[1], vecTipNorm ) / 2.0;
  tipForce[1] = LvArray::tensorOps::AiBi< 3 >( fNodeO, vecTip ) + LvArray::tensorOps::AiBi< 3 >( fFaceA[0], vecTip ) / 2.0 - LvArray::tensorOps::AiBi< 3 >( fFaceA[1], vecTip ) / 2.0;
  tipForce[2] = LvArray::tensorOps::AiBi< 3 >( fNodeO, vecEdge ) + LvArray::tensorOps::AiBi< 3 >( fFaceA[0], vecEdge ) / 2.0 - LvArray::tensorOps::AiBi< 3 >( fFaceA[1], vecEdge ) / 2.0;

  real64 tipDisplacement[3], tipOpening[3], tipFaceDisplacement[2][3];

  if( !threeNodesPinched )
  {
    for( localIndex i=0; i<2; ++i )
    {
      localIndex faceID = tipFaces[i];
      LvArray::tensorOps::fill< 3 >( tipFaceDisplacement[i], 0.0 );

      for( localIndex const j : faceToNodeMap[ faceID ] )
      {
        if( j != edgeToNodeMap( edgeID, 0 ) && j != edgeToNodeMap( edgeID, 1 ))
        {
          LvArray::tensorOps::add< 3 >( tipFaceDisplacement[i], displacement[j] );
        }
      }

      LvArray::tensorOps::scale< 3 >( tipFaceDisplacement[i], 1.0 / (faceToNodeMap.sizeOfArray( faceID ) - 2) );
    }
    LvArray::tensorOps::copy< 3 >( tipDisplacement, tipFaceDisplacement[1] );
    LvArray::tensorOps::subtract< 3 >( tipDisplacement, tipFaceDisplacement[0] );
  }
  else
  {
    LvArray::tensorOps::copy< 3 >( tipDisplacement, displacement[openNodeID[1]] );
    LvArray::tensorOps::subtract< 3 >( tipDisplacement, displacement[openNodeID[0]] );
  }

  tipOpening[0] = LvArray::tensorOps::AiBi< 3 >( tipDisplacement, vecTipNorm );
  tipOpening[1] = LvArray::tensorOps::AiBi< 3 >( tipDisplacement, vecTip );
  tipOpening[2] = LvArray::tensorOps::AiBi< 3 >( tipDisplacement, vecEdge );

  real64 tipArea;
  tipArea = faceArea( faceA );
  if( faceToNodeMap.sizeOfArray( faceA ) == 3 )
  {
    tipArea *= 2.0;
  }

  if( !incompleteTrailingEdgeTopology && tipOpening[0] * tipForce[0] > 0.0 )
  {
    SIF_I[edgeID] = pow( fabs( tipForce[0] * tipOpening[0] / 2.0 / tipArea ), 0.5 );
    SIF_II[edgeID] = pow( fabs( tipForce[1] * tipOpening[1] / 2.0 / tipArea ), 0.5 );
    SIF_III[edgeID] = pow( fabs( tipForce[2] * tipOpening[2] / 2.0 / tipArea ), 0.5 );

    if( tipOpening[0] < 0 )
    {
      // We don't need this for the case of incomplete trailing edge topology.  Sign in that case should be taken care
      // of automatically because there is no sqrt involved.
      SIF_I( edgeID ) *= -1.0;
    }

  }
  else
  {
    // Opening-based SIF, based on
    // Equation 1 in Fu et al. 2012, DOI::10.1016/j.engfracmech.2012.04.010
    real64 r = tipArea / edgeLength;
    SIF_I[edgeID] = tipOpening[0] / 2.0 * GdivBeta / pow( r/6.28, 0.5 );
    SIF_II[edgeID] = 0.0;  // SIF is not accurate in this scenario anyway.  Let's not worry about turning.
    SIF_III[edgeID] = 0.0;
  }

  if( tipForce[1] < 0.0 )
  {
    SIF_II[edgeID] *= -1.0;
  }

  if( SIF_I[edgeID] > 0.0 )
  {
    rval = pow( SIF_I[edgeID]*SIF_I[edgeID]+SIF_II[edgeID]*SIF_II[edgeID]+SIF_III[edgeID]*SIF_III[edgeID], 0.5 );
  }
  else
  {
    rval = -1.0;
  }

//  std::cout << "EdgeID: " << edgeID << " SIF: " << rval << std::endl;

  return rval;
}


int SurfaceGenerator::calculateElementForcesOnEdge( DomainPartition & domain,
                                                    const localIndex edgeID,
                                                    real64 edgeLength,
                                                    localIndex_array & nodeIndices,
                                                    NodeManager & nodeManager,
                                                    EdgeManager & edgeManager,
                                                    ElementRegionManager & elementManager,
                                                    real64 ( & vecTipNorm )[3],
                                                    real64 ( & fNode )[3],
                                                    real64 & GdivBeta,
                                                    bool threeNodesPinched,
                                                    bool calculatef_u )
{
  ArrayOfArraysView< localIndex const > const & nodeToRegionMap = nodeManager.elementRegionList().toViewConst();
  ArrayOfArraysView< localIndex const > const & nodeToSubRegionMap = nodeManager.elementSubRegionList().toViewConst();
  ArrayOfArraysView< localIndex const > const & nodeToElementMap = nodeManager.elementList().toViewConst();

  arrayView2d< localIndex > const & edgeToNodeMap = edgeManager.nodeList();

  arrayView2d< real64 const, nodes::REFERENCE_POSITION_USD > const & X = nodeManager.referencePosition();

  ConstitutiveManager const & cm = domain.getConstitutiveManager();
  ConstitutiveBase const & solid = cm.getConstitutiveRelation< ConstitutiveBase >( m_solidMaterialNames[0] );
  m_solidMaterialFullIndex = solid.getIndexInParent();

  ConstitutiveManager & constitutiveManager =
    domain.getGroup< ConstitutiveManager >( keys::ConstitutiveManager );

  ElementRegionManager::MaterialViewAccessor< arrayView1d< real64 const > > const shearModulus =
    elementManager.constructFullMaterialViewAccessor< array1d< real64 >, arrayView1d< real64 const > >( "shearModulus", constitutiveManager );

  ElementRegionManager::MaterialViewAccessor< arrayView1d< real64 const > > const bulkModulus =
    elementManager.constructFullMaterialViewAccessor< array1d< real64 >, arrayView1d< real64 const > >( "bulkModulus", constitutiveManager );

  ElementRegionManager::MaterialViewAccessor< arrayView3d< real64 const, solid::STRESS_USD > > const
  stress = elementManager.constructFullMaterialViewAccessor< array3d< real64, solid::STRESS_PERMUTATION >,
                                                             arrayView3d< real64 const, solid::STRESS_USD > >( SolidBase::viewKeyStruct::stressString(),
                                                                                                               constitutiveManager );

  ElementRegionManager::ElementViewAccessor< arrayView4d< real64 const > > const
  dNdX = elementManager.constructViewAccessor< array4d< real64 >, arrayView4d< real64 const > >( keys::dNdX );

  ElementRegionManager::ElementViewAccessor< arrayView2d< real64 const > > const
  detJ = elementManager.constructViewAccessor< array2d< real64 >, arrayView2d< real64 const > >( keys::detJ );

  ElementRegionManager::ElementViewAccessor< arrayView2d< real64 const > > const elemCenter =
    elementManager.constructViewAccessor< array2d< real64 >, arrayView2d< real64 const > >( ElementSubRegionBase::viewKeyStruct::elementCenterString() );

  localIndex nElemEachSide[2];
  nElemEachSide[0] = 0;
  nElemEachSide[1] = 0;

  real64 xEdge[3] = { 0.0 };

  if( !calculatef_u )
  {
    edgeManager.calculateCenter( edgeID, X, xEdge );
  }

  for( localIndex i=0; i < nodeIndices.size(); ++i )
  {
    localIndex nodeID = nodeIndices( i );
//    localIndex_array temp11;
//    for (int ii = 0; ii < nodeToElementMap.sizeOfArray(nodeID); ii++)
//    {
//      temp11.emplace_back(nodeToElementMap[nodeID][ii]);
//    }

    for( localIndex k=0; k<nodeToRegionMap.sizeOfArray( nodeID ); ++k )
    {
      localIndex const er  = nodeToRegionMap[nodeID][k];
      localIndex const esr = nodeToSubRegionMap[nodeID][k];
      localIndex const ei  = nodeToElementMap[nodeID][k];

      CellElementSubRegion const & elementSubRegion = elementManager.getRegion( er ).getSubRegion< CellElementSubRegion >( esr );

      real64 xEle[3] = LVARRAY_TENSOROPS_INIT_LOCAL_3( elemCenter[er][esr][ei] );

      real64 x0_x1[3] = LVARRAY_TENSOROPS_INIT_LOCAL_3( X[edgeToNodeMap[edgeID][0]] );
      LvArray::tensorOps::subtract< 3 >( x0_x1, X[edgeToNodeMap[edgeID][1]] );
      LvArray::tensorOps::normalize< 3 >( x0_x1 );

      real64 x0_xEle[3] = LVARRAY_TENSOROPS_INIT_LOCAL_3( xEle );
      LvArray::tensorOps::subtract< 3 >( x0_xEle, X[edgeToNodeMap[edgeID][1]] );
      real64 const udist = LvArray::tensorOps::AiBi< 3 >( x0_x1, x0_xEle );

      localIndex const numQuadraturePoints = detJ[er][esr].size( 1 );

      if(( udist <= edgeLength && udist > 0.0 ) || threeNodesPinched )
      {
        real64 K = bulkModulus[er][esr][m_solidMaterialFullIndex][ei];
        real64 G = shearModulus[er][esr][m_solidMaterialFullIndex][ei];
        real64 youngsModulus = 9 * K * G / ( 3 * K + G );
        real64 poissonRatio = ( 3 * K - 2 * G ) / ( 2 * ( 3 * K + G ) );

        arrayView2d< localIndex const, cells::NODE_MAP_USD > const & elementsToNodes = elementSubRegion.nodeList();
        for( localIndex n=0; n<elementsToNodes.size( 1 ); ++n )
        {
          if( elementsToNodes( ei, n ) == nodeID )
          {
            real64 temp[3]{};
            LvArray::tensorOps::copy< 3 >( xEle, elemCenter[er][esr][ei] ); //For C3D6 element type, elementsToNodes map may include
            // repeated indices and the following may run multiple
            // times for the same element.

            //wu40: the nodal force need to be weighted by Young's modulus and possion's ratio.
            SolidMechanicsLagrangianFEMKernels::ExplicitKernel::
              calculateSingleNodalForce( ei,
                                         n,
                                         numQuadraturePoints,
                                         dNdX[er][esr],
                                         detJ[er][esr],
                                         stress[er][esr][m_solidMaterialFullIndex],
                                         temp );

            LvArray::tensorOps::scale< 3 >( temp, youngsModulus );
            LvArray::tensorOps::scale< 3 >( temp, 1.0 / (1 - poissonRatio * poissonRatio) );

            if( !calculatef_u )
            {
              LvArray::tensorOps::subtract< 3 >( xEle, xEdge );
              if( LvArray::tensorOps::AiBi< 3 >( xEle, vecTipNorm ) > 0 )
              {
                nElemEachSide[0] += 1;
                LvArray::tensorOps::add< 3 >( fNode, temp );

                //wu40: for debug purpose
//                std::cout << "ElementID: " << iEle << ", NodeID: " << nodeID << std::endl;
//                std::cout << "Nodal force: " << temp[0] << ", " << temp[1] << ", " << temp[2] << std::endl;
//                std::cout << "Add to total nodal force (fdisc): " << fNode[0] << ", " << fNode[1] << ", " << fNode[2]
// << std::endl;
              }
              else
              {
                nElemEachSide[1] +=1;
                LvArray::tensorOps::subtract< 3 >( fNode, temp );

                //wu40: for debug purpose
//                std::cout << "ElementID: " << iEle << ", NodeID: " << nodeID << std::endl;
//                std::cout << "Nodal force: " << temp[0] << ", " << temp[1] << ", " << temp[2] << std::endl;
//                std::cout << "Minus from total nodal force (fdisc): " << fNode[0] << ", " << fNode[1] << ", " <<
// fNode[2] << std::endl;
              }
            }
            else
            {
              LvArray::tensorOps::add< 3 >( fNode, temp );

              //wu40: for debug purpose
//              std::cout << "ElementID: " << iEle << ", NodeID: " << nodeID << std::endl;
//              std::cout << "Nodal force: " << temp[0] << ", " << temp[1] << ", " << temp[2] << std::endl;
//              std::cout << "Add to total nodal force (fext): " << fNode[0] << ", " << fNode[1] << ", " << fNode[2] <<
// std::endl;
            }
          }
        }

        if( !calculatef_u )
        {
          GdivBeta += G /2/(1-poissonRatio);
        }
      }

    }

    //If we only find one node behind the tip for the non-threeNodesPinched scenario, we do the following as a rough
    // compensation for f_u.
    if( calculatef_u && nodeIndices.size() == 1 && !threeNodesPinched )
    {
      LvArray::tensorOps::scale< 3 >( fNode, 2.0 );
    }
  }

  if( !calculatef_u )
  {
    if( nElemEachSide[0]>=1 && nElemEachSide[1]>=1 )
      LvArray::tensorOps::scale< 3 >( fNode, 0.5 );
    //We have contributions from both sides. The two sizes are the two sides of the fracture plane.  If the fracture
    // face
    // is on domain boundary, it's possible to have just one side.
    if( nElemEachSide[0] + nElemEachSide[1] >= 1 )
      GdivBeta /= (nElemEachSide[0] + nElemEachSide[1]);
  }

  return 0;
}

int SurfaceGenerator::checkOrphanElement ( ElementRegionManager & elementManager,
                                           FaceManager & faceManager,
                                           localIndex iFace )
{
  arrayView2d< localIndex const > const & faceToRegionMap = faceManager.elementRegionList();
  arrayView2d< localIndex const > const & faceToSubRegionMap = faceManager.elementSubRegionList();
  arrayView2d< localIndex const > const & faceToElementMap = faceManager.elementList();

  arrayView1d< integer const > const & faceIsExternal = faceManager.isExternal();

  arrayView1d< integer const > const & ruptureState = faceManager.getExtrinsicData< extrinsicMeshData::RuptureState >();

  int flagOrphan = 0;
  for( localIndex k=0; k<faceToRegionMap.size( 1 ); ++k )
  {
    localIndex const er = faceToRegionMap[iFace][k];
    localIndex const esr = faceToSubRegionMap[iFace][k];
    localIndex const ei = faceToElementMap[iFace][k];
    if( er != -1 &&  esr != -1 && ei != -1 )
    {
      CellElementSubRegion & elementSubRegion = elementManager.getRegion( faceToRegionMap[iFace][k] ).
                                                  getSubRegion< CellElementSubRegion >( faceToSubRegionMap[iFace][k] );


      unsigned int nRuptureFace = 0;
      arrayView2d< localIndex > & elementsToFaces = elementSubRegion.faceList();
      for( localIndex a=0; a < elementsToFaces.size( 1 ); ++a )
      {
        localIndex jFace = elementsToFaces[ei][a];
        if( (ruptureState[jFace] == 1 || faceIsExternal[jFace] >= 1) && jFace != iFace )
        {
          nRuptureFace +=1;
        }
      }

      if( nRuptureFace == elementsToFaces.size( 1 ) - 1 )
      {
        flagOrphan = 1;
      }
    }
  }
  return flagOrphan;

}

void SurfaceGenerator::markRuptureFaceFromNode ( const localIndex nodeIndex,
                                                 NodeManager & nodeManager,
                                                 EdgeManager & edgeManager,
                                                 FaceManager & faceManager,
                                                 ElementRegionManager & GEOSX_UNUSED_PARAM( elementManager ),
                                                 ModifiedObjectLists & modifiedObjects )
{
  arrayView1d< integer > const & ruptureState = faceManager.getExtrinsicData< extrinsicMeshData::RuptureState >();
  arrayView1d< real64 const > const & SIFonFace = faceManager.getExtrinsicData< extrinsicMeshData::SIFonFace >();
  arrayView2d< real64 const > const & KIC = faceManager.getExtrinsicData< extrinsicMeshData::K_IC >();
  ArrayOfArraysView< localIndex const > const & faceToEdgeMap = faceManager.edgeList().toViewConst();
  arrayView2d< real64 const > const & faceCenter = faceManager.faceCenter();

  ArrayOfSetsView< localIndex const > const & nodeToFaceMap = nodeManager.faceList().toViewConst();
  arrayView2d< real64 const, nodes::REFERENCE_POSITION_USD > const & X = nodeManager.referencePosition();

  localIndex_array eligibleFaces;
  real64_array faceSIFToToughnessRatio;
  real64 lowestSIF = std::numeric_limits< real64 >::max();
  real64 highestSIF = std::numeric_limits< real64 >::min();

  for( localIndex const faceIndex : nodeToFaceMap[ nodeIndex ] )
  {
    if( m_tipFaces.contains( faceIndex ))
    {
      real64 faceToughness;
      real64 fc[3] = LVARRAY_TENSOROPS_INIT_LOCAL_3( faceCenter[faceIndex] );

      eligibleFaces.emplace_back( faceIndex );

      for( localIndex const edgeIndex : faceToEdgeMap[ faceIndex ] )
      {
        if( m_tipEdges.contains( edgeIndex ))
        {
          real64 direction[3] = LVARRAY_TENSOROPS_INIT_LOCAL_3( fc );
          real64 edgeCenter[3];
          edgeManager.calculateCenter( edgeIndex, X, edgeCenter );
          LvArray::tensorOps::subtract< 3 >( direction, edgeCenter );
          LvArray::tensorOps::normalize< 3 >( direction );
          faceToughness = std::fabs( LvArray::tensorOps::AiBi< 3 >( direction, KIC[faceIndex] ));

          faceSIFToToughnessRatio.emplace_back( SIFonFace[faceIndex]/faceToughness );
          highestSIF = std::max( highestSIF, SIFonFace[faceIndex]/faceToughness );
          lowestSIF = std::min( lowestSIF, SIFonFace[faceIndex]/faceToughness );
        }
      }
    }
  }

  for( localIndex i = 0; i < eligibleFaces.size(); ++i )
  {
    localIndex pickedFace = eligibleFaces[i];

    if( highestSIF > 1.0 &&
        ((eligibleFaces.size() < 3) || (eligibleFaces.size() >= 3 && (highestSIF - faceSIFToToughnessRatio[i]) <= 0.2 * (highestSIF - lowestSIF))))
    {
      ruptureState[pickedFace] = 1;
      modifiedObjects.modifiedFaces.insert( pickedFace );

      // Next we mark the faces that are 1) connected to this face, and 2) attached to one node of the edge (implicitly
      // satisfied), and 3) almost co-plane with this face
//      if( m_markExtendedLayer == 1)
//      {
//        for( auto iedge : faceToEdgeMap[pickedFace] )
//        {
//          for( auto iface : edgeToFaceMap[iedge] )
//          {
//            if( iface != pickedFace && isFaceSeparable[iface] == 1 && faceManager.isExternal()[iface] < 1 &&
//                fabs(LvArray::tensorOps::AiBi< 3 >(faceNormals[pickedFace], faceNormals[iface])) > cos( m_maxTurnAngle ) &&
//                ((faceToNodeMap[iface].size() == 3) || (faceToNodeMap[iface].size() == 4 &&
//                    (std::find(faceToNodeMap[iface].begin(), faceToNodeMap[iface].end(), nodeIndex) !=
// faceToNodeMap[iface].end()))))
//            {
//              //wu40: Under tet mesh scenario, the face next to the pickedFace should also be marked but it may not
// necessarily connect to the tip node.
//              bool ruptureFace = true;
//              for (auto edgeIndex: faceToEdgeMap[pickedFace])
//              {
//                if (m_tipEdges.contains(edgeIndex))
//                {
//                  R1Tensor fc;
//                  real64 uDist, segmentLength;
//
//                  fc = faceCenter[iface];
//
//                  R1Tensor x0_x1(X[edgeToNodeMap[edgeIndex][0]]), x0_fc(fc);
//                  x0_x1 -= X[edgeToNodeMap[edgeIndex][1]];
//                  segmentLength = x0_x1.Normalize();
//                  x0_fc -= X[edgeToNodeMap[edgeIndex][1]];
//                  uDist = LvArray::tensorOps::AiBi< 3 >(x0_x1, x0_fc);
//
//                  if (uDist / segmentLength < -m_faceToEdgeProjectionTol || uDist / segmentLength > 1 +
// m_faceToEdgeProjectionTol)
//                  {
//                    ruptureFace = false;
//                  }
//                }
//              }
//
//              if (ruptureFace)
//              {
//                ruptureState[iface] = 1;
//                modifiedObjects.modifiedFaces.insert( iface );
//              }
//            }
//          }
//        }
//      }
    }
  }
}

void SurfaceGenerator::markRuptureFaceFromEdge ( localIndex const edgeID,
                                                 localIndex & GEOSX_UNUSED_PARAM( trailFaceID ),
                                                 NodeManager & nodeManager,
                                                 EdgeManager & edgeManager,
                                                 FaceManager & faceManager,
                                                 ElementRegionManager & elementManager,
                                                 real64 ( &GEOSX_UNUSED_PARAM( vecTipNorm ) )[ 3 ],
                                                 real64 ( & vecTip )[ 3 ],
                                                 ModifiedObjectLists & modifiedObjects,
                                                 int const edgeMode )
{
  arrayView1d< integer > const & ruptureState = faceManager.getExtrinsicData< extrinsicMeshData::RuptureState >();
  arrayView1d< real64 > const & SIFonFace = faceManager.getExtrinsicData< extrinsicMeshData::SIFonFace >();
  arrayView2d< real64 const > const & KIC = faceManager.getExtrinsicData< extrinsicMeshData::K_IC >();
  arrayView1d< real64 > const & SIF_I = edgeManager.getExtrinsicData< extrinsicMeshData::SIF_I >();
  arrayView1d< real64 > const & SIF_II = edgeManager.getExtrinsicData< extrinsicMeshData::SIF_II >();
  arrayView1d< localIndex > const & primaryCandidateFace = faceManager.getExtrinsicData< extrinsicMeshData::PrimaryCandidateFace >();
  arrayView1d< integer const > const & isFaceSeparable = faceManager.getExtrinsicData< extrinsicMeshData::IsFaceSeparable >();
//  integer_array* dfnIndexMap = faceManager.getReferencePointer<integer_array>( "DFN_Index" );

  arrayView1d< integer const > const & faceIsExternal = faceManager.isExternal();


  arrayView2d< localIndex > const & edgeToNodeMap = edgeManager.nodeList();
  ArrayOfSetsView< localIndex const > const & edgeToFaceMap = edgeManager.faceList().toViewConst();

  arrayView2d< real64 const, nodes::REFERENCE_POSITION_USD > const & X = nodeManager.referencePosition();

  arrayView2d< localIndex const > const & faceToElementMap = faceManager.elementList();
  arrayView2d< real64 const > const & faceCenter = faceManager.faceCenter();

  localIndex_array eligibleFaces;
  real64 lowestSIF = std::numeric_limits< real64 >::max();
  real64 highestSIF = std::numeric_limits< real64 >::min();
  real64 lowestScore = std::numeric_limits< real64 >::max();
  real64 highestScore = std::numeric_limits< real64 >::min();
  real64 secondScore = std::numeric_limits< real64 >::min();
  localIndex faceWithHighestScore = std::numeric_limits< localIndex >::max();
  localIndex faceWithSecondScore = std::numeric_limits< localIndex >::max();

  real64 vecEdge[3], edgeCenter[3];
  edgeManager.calculateLength( edgeID, X, vecEdge );
  edgeManager.calculateCenter( edgeID, X, edgeCenter );


  for( localIndex const iface : edgeToFaceMap[ edgeID ] )
  {
    if( faceToElementMap.size( 1 ) == 2  &&
        faceIsExternal[iface] < 1 &&
        checkOrphanElement( elementManager, faceManager, iface ) == 0 &&
        isFaceSeparable[iface] == 1 )
    {
      real64 const fc[3] = LVARRAY_TENSOROPS_INIT_LOCAL_3( faceCenter[iface] );

      //Get the vector in the face and normal to the edge.
      //wu40: there is a function in GEOS for this calculation. Maybe it's worth to have a function in GEOSX too.
      real64 x0_x1[3] = LVARRAY_TENSOROPS_INIT_LOCAL_3( X[edgeToNodeMap[edgeID][0]] );
      LvArray::tensorOps::subtract< 3 >( x0_x1, X[edgeToNodeMap[edgeID][1]] );
      LvArray::tensorOps::normalize< 3 >( x0_x1 );

      real64 x0_fc[3] = LVARRAY_TENSOROPS_INIT_LOCAL_3( fc );
      LvArray::tensorOps::subtract< 3 >( x0_fc, X[edgeToNodeMap[edgeID][1]] );
      real64 const udist = LvArray::tensorOps::AiBi< 3 >( x0_x1, x0_fc );

      real64 ptPrj[3] = LVARRAY_TENSOROPS_INIT_LOCAL_3( x0_x1 );
      LvArray::tensorOps::scale< 3 >( ptPrj, udist );
      LvArray::tensorOps::add< 3 >( ptPrj, X[edgeToNodeMap[edgeID][1]] );

      real64 vecFace[3] = LVARRAY_TENSOROPS_INIT_LOCAL_3( fc );
      LvArray::tensorOps::subtract< 3 >( vecFace, ptPrj );
      LvArray::tensorOps::normalize< 3 >( vecFace );

//      if( LvArray::tensorOps::AiBi< 3 >( vecTip, vecFace ) > cos( m_maxTurnAngle ))
      {
        eligibleFaces.emplace_back( iface );
        real64 thetaFace = acos( LvArray::tensorOps::AiBi< 3 >( vecTip, vecFace )*0.999999 );  // We multiply this by 0.9999999 to avoid an
        // exception caused by acos a number slightly larger
        // than 1.

        real64 tipCrossFace[ 3 ];
        LvArray::tensorOps::crossProduct( tipCrossFace, vecTip, vecFace );
        if( LvArray::tensorOps::AiBi< 3 >( tipCrossFace, vecEdge ) < 0.0 )
        {
          thetaFace *= -1.0;
        }

        SIFonFace[iface] = cos( thetaFace / 2.0 ) *
                           ( SIF_I[edgeID] * cos( thetaFace / 2.0 ) * cos( thetaFace / 2.0 ) - 1.5 * SIF_II[edgeID] * sin( thetaFace ) );

        real64 direction[3] = LVARRAY_TENSOROPS_INIT_LOCAL_3( fc );
        LvArray::tensorOps::subtract< 3 >( direction, edgeCenter );
        LvArray::tensorOps::normalize< 3 >( direction );
        real64 faceToughness = std::fabs( LvArray::tensorOps::AiBi< 3 >( direction, KIC[iface] ));

        highestSIF = std::max( highestSIF, SIFonFace[iface]/faceToughness );
        lowestSIF = std::min( lowestSIF, SIFonFace[iface]/faceToughness );

      }
    }
  }

  localIndex_array pickedFaces;
  if( eligibleFaces.size() >=1 )
  {
    for( localIndex i = 0; i < eligibleFaces.size(); ++i )
    {
      localIndex iface = eligibleFaces[i];
      real64 direction[3] = LVARRAY_TENSOROPS_INIT_LOCAL_3( edgeCenter );
      LvArray::tensorOps::subtract< 3 >( direction, faceCenter[iface] );
      LvArray::tensorOps::normalize< 3 >( direction );
      real64 faceToughness = std::fabs( LvArray::tensorOps::AiBi< 3 >( direction, KIC[iface] ));

      real64 splitabilityScore = SIFonFace[iface] - lowestSIF * faceToughness;
      lowestScore = std::min( lowestScore, splitabilityScore );

      if( faceWithHighestScore == std::numeric_limits< localIndex >::max())
      {
        faceWithHighestScore = iface;
        highestScore = splitabilityScore;
      }
      else if( splitabilityScore > highestScore )
      {
        faceWithSecondScore = faceWithHighestScore;
        secondScore = highestScore;
        faceWithHighestScore = iface;
        highestScore = splitabilityScore;
      }
      else if( splitabilityScore > secondScore )
      {
        faceWithSecondScore = iface;
        secondScore = splitabilityScore;
      }
    }

    pickedFaces.emplace_back( faceWithHighestScore );

    if( eligibleFaces.size() >= 3 && (highestScore - secondScore) < 0.1 * (highestScore - lowestScore))
    {
      pickedFaces.emplace_back( faceWithSecondScore );
    }

  }


  for( localIndex i = 0; i < pickedFaces.size(); ++i )
  {
    localIndex pickedFace = pickedFaces[i];

    if( highestSIF > 1.0 && edgeMode == 1 && i == 0 && isFaceSeparable[pickedFace] == 1 )
    {
      ruptureState[pickedFace] = 1;
//      if( !m_dfnPrefix.empty())
//        (*dfnIndexMap)[pickedFace] = (*dfnIndexMap)[trailFaceID];
      modifiedObjects.modifiedFaces.insert( pickedFace );
    }
    else if( highestSIF > 1.0 && edgeMode == 1 && i == 1 && isFaceSeparable[pickedFace] == 1 )
    {
      ruptureState[pickedFace] = -1;
//      if( !m_dfnPrefix.empty())
//        (*dfnIndexMap)[pickedFace] = (*dfnIndexMap)[trailFaceID];
      modifiedObjects.modifiedFaces.insert( pickedFace );
      primaryCandidateFace[pickedFace] = faceWithHighestScore;
    }


    // We didn't really need to do this unless the criterion above has been satisfied.
    // We are calculating this regardless the criterion for debugging purpose.
//    if( m_markExtendedLayer == 1 && highestSIF > 1.0 && edgeMode == 1 )
//    {
//      // Next we mark the faces that are 1) connected to this face, and 2) attached to one node of the edge
// (implicitly
//      // satisfied), and 3) almost co-plane with this face
//      for( auto iedge : faceToEdgeMap[pickedFace] )
//      {
//        if( iedge != edgeID )
//        {
//          for( auto iface : edgeToFaceMap[iedge] )
//          {
//            if( iface != pickedFace && isFaceSeparable[iface] == 1 && faceManager.isExternal()[iface] < 1 &&
//                ( std::find(faceToNodeMap[iface].begin(), faceToNodeMap[iface].end(), edgeToNodeMap[edgeID][0]) !=
// faceToNodeMap[iface].end() ||
//                  std::find(faceToNodeMap[iface].begin(), faceToNodeMap[iface].end(), edgeToNodeMap[edgeID][1]) !=
// faceToNodeMap[iface].end()))
//            {
//              R1Tensor fc, fn, vecFace, fn0, ptPrj;
//              real64 uDist, segmentLength;
//
//              fc = faceCenter[iface];
//              fn = faceNormal[iface];
//              fn0 = faceNormal[pickedFace];
//
//              R1Tensor x0_x1(X[edgeToNodeMap[edgeID][0]]), x0_fc(fc);
//              x0_x1 -= X[edgeToNodeMap[edgeID][1]];
//              segmentLength = x0_x1.Normalize();
//              x0_fc -= X[edgeToNodeMap[edgeID][1]];
//              uDist = LvArray::tensorOps::AiBi< 3 >(x0_x1, x0_fc);
//
//              ptPrj = x0_x1;
//              ptPrj *= uDist;
//              ptPrj += X[edgeToNodeMap[edgeID][1]];
//              vecFace = fc;
//              vecFace -= ptPrj;
//              vecFace.Normalize();
//
//              // thetaFace does not strictly speaking apply to this face since the tip edge is not a edge of this
// face.
//              // We calculate it as if this face is coplane with the master face
//              real64 thetaFace = acos( LvArray::tensorOps::AiBi< 3 >( vecTip, vecFace )*0.999999 );
//              if( LvArray::tensorOps::AiBi< 3 >( Cross( vecTip, vecFace ), vecEdge ) < 0.0 )
//              {
//                thetaFace *= -1.0;
//              }
//
//              if( LvArray::tensorOps::AiBi< 3 >( vecTip, vecFace ) > cos( m_maxTurnAngle ) &&
//                  uDist / segmentLength > -m_faceToEdgeProjectionTol &&
//                  uDist / segmentLength < 1 + m_faceToEdgeProjectionTol &&
//                  fabs( LvArray::tensorOps::AiBi< 3 >( vecEdge, fn )) < m_faceToEdgeCoplaneTol &&  // this face is kind of parallel to the
// tip
//                                                                         // edge.
//                  fabs( LvArray::tensorOps::AiBi< 3 >( fn0, fn )) > 1 - m_faceToFaceCoplaneTol )  // co-plane
//              {
//                if( highestSIF > 1.0 && edgeMode == 1 )
//                {
//                  ruptureState[iface] = ruptureState[pickedFace];
//                  modifiedObjects.modifiedFaces.insert( iface );
//                  primaryCandidateFace[iface] = primaryCandidateFace[pickedFace];
//                }
//              }
//            }
//          }
//        }
//      }
//    }
  }
}

void SurfaceGenerator::postUpdateRuptureStates( NodeManager & nodeManager,
                                                EdgeManager & edgeManager,
                                                FaceManager & faceManager,
                                                ElementRegionManager & GEOSX_UNUSED_PARAM( elementManager ),
                                                std::vector< std::set< localIndex > > & nodesToRupturedFaces,
                                                std::vector< std::set< localIndex > > & edgesToRupturedFaces )
{
  ArrayOfArraysView< localIndex const > const & faceToNodeMap = faceManager.nodeList().toViewConst();
  ArrayOfArraysView< localIndex const > const & faceToEdgeMap = faceManager.edgeList().toViewConst();
  nodesToRupturedFaces.resize( nodeManager.size() );
  edgesToRupturedFaces.resize( edgeManager.size() );

  arrayView1d< integer const > const & faceRuptureState = faceManager.getExtrinsicData< extrinsicMeshData::RuptureState >();
  arrayView1d< localIndex const > const & faceParentIndex = faceManager.getExtrinsicData< extrinsicMeshData::ParentIndex >();

  // assign the values of the nodeToRupturedFaces and edgeToRupturedFaces arrays.
  for( localIndex kf=0; kf<faceManager.size(); ++kf )
  {
    if( faceRuptureState[kf] >0 )
    {
      int const n = faceParentIndex[kf]==-1 ? 1 : 2;
      localIndex const faceIndex = faceParentIndex[kf]==-1 ? kf : faceParentIndex[kf];

      for( int i=0; i<n; ++i )
      {
        for( localIndex a=0; a<faceToNodeMap.sizeOfArray( kf ); ++a )
        {
          const localIndex nodeIndex = faceToNodeMap( kf, a );
          nodesToRupturedFaces[nodeIndex].insert( faceIndex );
        }

        for( localIndex a=0; a<faceToEdgeMap.sizeOfArray( kf ); ++a )
        {
          const localIndex edgeIndex = faceToEdgeMap( kf, a );
          edgesToRupturedFaces[edgeIndex].insert( faceIndex );
        }
      }
    }
  }
}

int SurfaceGenerator::checkEdgeSplitability( localIndex const edgeID,
                                             NodeManager & GEOSX_UNUSED_PARAM( nodeManager ),
                                             FaceManager & faceManager,
                                             EdgeManager & edgeManager,
                                             bool const GEOSX_UNUSED_PARAM( prefrac ) )
{
  //     Return value = -1, this edge won't split for sure, don't do any more work;
  //                  = 0, edge is along a tip, but the fracture connected to it is not saturated yet.  We will only
  // calculate SIF but will not perform splitting.
  //                  = 1, edge is along a tip and the adjacent fracture is saturated, more work to be done; or this is
  // a dry simulation
  //                  = 2, this is a singular edge, we need split it.
  //                  = 3, this is an eligible kink, we need to process it as a kink

  ArrayOfSetsView< localIndex const > const & edgeToFaceMap = edgeManager.faceList().toViewConst();
  arrayView1d< localIndex > const & faceParentIndex = faceManager.getExtrinsicData< extrinsicMeshData::ParentIndex >();

  arrayView1d< integer const > const & faceIsExternal = faceManager.isExternal();
  arrayView1d< integer const > const & edgeIsExternal = edgeManager.isExternal();

  int isSplitable = -1;

  if( edgeIsExternal[edgeID] == 0 )
  {
    return isSplitable;
  }

  // We first count the external faces connected to this edge;
  int nExternalFaces = 0;
  localIndex_array faceInvolved;
  for( localIndex const iface : edgeToFaceMap[ edgeID ] )
  {
    if( faceIsExternal[iface] >= 1 )
    {
      nExternalFaces++;
      faceInvolved.emplace_back( iface );
    }
  }

  if( nExternalFaces%2 == 1 )
  {
    //    char msg[200];
    //    sprintf(msg, "Error! Edge %d has an odd number of external faces.", int(edgeID));
    //    GEOSX_ERROR(msg);
    //    std::cout << "Error! Edge " << int(edgeID) << " has an odd number of external faces. "
    //        << (*nodeManager.m_refposition)[edgeToNodeMap[edgeID][0]][0] << " ,"
    //        << (*nodeManager.m_refposition)[edgeToNodeMap[edgeID][0]][1] << " ,"
    //        << (*nodeManager.m_refposition)[edgeToNodeMap[edgeID][0]][2] << " ,";
    //    isSplitable = -1;
    return(isSplitable);
  }

  if( nExternalFaces >= 4 )
  {
    isSplitable = 2;
    return (isSplitable);
  }

  if( nExternalFaces == 2 )
  {
    localIndex parentFace = -1;
    if( faceParentIndex[faceInvolved[0]] == -1 && faceParentIndex[faceInvolved[1]] == faceInvolved[0] )
    {
      parentFace = faceInvolved[0];
    }
    else if( faceParentIndex[faceInvolved[1]] == -1 && faceParentIndex[faceInvolved[0]] == faceInvolved[1] )
    {
      parentFace = faceInvolved[1];
    }

    if( parentFace == -1 )
    {
      isSplitable = -1;
    }
    else
    {
      isSplitable = 1;
    }

  }

  return (isSplitable);
}

real64 SurfaceGenerator::minimumToughnessOnEdge( const localIndex edgeID,
                                                 const NodeManager & nodeManager,
                                                 EdgeManager & edgeManager,
                                                 FaceManager & faceManager )
{
  real64 val = std::numeric_limits< real64 >::max();

  arrayView2d< real64 const, nodes::REFERENCE_POSITION_USD > const & X = nodeManager.referencePosition();
  real64 edgeCenter[3] = { 0.0 };
  edgeManager.calculateCenter( edgeID, X, edgeCenter );

  arrayView2d< real64 const > const & KIC = faceManager.getExtrinsicData< extrinsicMeshData::K_IC >();
  ArrayOfArraysView< localIndex const > const & faceToNodes = faceManager.nodeList().toViewConst();
  for( localIndex const iface : edgeManager.faceList()[ edgeID ] )
  {
    localIndex const numFaceNodes = faceToNodes.sizeOfArray( iface );
    real64 faceCenter[3] = { 0.0 };
    for( localIndex a=0; a<numFaceNodes; ++a )
    {
      LvArray::tensorOps::add< 3 >( faceCenter, X[ faceToNodes[iface][a] ] );
    }
    LvArray::tensorOps::scale< 3 >( faceCenter, 1.0 / numFaceNodes );

    real64 direction[ 3 ] = LVARRAY_TENSOROPS_INIT_LOCAL_3( faceCenter );
    LvArray::tensorOps::subtract< 3 >( direction, edgeCenter );
    LvArray::tensorOps::normalize< 3 >( direction );
    val = std::min( val, fabs( LvArray::tensorOps::AiBi< 3 >( KIC[iface], direction ) ) );
  }

  return val;
}

real64 SurfaceGenerator::minimumToughnessOnNode( const localIndex nodeID,
                                                 const NodeManager & nodeManager,
                                                 EdgeManager & edgeManager,
                                                 FaceManager & faceManager )
{
  arrayView2d< real64 const, nodes::REFERENCE_POSITION_USD > const & X = nodeManager.referencePosition();
  ArrayOfSetsView< localIndex const > const & nodeToFaceMap = nodeManager.faceList().toViewConst();

  arrayView2d< real64 const > const & KIC = faceManager.getExtrinsicData< extrinsicMeshData::K_IC >();
  ArrayOfArraysView< localIndex const > const & faceToEdgeMap = faceManager.edgeList().toViewConst();
  arrayView2d< real64 const > const & faceCenter = faceManager.faceCenter();

  real64 val = std::numeric_limits< real64 >::max();

  for( localIndex const faceIndex: nodeToFaceMap[ nodeID ] )
  {
    if( m_tipFaces.contains( faceIndex ))
    {
      real64 const fc[3] = LVARRAY_TENSOROPS_INIT_LOCAL_3( faceCenter[faceIndex] );

      for( localIndex const edgeIndex: faceToEdgeMap[ faceIndex ] )
      {
        if( m_tipEdges.contains( edgeIndex ))
        {
          real64 direction[ 3 ] = LVARRAY_TENSOROPS_INIT_LOCAL_3( fc );
          real64 edgeCenter[ 3 ];
          edgeManager.calculateCenter( edgeIndex, X, edgeCenter );
          LvArray::tensorOps::subtract< 3 >( direction, edgeCenter );
          LvArray::tensorOps::normalize< 3 >( direction );

          val = std::min( val, fabs( LvArray::tensorOps::AiBi< 3 >( KIC[faceIndex], direction ) ) );
        }
      }
    }
  }

  return val;
}

void SurfaceGenerator::assignNewGlobalIndicesSerial( ObjectManagerBase & object,
                                                     std::set< localIndex > const & indexList )
{
  // in serial, we can simply loop over the indexList and assign new global indices based on
  // the value of the maxGlobalIndex() + 1;
  arrayView1d< globalIndex > const & localToGlobal = object.localToGlobalMap();
  for( localIndex const newLocalIndex : indexList )
  {
    globalIndex const newGlobalIndex = object.maxGlobalIndex() + 1;

    localToGlobal[newLocalIndex] = newGlobalIndex;
    object.updateGlobalToLocalMap( newLocalIndex );
  }

  object.setMaxGlobalIndex();
}

void SurfaceGenerator::
  assignNewGlobalIndicesSerial( ElementRegionManager & elementManager,
                                map< std::pair< localIndex, localIndex >, std::set< localIndex > > const & newElems )
{
  // in serial, we can simply iterate over the entries in newElems and assign new global indices based on
  // the value of the maxGlobalIndex() + 1 for the ElementRegionManager.

  // loop over entries of newElems, which gives elementRegion/subRegion local indices
  for( auto const & iter : newElems )
  {
    localIndex const er = iter.first.first;
    localIndex const esr = iter.first.second;
    std::set< localIndex > const & indexList = iter.second;

    ElementSubRegionBase & subRegion = elementManager.getRegion( er ).getSubRegion( esr );
    arrayView1d< globalIndex > const & localToGlobal = subRegion.localToGlobalMap();

    // loop over the new elems in the subRegion
    for( localIndex const newLocalIndex : indexList )
    {
      globalIndex const newGlobalIndex = elementManager.maxGlobalIndex() + 1;

      localToGlobal[newLocalIndex] = newGlobalIndex;
      subRegion.updateGlobalToLocalMap( newLocalIndex );
    }
  }

  elementManager.setMaxGlobalIndex();
}

real64
SurfaceGenerator::calculateRuptureRate( SurfaceElementRegion & faceElementRegion,
                                        EdgeManager const & edgeManager )
{
  real64 maxRuptureRate = 0;
  FaceElementSubRegion & subRegion = faceElementRegion.getSubRegion< FaceElementSubRegion >( 0 );

  ArrayOfArraysView< localIndex const > const &
  fractureConnectorEdgesToFaceElements = edgeManager.m_fractureConnectorEdgesToFaceElements.toViewConst();

  arrayView1d< real64 > const &
  ruptureTime = subRegion.getExtrinsicData< extrinsicMeshData::RuptureTime >();

  arrayView1d< real64 > const &
  ruptureRate = subRegion.getExtrinsicData< extrinsicMeshData::RuptureRate >();

  arrayView2d< real64 const > const & elemCenter = subRegion.getElementCenter();

  for( localIndex kfc=0; kfc<fractureConnectorEdgesToFaceElements.size(); ++kfc )
  {
    for( localIndex kfe0=0; kfe0<fractureConnectorEdgesToFaceElements.sizeOfArray( kfc ); ++kfe0 )
    {
      localIndex const faceElem0 = fractureConnectorEdgesToFaceElements( kfc, kfe0 );
      for( localIndex kfe1=kfe0+1; kfe1<fractureConnectorEdgesToFaceElements.sizeOfArray( kfc ); ++kfe1 )
      {
        localIndex const faceElem1 = fractureConnectorEdgesToFaceElements( kfc, kfe1 );
        if( !( m_faceElemsRupturedThisSolve.count( faceElem0 ) && m_faceElemsRupturedThisSolve.count( faceElem1 ) ) )
        {
          real64 const deltaRuptureTime = fabs( ruptureTime( faceElem0 ) - ruptureTime( faceElem1 ));
          if( deltaRuptureTime > 1.0e-14 * (ruptureTime( faceElem0 ) + ruptureTime( faceElem1 )) )
          {
            real64 distance[3] = LVARRAY_TENSOROPS_INIT_LOCAL_3 ( elemCenter[ faceElem0 ] );
            LvArray::tensorOps::subtract< 3 >( distance, elemCenter[ faceElem1 ] );
            real64 const pairwiseRuptureRate = 1.0 / deltaRuptureTime;
            if( m_faceElemsRupturedThisSolve.count( faceElem0 ) )
            {
              ruptureRate( faceElem0 ) = std::min( ruptureRate( faceElem0 ), pairwiseRuptureRate );
            }
            else if( m_faceElemsRupturedThisSolve.count( faceElem1 ) )
            {
              ruptureRate( faceElem1 ) = std::min( ruptureRate( faceElem1 ), pairwiseRuptureRate );
            }
          }
        }
      }
    }
  }


  for( localIndex faceElemIndex : m_faceElemsRupturedThisSolve )
  {
    maxRuptureRate = std::max( maxRuptureRate, ruptureRate( faceElemIndex ) );
  }

  real64 globalMaxRuptureRate;
  MpiWrapper::allReduce( &maxRuptureRate,
                         &globalMaxRuptureRate,
                         1,
                         MPI_MAX,
                         MPI_COMM_GEOSX );

  return globalMaxRuptureRate;
}



REGISTER_CATALOG_ENTRY( SolverBase,
                        SurfaceGenerator,
                        string const &, dataRepository::Group * const )

} /* namespace geosx */<|MERGE_RESOLUTION|>--- conflicted
+++ resolved
@@ -430,23 +430,12 @@
       FluxApproximationBase * const fluxApprox = fvManager.getGroupPointer< FluxApproximationBase >( a );
       if( fluxApprox!=nullptr )
       {
-<<<<<<< HEAD
-        fluxApprox->addToFractureStencil( *meshLevel,
-                                          this->m_fractureRegionName,
-                                          false );
-      }
-    }
-    edgeManager->m_recalculateFractureConnectorEdges.clear();
-    fractureSubRegion->m_newFaceElements.clear();
-  }
-=======
         fluxApprox->addToFractureStencil( meshLevel, this->m_fractureRegionName, false );
         edgeManager.m_recalculateFractureConnectorEdges.clear();
         fractureSubRegion.m_newFaceElements.clear();
       }
     }
   } );
->>>>>>> 31787b73
 }
 
 
@@ -493,12 +482,10 @@
         if( fluxApprox!=nullptr )
         {
           fluxApprox->addToFractureStencil( meshLevel, this->m_fractureRegionName, true );
-          edgeManager.m_recalculateFractureConnectorEdges.clear();
-          fractureRegion.getSubRegion< FaceElementSubRegion >( 0 ).m_newFaceElements.clear();
-        }
-      }
-      edgeManager->m_recalculateFractureConnectorEdges.clear();
-      fractureRegion->getSubRegion< FaceElementSubRegion >( 0 )->m_newFaceElements.clear();
+        }
+      }
+      edgeManager.m_recalculateFractureConnectorEdges.clear();
+      fractureRegion.getSubRegion< FaceElementSubRegion >( 0 ).m_newFaceElements.clear();
     }
   }
 
