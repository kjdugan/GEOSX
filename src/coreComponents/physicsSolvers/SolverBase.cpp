/*
 * ------------------------------------------------------------------------------------------------------------
 * SPDX-License-Identifier: LGPL-2.1-only
 *
 * Copyright (c) 2018-2019 Lawrence Livermore National Security LLC
 * Copyright (c) 2018-2019 The Board of Trustees of the Leland Stanford Junior University
 * Copyright (c) 2018-2019 Total, S.A
 * Copyright (c) 2019-     GEOSX Contributors
 * All right reserved
 *
 * See top level LICENSE, COPYRIGHT, CONTRIBUTORS, NOTICE, and ACKNOWLEDGEMENTS files for details.
 * ------------------------------------------------------------------------------------------------------------
 */

#include "SolverBase.hpp"
#include "PhysicsSolverManager.hpp"

#include "common/TimingMacros.hpp"
#include "linearAlgebra/utilities/LinearSolverParameters.hpp"
#include "managers/DomainPartition.hpp"

namespace geosx
{

using namespace dataRepository;

SolverBase::SolverBase( std::string const & name,
                        Group * const parent )
  :
  ExecutableGroup( name, parent ),
  m_systemSolverParameters( groupKeyStruct::systemSolverParametersString, this ),
  m_cflFactor(),
  m_maxStableDt{ 1e99 },
  m_nextDt(1e99),
  m_dofManager( name ),
  m_nonlinearSolverParameters( groupKeyStruct::nonlinearSolverParametersString, this)
{
  setInputFlags( InputFlags::OPTIONAL_NONUNIQUE );

  // This enables logLevel filtering
  enableLogLevelInput();

  // This sets a flag to indicate that this object increments time
  this->SetTimestepBehavior( 1 );

  registerWrapper( viewKeyStruct::cflFactorString, &m_cflFactor, false )->
    setApplyDefaultValue( 0.5 )->
    setInputFlag( InputFlags::OPTIONAL )->
    setDescription( "Factor to apply to the `CFL condition <http://en.wikipedia.org/wiki/Courant-Friedrichs-Lewy_condition>`_"
                    " when calculating the maximum allowable time step. Values should be in the interval (0,1] " );

  registerWrapper( viewKeyStruct::maxStableDtString, &m_maxStableDt, false )->
      setInputFlag( InputFlags::FALSE )->
      setDescription( "Value of the Maximum Stable Timestep for this solver." );

  this->registerWrapper( viewKeyStruct::discretizationString, &m_discretizationName, false )->
    setApplyDefaultValue( "none" )->
    setInputFlag( InputFlags::OPTIONAL )->
    setDescription( "Name of discretization object (defined in the :ref:`NumericalMethodsManager`) to use for this "
                    "solver. For instance, if this is a Finite Element Solver, the name of a :ref:`FiniteElement` "
                    "should be specified. If this is a Finite Volume Method, the name of a :ref:`FiniteVolume` "
                    "discretization should be specified." );

  registerWrapper( viewKeyStruct::targetRegionsString, &m_targetRegions, false )->
    setInputFlag( InputFlags::REQUIRED )->
    setDescription( "Allowable regions that the solver may be applied to. Note that this does not indicate that "
                    "the solver will be applied to these regions, only that allocation will occur such that the "
                    "solver may be applied to these regions. The decision about what regions this solver will be"
                    "applied to rests in the EventManager." );

  registerWrapper( viewKeyStruct::initialDtString, &m_nextDt, false )->
    setApplyDefaultValue( 1e99 )->
    setInputFlag( InputFlags::OPTIONAL )->
    setDescription( "Initial time-step value required by the solver to the event manager." );
}

SolverBase::~SolverBase()
{
//  delete m_linearSolverWrapper;
}

SolverBase::CatalogInterface::CatalogType & SolverBase::GetCatalog()
{
  static SolverBase::CatalogInterface::CatalogType catalog;
  return catalog;
}

void SolverBase::SetInitialTimeStep(Group * GEOSX_UNUSED_ARG( domain ))
{
}

Group * SolverBase::CreateChild( string const & childKey, string const & childName )
{
  Group * rval = nullptr;
  if( childKey == SystemSolverParameters::CatalogName() )
  {
    rval = RegisterGroup( childName, &m_systemSolverParameters, 0 );
  }
  else if(childKey == NonlinearSolverParameters::CatalogName() )
  {
    rval = RegisterGroup( childName, &m_nonlinearSolverParameters, 0 );
  }
  else
  {
    GEOSX_ERROR( childKey << " is an invalid key to SolverBase child group." );
  }
  return rval;
}

void SolverBase::ExpandObjectCatalogs()
{
  CreateChild( SystemSolverParameters::CatalogName(), SystemSolverParameters::CatalogName() );
  CreateChild( NonlinearSolverParameters::CatalogName(), NonlinearSolverParameters::CatalogName() );
}

void SolverBase::PostProcessInput()
{
  SetLinearSolverParameters();
}

void SolverBase::SetLinearSolverParameters()
{
  m_linearSolverParameters.logLevel = m_systemSolverParameters.getLogLevel();

  if ( m_systemSolverParameters.scalingOption() )
  {
    m_linearSolverParameters.scaling.useRowScaling = true;
  }

  if( m_systemSolverParameters.useDirectSolver() )
  {
    m_linearSolverParameters.solverType = "direct";
  }
  else
  {
    m_linearSolverParameters.krylov.maxIterations = m_systemSolverParameters.numKrylovIter();
    m_linearSolverParameters.krylov.tolerance = m_systemSolverParameters.krylovTol();

    if ( m_systemSolverParameters.kspace() > 0 )
    {
      m_linearSolverParameters.krylov.maxRestart = m_systemSolverParameters.kspace();
    }

    if ( m_systemSolverParameters.useBicgstab() )
    {
      m_linearSolverParameters.solverType = "bicgstab";
    }
    else
    {
      m_linearSolverParameters.solverType = "gmres";
    }

    if ( m_systemSolverParameters.useMLPrecond() )
    {
      m_linearSolverParameters.preconditionerType = "amg";

      // TODO hardcoded to match old behavior
      m_linearSolverParameters.amg.cycleType = "W";
      m_linearSolverParameters.amg.smootherType = "ilu";
    }
    else
    {
      m_linearSolverParameters.preconditionerType = "ilut";
      m_linearSolverParameters.ilu.fill = static_cast<int>( m_systemSolverParameters.ilut_fill() );
      m_linearSolverParameters.ilu.threshold = m_systemSolverParameters.ilut_drop();

      // TODO hardcoded to match old behavior
      m_linearSolverParameters.dd.overlap = 1;
    }
  }
}

real64 SolverBase::SolverStep( real64 const & GEOSX_UNUSED_PARAM( time_n ),
                               real64 const & GEOSX_UNUSED_PARAM( dt ),
                               const integer GEOSX_UNUSED_PARAM( cycleNumber ),
                               DomainPartition * const GEOSX_UNUSED_PARAM( domain ) )
{
  return 0;
}


void SolverBase::Execute( real64 const time_n,
                          real64 const dt,
                          integer const cycleNumber,
                          integer const GEOSX_UNUSED_PARAM( eventCounter ),
                          real64 const GEOSX_UNUSED_PARAM( eventProgress ),
                          Group * const domain )
{
  GEOSX_MARK_FUNCTION;
  real64 dtRemaining = dt;
  real64 nextDt = dt;

  integer const maxSubSteps = m_nonlinearSolverParameters.m_maxSubSteps;
  integer subStep = 0;

  for( ; subStep < maxSubSteps && dtRemaining > 0.0; ++subStep )
  {
    real64 const dtAccepted = SolverStep( time_n + (dt - dtRemaining),
                                          nextDt,
                                          cycleNumber,
                                          domain->group_cast<DomainPartition *>() );
    /*
     * Let us check convergence history of previous solve:
     * - number of nonlinear iter.
     * - if the time-step was chopped. Then we can add some heuristics to choose next dt.
     * */
    dtRemaining -= dtAccepted;

    if( dtRemaining > 0.0 )
    {
      SetNextDt( dtAccepted, nextDt);
      nextDt = std::min(nextDt, dtRemaining);
    }

    if( getLogLevel() >= 1 && dtRemaining > 0.0 )
    {
      GEOSX_LOG_LEVEL_RANK_0( 1, getName() << ": sub-step = " << subStep
                                       << ", accepted dt = " << dtAccepted
                                       << ", remaining dt = " << dtRemaining );
    }
  }

  GEOSX_ERROR_IF( dtRemaining > 0.0, "Maximum allowed number of sub-steps reached. Consider increasing maxSubSteps." );

  // Decide what to do with the next Dt for the event running the solver.
  SetNextDt( nextDt, m_nextDt);
}

void SolverBase::SetNextDt( real64 const & currentDt,
                            real64 & nextDt )
{
  SetNextDtBasedOnNewtonIter(currentDt, nextDt);
}

void SolverBase::SetNextDtBasedOnNewtonIter( real64 const & currentDt,
                                             real64 & nextDt )
{
  integer & newtonIter = m_nonlinearSolverParameters.m_numNewtonIterations;
  int const iterCutLimit = m_nonlinearSolverParameters.dtCutIterLimit();
  int const iterIncLimit = m_nonlinearSolverParameters.dtIncIterLimit();

  if (newtonIter <  iterIncLimit )
  {
    // Easy convergence, let's double the time-step.
    nextDt = 2*currentDt;
    GEOSX_LOG_LEVEL_RANK_0( 1, getName() << ": Newton solver converged in less than " << iterIncLimit << " iterations, time-step required will be doubled.");
  }
  else if (newtonIter >  iterCutLimit)
  {
    // Tough convergence let us make the time-step smaller!
    nextDt = currentDt/2;
    GEOSX_LOG_LEVEL_RANK_0(1, getName() << ": Newton solver converged in more than " << iterCutLimit << " iterations, time-step required will be halved.");
  }
  else
  {
    nextDt = currentDt;
  }
}

real64 SolverBase::LinearImplicitStep( real64 const & time_n,
                                       real64 const & dt,
                                       integer const GEOSX_UNUSED_PARAM( cycleNumber ),
                                       DomainPartition * const domain,
                                       DofManager & dofManager,
                                       ParallelMatrix & matrix,
                                       ParallelVector & rhs,
                                       ParallelVector & solution )
{
  // call setup for physics solver. Pre step allocations etc.
  ImplicitStepSetup( time_n, dt, domain, dofManager, matrix, rhs, solution );

  // call assemble to fill the matrix and the rhs
  AssembleSystem( time_n, dt, domain, dofManager, matrix, rhs );

  // apply boundary conditions to system
  ApplyBoundaryConditions( time_n, dt, domain, dofManager, matrix, rhs );

  // call the default linear solver on the system
  SolveSystem( dofManager, matrix, rhs, solution );

  // apply the system solution to the fields/variables
  ApplySystemSolution( dofManager, solution, 1.0, domain );

  // final step for completion of timestep. typically secondary variable updates and cleanup.
  ImplicitStepComplete( time_n, dt, domain );

  // return the achieved timestep
  return dt;
}

bool SolverBase::LineSearch( real64 const & time_n,
                             real64 const & dt,
                             integer const GEOSX_UNUSED_PARAM( cycleNumber ),
                             DomainPartition * const domain,
                             DofManager const & dofManager,
                             ParallelMatrix & matrix,
                             ParallelVector & rhs,
                             ParallelVector const & solution,
                             real64 const scaleFactor,
                             real64 & lastResidual )
{
  integer const maxNumberLineSearchCuts = m_nonlinearSolverParameters.m_lineSearchMaxCuts;
  real64 const lineSearchCutFactor = m_nonlinearSolverParameters.m_lineSearchCutFactor;

  // flag to determine if we should solve the system and apply the solution. If the line
  // search fails we just bail.
  bool lineSearchSuccess = false;

  real64 residualNorm = lastResidual;

  // scale factor is value applied to the previous solution. In this case we want to
  // subtract a portion of the previous solution.
  real64 localScaleFactor = -scaleFactor;
  real64 cumulativeScale = scaleFactor;

  // main loop for the line search.
  for( integer lineSearchIteration = 0; lineSearchIteration < maxNumberLineSearchCuts; ++lineSearchIteration )
  {
    // cut the scale factor by half. This means that the scale factors will
    // have values of -0.5, -0.25, -0.125, ...
    localScaleFactor *= lineSearchCutFactor;
    cumulativeScale += localScaleFactor;

    if( !CheckSystemSolution( domain, dofManager, solution, localScaleFactor ) )
    {
      GEOSX_LOG_LEVEL_RANK_0( 1, "        Line search " << lineSearchIteration << ", solution check failed" );
      continue;
    }

    ApplySystemSolution( dofManager, solution, localScaleFactor, domain );

    // re-assemble system
    AssembleSystem( time_n, dt, domain, dofManager, matrix, rhs );

    // apply boundary conditions to system
    ApplyBoundaryConditions( time_n, dt, domain, dofManager, matrix, rhs );

    if( getLogLevel() >= 1 && logger::internal::rank==0 )
    {
      char output[100];
      sprintf(output, "        Line search @ %0.3f:      ",cumulativeScale);
      std::cout<<output;
    }

    // get residual norm
    residualNorm = CalculateResidualNorm( domain, dofManager, rhs );

    if( getLogLevel() >= 1 && logger::internal::rank==0 )
    {
      std::cout<<std::endl;
    }

    // if the residual norm is less than the last residual, we can proceed to the
    // solution step
    if( residualNorm < lastResidual )
    {
      lineSearchSuccess = true;
      break;
    }
  }

  lastResidual = residualNorm;
  return lineSearchSuccess;
}


real64 SolverBase::NonlinearImplicitStep( real64 const & time_n,
                                          real64 const & dt,
                                          integer const cycleNumber,
                                          DomainPartition * const domain,
                                          DofManager const & dofManager,
                                          ParallelMatrix & matrix,
                                          ParallelVector & rhs,
                                          ParallelVector & solution )
{
  GEOSX_MARK_FUNCTION;
  // dt may be cut during the course of this step, so we are keeping a local
  // value to track the achieved dt for this step.
  real64 stepDt = dt;

  integer const maxNewtonIter = m_nonlinearSolverParameters.m_maxIterNewton;
  integer const minNewtonIter = m_nonlinearSolverParameters.m_minIterNewton;
  real64 const newtonTol = m_nonlinearSolverParameters.m_newtonTol;

  integer const maxNumberDtCuts = m_nonlinearSolverParameters.m_maxTimeStepCuts;
  real64 const dtCutFactor = m_nonlinearSolverParameters.m_timeStepCutFactor;

  bool const allowNonConverged = m_nonlinearSolverParameters.m_allowNonConverged > 0;

  integer & dtAttempt = m_nonlinearSolverParameters.m_numdtAttempts;

  // a flag to denote whether we have converged
  integer isConverged = 0;

  // outer loop attempts to apply full timestep, and managed the cutting of the timestep if
  // required.
  for(dtAttempt = 0; dtAttempt < maxNumberDtCuts; ++dtAttempt )
  {
    // reset the solver state, since we are restarting the time step
    if( dtAttempt > 0 )
    {
      ResetStateToBeginningOfStep( domain );
    }

    // keep residual from previous iteration in case we need to do a line search
    real64 lastResidual = 1e99;
    integer & newtonIter = m_nonlinearSolverParameters.m_numNewtonIterations;
    real64 scaleFactor = 1.0;

    // main Newton loop
    for( newtonIter = 0; newtonIter < maxNewtonIter; ++newtonIter )
    {
      if( getLogLevel() >= 1 && logger::internal::rank==0 )
      {
        char output[200] = {0};
        sprintf( output, "    Attempt: %2d, NewtonIter: %2d ; ",
                 dtAttempt, newtonIter );
        std::cout<<output;
      }
      // call assemble to fill the matrix and the rhs
      AssembleSystem( time_n, stepDt, domain, dofManager, matrix, rhs );

      // apply boundary conditions to system
      ApplyBoundaryConditions( time_n, stepDt, domain, dofManager, matrix, rhs );

      // TODO: maybe add scale function here?
      // Scale()

      // get residual norm
      real64 residualNorm = CalculateResidualNorm( domain, dofManager, rhs );


      if( getLogLevel() >= 1 && logger::internal::rank==0 )
      {
        if( newtonIter!=0 )
        {
          char output[200] = {0};
          sprintf( output,
                   "Last LinSolve(iter,tol) = (%4d, %4.2e) ; ",
                   m_systemSolverParameters.m_numKrylovIter,
                   m_systemSolverParameters.m_krylovTol);
          std::cout<<output;
        }
        std::cout<<std::endl;

      }


      // if the residual norm is less than the Newton tolerance we denote that we have
      // converged and break from the Newton loop immediately.
      if( residualNorm < newtonTol && newtonIter >= minNewtonIter)
      {
        isConverged = 1;

        break;
      }

      // do line search in case residual has increased
      if( m_nonlinearSolverParameters.m_lineSearchAction>0 && residualNorm > lastResidual )
      {
        residualNorm = lastResidual;
        bool lineSearchSuccess = LineSearch( time_n, stepDt, cycleNumber, domain, dofManager,
                                             matrix, rhs, solution, scaleFactor, residualNorm );


        if( !lineSearchSuccess )
        {
          if( m_nonlinearSolverParameters.m_lineSearchAction==1 )
          {
            GEOSX_LOG_LEVEL_RANK_0( 1, "        Line search failed to produce reduced residual. Accepting iteration.");
          }
          else if( m_nonlinearSolverParameters.m_lineSearchAction==2 )
          {
            // if line search failed, then break out of the main Newton loop. Timestep will be cut.
            GEOSX_LOG_LEVEL_RANK_0( 1, "        Line search failed to produce reduced residual. Exiting Newton Loop.");
            break;
          }
        }

      }

      // if using adaptive Krylov tolerance scheme, update tolerance.
      // TODO: need to combine overlapping usage on LinearSolverParameters and SystemSolverParamters
      if( m_systemSolverParameters.useAdaptiveKrylovTol())
      {
        m_systemSolverParameters.m_krylovTol = LinearSolverParameters::eisenstatWalker(residualNorm,lastResidual);
      }

      // call the default linear solver on the system
      SolveSystem( dofManager, matrix, rhs, solution );



      scaleFactor = ScalingForSystemSolution( domain, dofManager, solution );

      if( !CheckSystemSolution( domain, dofManager, solution, scaleFactor ) )
      {
        // TODO try chopping (similar to line search)
        GEOSX_LOG_RANK_0( "    Solution check failed. Newton loop terminated." );
        break;
      }

      // apply the system solution to the fields/variables
      ApplySystemSolution( dofManager, solution, scaleFactor, domain );

      lastResidual = residualNorm;
    }

    if( isConverged )
    {
      break; // out of outer loop
    }
    else    
    {
      // cut timestep, go back to beginning of step and restart the Newton loop
      stepDt *= dtCutFactor;
      GEOSX_LOG_LEVEL_RANK_0 ( 1, "New dt = " <<  stepDt );
    }    
  }

  if( !isConverged )
  {
    GEOSX_LOG_RANK_0( "Convergence not achieved." );

    if( allowNonConverged )
    {
      GEOSX_LOG_RANK_0( "The accepted solution may be inaccurate." );
    }
    else
    {
      GEOSX_ERROR( "Nonconverged solutions not allowed. Terminating..." );
    }
  }

  // return the achieved timestep
  return stepDt;
}

<<<<<<< HEAD
void SolverBase::ExplicitStepSetup( real64 const & GEOSX_UNUSED_ARG( time_n ),
                                    real64 const & GEOSX_UNUSED_ARG( dt ),
                                    DomainPartition * const GEOSX_UNUSED_ARG( domain ) )
{
  GEOSX_ERROR( "SolverBase::ExplicitStepSetup called!. Should be overridden." );
}

real64 SolverBase::ExplicitStep( real64 const & GEOSX_UNUSED_ARG( time_n ),
                                 real64 const & GEOSX_UNUSED_ARG( dt ),
                                 integer const GEOSX_UNUSED_ARG( cycleNumber ),
                                 DomainPartition * const GEOSX_UNUSED_ARG( domain ) )
=======
real64 SolverBase::ExplicitStep( real64 const & GEOSX_UNUSED_PARAM( time_n ),
                                 real64 const & GEOSX_UNUSED_PARAM( dt ),
                                 integer const GEOSX_UNUSED_PARAM( cycleNumber ),
                                 DomainPartition * const GEOSX_UNUSED_PARAM( domain ) )
>>>>>>> 48a51b14
{
  GEOSX_ERROR( "SolverBase::ExplicitStep called!. Should be overridden." );
  return 0;
}

void SolverBase::ImplicitStepSetup( real64 const & GEOSX_UNUSED_PARAM( time_n ),
                                    real64 const & GEOSX_UNUSED_PARAM( dt ),
                                    DomainPartition * const GEOSX_UNUSED_PARAM( domain ),
                                    DofManager & GEOSX_UNUSED_PARAM( dofManager ),
                                    ParallelMatrix & GEOSX_UNUSED_PARAM( matrix ),
                                    ParallelVector & GEOSX_UNUSED_PARAM( rhs ),
                                    ParallelVector & GEOSX_UNUSED_PARAM( solution ) )
{
  GEOSX_ERROR( "SolverBase::ImplicitStepSetup called!. Should be overridden." );
}

void SolverBase::SetupDofs( DomainPartition const * const GEOSX_UNUSED_PARAM( domain ),
                            DofManager & GEOSX_UNUSED_PARAM( dofManager ) ) const
{
  GEOSX_ERROR( "SolverBase::SetupDofs called!. Should be overridden." );
}

void SolverBase::SetupSystem( DomainPartition * const domain,
                              DofManager & dofManager,
                              ParallelMatrix & matrix,
                              ParallelVector & rhs,
                              ParallelVector & solution )
{
  GEOSX_MARK_FUNCTION;

  dofManager.setMesh( domain, 0, 0 );

  SetupDofs( domain, dofManager );
  dofManager.reorderByRank();

  localIndex const numLocalDof = dofManager.numLocalDofs();

  matrix.createWithLocalSize( numLocalDof, numLocalDof, 8, MPI_COMM_GEOSX );
  rhs.createWithLocalSize( numLocalDof, MPI_COMM_GEOSX );
  solution.createWithLocalSize( numLocalDof, MPI_COMM_GEOSX );

  dofManager.setSparsityPattern( matrix );
}

void SolverBase::AssembleSystem( real64 const GEOSX_UNUSED_PARAM( time ),
                                 real64 const GEOSX_UNUSED_PARAM( dt ),
                                 DomainPartition * const GEOSX_UNUSED_PARAM( domain ),
                                 DofManager const & GEOSX_UNUSED_PARAM( dofManager ),
                                 ParallelMatrix & GEOSX_UNUSED_PARAM( matrix ),
                                 ParallelVector & GEOSX_UNUSED_PARAM( rhs ) )
{
  GEOSX_ERROR( "SolverBase::Assemble called!. Should be overridden." );
}

void SolverBase::ApplyBoundaryConditions( real64 const GEOSX_UNUSED_PARAM( time ),
                                          real64 const GEOSX_UNUSED_PARAM( dt ),
                                          DomainPartition * const GEOSX_UNUSED_PARAM( domain ),
                                          DofManager const & GEOSX_UNUSED_PARAM( dofManager ),
                                          ParallelMatrix & GEOSX_UNUSED_PARAM( matrix ),
                                          ParallelVector & GEOSX_UNUSED_PARAM( rhs ) )
{
  GEOSX_ERROR( "SolverBase::SolveSystem called!. Should be overridden." );
}

real64
SolverBase::CalculateResidualNorm( DomainPartition const * const GEOSX_UNUSED_PARAM( domain ),
                                   DofManager const & GEOSX_UNUSED_PARAM( dofManager ),
                                   ParallelVector const & GEOSX_UNUSED_PARAM( rhs ) )
{
  GEOSX_ERROR( "SolverBase::CalculateResidualNorm called!. Should be overridden." );
  return 0;
}

void SolverBase::SolveSystem( DofManager const & GEOSX_UNUSED_PARAM( dofManager ),
                              ParallelMatrix & matrix,
                              ParallelVector & rhs,
                              ParallelVector & solution )
{
  GEOSX_MARK_FUNCTION;
  // Create a solver from the parameter list
  LinearSolver solver( m_linearSolverParameters );

  // Solve using the iterative solver and compare norms with true solution
  solver.solve( matrix, solution, rhs );
}

bool SolverBase::CheckSystemSolution( DomainPartition const * const GEOSX_UNUSED_PARAM( domain ),
                                      DofManager const & GEOSX_UNUSED_PARAM( dofManager ),
                                      ParallelVector const & GEOSX_UNUSED_PARAM( solution ),
                                      real64 const GEOSX_UNUSED_PARAM( scalingFactor ) )
{
  return true;
}

real64 SolverBase::ScalingForSystemSolution( DomainPartition const * const GEOSX_UNUSED_PARAM( domain ),
                                             DofManager const & GEOSX_UNUSED_PARAM( dofManager ),
                                             ParallelVector const & GEOSX_UNUSED_PARAM( solution ) )
{
  return 1.0;
}

void SolverBase::ApplySystemSolution( DofManager const & GEOSX_UNUSED_PARAM( dofManager ),
                                      ParallelVector const & GEOSX_UNUSED_PARAM( solution ),
                                      real64 const GEOSX_UNUSED_PARAM( scalingFactor ),
                                      DomainPartition * const GEOSX_UNUSED_PARAM( domain ) )
{
  GEOSX_ERROR( "SolverBase::ApplySystemSolution called!. Should be overridden." );
}

void SolverBase::ResetStateToBeginningOfStep( DomainPartition * GEOSX_UNUSED_PARAM( const ) )
{
  GEOSX_ERROR( "SolverBase::ResetStateToBeginningOfStep called!. Should be overridden." );
}

void SolverBase::ImplicitStepComplete( real64 const & GEOSX_UNUSED_PARAM( time ),
                                       real64 const & GEOSX_UNUSED_PARAM( dt ),
                                       DomainPartition * const GEOSX_UNUSED_PARAM( domain ) )
{
  GEOSX_ERROR( "SolverBase::ImplicitStepComplete called!. Should be overridden." );
}

R1Tensor const SolverBase::gravityVector() const
{
  R1Tensor rval;
  if (getParent()->group_cast<PhysicsSolverManager const *>() != nullptr)
  {
    rval = getParent()->getReference<R1Tensor>( PhysicsSolverManager::viewKeyStruct::gravityVectorString );
  }
  else
  {
    rval = {0.0,0.0,-9.81};
  }
  return rval;
}


} /* namespace ANST */<|MERGE_RESOLUTION|>--- conflicted
+++ resolved
@@ -85,7 +85,7 @@
   return catalog;
 }
 
-void SolverBase::SetInitialTimeStep(Group * GEOSX_UNUSED_ARG( domain ))
+void SolverBase::SetInitialTimeStep(Group * GEOSX_UNUSED_PARAM( domain ))
 {
 }
 
@@ -536,24 +536,17 @@
   return stepDt;
 }
 
-<<<<<<< HEAD
-void SolverBase::ExplicitStepSetup( real64 const & GEOSX_UNUSED_ARG( time_n ),
-                                    real64 const & GEOSX_UNUSED_ARG( dt ),
-                                    DomainPartition * const GEOSX_UNUSED_ARG( domain ) )
+void SolverBase::ExplicitStepSetup( real64 const & GEOSX_UNUSED_PARAM( time_n ),
+                                    real64 const & GEOSX_UNUSED_PARAM( dt ),
+                                    DomainPartition * const GEOSX_UNUSED_PARAM( domain ) )
 {
   GEOSX_ERROR( "SolverBase::ExplicitStepSetup called!. Should be overridden." );
 }
 
-real64 SolverBase::ExplicitStep( real64 const & GEOSX_UNUSED_ARG( time_n ),
-                                 real64 const & GEOSX_UNUSED_ARG( dt ),
-                                 integer const GEOSX_UNUSED_ARG( cycleNumber ),
-                                 DomainPartition * const GEOSX_UNUSED_ARG( domain ) )
-=======
 real64 SolverBase::ExplicitStep( real64 const & GEOSX_UNUSED_PARAM( time_n ),
                                  real64 const & GEOSX_UNUSED_PARAM( dt ),
                                  integer const GEOSX_UNUSED_PARAM( cycleNumber ),
                                  DomainPartition * const GEOSX_UNUSED_PARAM( domain ) )
->>>>>>> 48a51b14
 {
   GEOSX_ERROR( "SolverBase::ExplicitStep called!. Should be overridden." );
   return 0;
