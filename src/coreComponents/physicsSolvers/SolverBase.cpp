--- conflicted
+++ resolved
@@ -148,15 +148,9 @@
 
 
 real64 SolverBase::SolverStep( real64 const& time_n,
-<<<<<<< HEAD
                            real64 const& dt,
                            const integer cycleNumber,
                            DomainPartition * domain )
-=======
-                               real64 const& dt,
-                               const int cycleNumber,
-                               DomainPartition * domain )
->>>>>>> 27a4c8e5
 {
   return 0;
 }
