/*
 * ------------------------------------------------------------------------------------------------------------
 * SPDX-License-Identifier: LGPL-2.1-only
 *
 * Copyright (c) 2018-2019 Lawrence Livermore National Security LLC
 * Copyright (c) 2018-2019 The Board of Trustees of the Leland Stanford Junior University
 * Copyright (c) 2018-2019 Total, S.A
 * Copyright (c) 2019-     GEOSX Contributors
 * All right reserved
 *
 * See top level LICENSE, COPYRIGHT, CONTRIBUTORS, NOTICE, and ACKNOWLEDGEMENTS files for details.
 * ------------------------------------------------------------------------------------------------------------
 */

#include "SolverBase.hpp"
#include "PhysicsSolverManager.hpp"

#include "common/TimingMacros.hpp"
#include "linearAlgebra/utilities/LinearSolverParameters.hpp"
#include "managers/DomainPartition.hpp"

namespace geosx
{

using namespace dataRepository;

SolverBase::SolverBase( std::string const & name,
                        Group * const parent )
  :
  ExecutableGroup( name, parent ),
  m_gravityVector( R1Tensor( 0.0 ) ),
  m_systemSolverParameters( groupKeyStruct::systemSolverParametersString, this ),
  m_cflFactor(),
  m_maxStableDt{ 1e99 },
  m_nextDt(1e99),
  m_dofManager( name )
{
  setInputFlags( InputFlags::OPTIONAL_NONUNIQUE );

  // This enables logLevel filtering
  enableLogLevelInput();

  this->registerWrapper( viewKeyStruct::gravityVectorString, &m_gravityVector, false );

  // This sets a flag to indicate that this object increments time
  this->SetTimestepBehavior( 1 );

  registerWrapper( viewKeyStruct::cflFactorString, &m_cflFactor, false )->
    setApplyDefaultValue( 0.5 )->
    setInputFlag( InputFlags::OPTIONAL )->
    setDescription( "Factor to apply to the `CFL condition <http://en.wikipedia.org/wiki/Courant-Friedrichs-Lewy_condition>`_"
                    " when calculating the maximum allowable time step. Values should be in the interval (0,1] " );

  registerWrapper( viewKeyStruct::maxStableDtString, &m_maxStableDt, false )->
    setApplyDefaultValue( 0.5 )->
    setInputFlag( InputFlags::FALSE )->
    setDescription( "Value of the Maximum Stable Timestep for this solver." );

  this->registerWrapper( viewKeyStruct::discretizationString, &m_discretizationName, false )->
    setApplyDefaultValue( "none" )->
    setInputFlag( InputFlags::OPTIONAL )->
    setDescription( "Name of discretization object (defined in the :ref:`NumericalMethodsManager`) to use for this "
                    "solver. For instance, if this is a Finite Element Solver, the name of a :ref:`FiniteElement` "
                    "should be specified. If this is a Finite Volume Method, the name of a :ref:`FiniteVolume` "
                    "discretization should be specified." );

  registerWrapper( viewKeyStruct::targetRegionsString, &m_targetRegions, false )->
    setInputFlag( InputFlags::REQUIRED )->
    setDescription( "Allowable regions that the solver may be applied to. Note that this does not indicate that "
                    "the solver will be applied to these regions, only that allocation will occur such that the "
                    "solver may be applied to these regions. The decision about what regions this solver will be"
                    "applied to rests in the EventManager." );

  registerWrapper( viewKeyStruct::initialDtString, &m_nextDt, false )->
    setApplyDefaultValue( 1e99 )->
    setInputFlag( InputFlags::OPTIONAL )->
    setDescription( "Initial time-step value required by the solver to the event manager." );
}

SolverBase::~SolverBase()
{
//  delete m_linearSolverWrapper;
}

SolverBase::CatalogInterface::CatalogType & SolverBase::GetCatalog()
{
  static SolverBase::CatalogInterface::CatalogType catalog;
  return catalog;
}

Group * SolverBase::CreateChild( string const & childKey, string const & childName )
{
  Group * rval = nullptr;
  if( childKey == SystemSolverParameters::CatalogName() )
  {
    rval = RegisterGroup( childName, &m_systemSolverParameters, 0 );
  }
  else
  {
    GEOS_ERROR( childKey << " is an invalid key to SolverBase child group." );
  }
  return rval;
}

void SolverBase::ExpandObjectCatalogs()
{
  CreateChild( SystemSolverParameters::CatalogName(), SystemSolverParameters::CatalogName() );
}

void SolverBase::PostProcessInput()
{
  if( this->globalGravityVector() != nullptr )
  {
    m_gravityVector = *globalGravityVector();
  }

  SetLinearSolverParameters();
}

void SolverBase::SetLinearSolverParameters()
{
  m_linearSolverParameters.logLevel = m_systemSolverParameters.getLogLevel();

  if ( m_systemSolverParameters.scalingOption() )
  {
    m_linearSolverParameters.scaling.useRowScaling = true;
  }

  if( m_systemSolverParameters.useDirectSolver() )
  {
    m_linearSolverParameters.solverType = "direct";
  }
  else
  {
    m_linearSolverParameters.krylov.maxIterations = m_systemSolverParameters.numKrylovIter();
    m_linearSolverParameters.krylov.tolerance = m_systemSolverParameters.krylovTol();

    if ( m_systemSolverParameters.kspace() > 0 )
    {
      m_linearSolverParameters.krylov.maxRestart = m_systemSolverParameters.kspace();
    }

    if ( m_systemSolverParameters.useBicgstab() )
    {
      m_linearSolverParameters.solverType = "bicgstab";
    }
    else
    {
      m_linearSolverParameters.solverType = "gmres";
    }

    if ( m_systemSolverParameters.useMLPrecond() )
    {
      m_linearSolverParameters.preconditionerType = "amg";

      // TODO hardcoded to match old behavior
      m_linearSolverParameters.amg.cycleType = "W";
      m_linearSolverParameters.amg.smootherType = "ilu";
    }
    else
    {
      m_linearSolverParameters.preconditionerType = "ilut";
      m_linearSolverParameters.ilu.fill = static_cast<int>( m_systemSolverParameters.ilut_fill() );
      m_linearSolverParameters.ilu.threshold = m_systemSolverParameters.ilut_drop();

      // TODO hardcoded to match old behavior
      m_linearSolverParameters.dd.overlap = 1;
    }
  }
}

real64 SolverBase::SolverStep( real64 const & GEOSX_UNUSED_ARG( time_n ),
                               real64 const & GEOSX_UNUSED_ARG( dt ),
                               const integer GEOSX_UNUSED_ARG( cycleNumber ),
                               DomainPartition * const GEOSX_UNUSED_ARG( domain ) )
{
  return 0;
}


void SolverBase::Execute( real64 const time_n,
                          real64 const dt,
                          integer const cycleNumber,
                          integer const GEOSX_UNUSED_ARG( eventCounter ),
                          real64 const GEOSX_UNUSED_ARG( eventProgress ),
                          Group * const domain )
{
  GEOSX_MARK_FUNCTION;
  real64 dtRemaining = dt;
  real64 nextDt = dt;

  SystemSolverParameters * const solverParams = getSystemSolverParameters();
  integer const maxSubSteps = solverParams->maxSubSteps();
  integer subStep = 0;

  for( ; subStep < maxSubSteps && dtRemaining > 0.0; ++subStep )
  {
    real64 const dtAccepted = SolverStep( time_n + (dt - dtRemaining),
                                          nextDt,
                                          cycleNumber,
                                          domain->group_cast<DomainPartition *>() );
    /*
     * Let us check convergence history of previous solve:
     * - number of nonlinear iter.
     * - if the time-step was chopped. Then we can add some heuristics to choose next dt.
     * */
    dtRemaining -= dtAccepted;

    if( dtRemaining > 0.0 )
    {
    	SetNextDt(solverParams, dtAccepted, nextDt);
    	nextDt = std::min(nextDt, dtRemaining);
    }

    if( m_logLevel >= 1 && dtRemaining > 0.0 )
    {
      GEOS_LOG_LEVEL_RANK_0( 1, getName() << ": sub-step = " << subStep
                                       << ", accepted dt = " << dtAccepted
                                       << ", remaining dt = " << dtRemaining );
    }
  }

  GEOS_ERROR_IF( dtRemaining > 0.0, "Maximum allowed number of sub-steps reached. Consider increasing maxSubSteps." );

  // Decide what to do with the next Dt for the event running the solver.
  SetNextDt(solverParams, nextDt, m_nextDt);
}

void SolverBase::SetNextDt( SystemSolverParameters * const solverParams,
                            real64 const & currentDt,
                            real64 & nextDt )
{
	integer & newtonIter = solverParams->numNewtonIterations();
	int iterCutLimit = std::ceil(solverParams->dtCutIterLimit());
	int iterIncLimit = std::ceil(solverParams->dtIncIterLimit());

	if (newtonIter <  iterIncLimit )
	{
		// Easy convergence, let's double the time-step.
		nextDt = 2*currentDt;
		GEOS_LOG_LEVEL_RANK_0( 1,  getName() << ": Newton solver converged in less than " << iterIncLimit << " iterations, time-step required will be doubled.");
	}else if (newtonIter >  iterCutLimit)
	{
		// Tough convergence let us make the time-step smaller!
		nextDt = currentDt/2;
		GEOS_LOG_LEVEL_RANK_0(1, getName() << ": Newton solver converged in more than " << iterCutLimit << " iterations, time-step required will be halved.");
	}else
	{
		nextDt = currentDt;
	}
}

real64 SolverBase::LinearImplicitStep( real64 const & time_n,
                                       real64 const & dt,
                                       integer const GEOSX_UNUSED_ARG( cycleNumber ),
                                       DomainPartition * const domain,
                                       DofManager & dofManager,
                                       ParallelMatrix & matrix,
                                       ParallelVector & rhs,
                                       ParallelVector & solution )
{
  // call setup for physics solver. Pre step allocations etc.
  ImplicitStepSetup( time_n, dt, domain, dofManager, matrix, rhs, solution );

  // call assemble to fill the matrix and the rhs
  AssembleSystem( time_n, dt, domain, dofManager, matrix, rhs );

  // apply boundary conditions to system
  ApplyBoundaryConditions( time_n, dt, domain, dofManager, matrix, rhs );

  // call the default linear solver on the system
  SolveSystem( dofManager, matrix, rhs, solution );

  // apply the system solution to the fields/variables
  ApplySystemSolution( dofManager, solution, 1.0, domain );

  // final step for completion of timestep. typically secondary variable updates and cleanup.
  ImplicitStepComplete( time_n, dt, domain );

  // return the achieved timestep
  return dt;
}

bool SolverBase::LineSearch( real64 const & time_n,
                             real64 const & dt,
                             integer const GEOSX_UNUSED_ARG( cycleNumber ),
                             DomainPartition * const domain,
                             DofManager const & dofManager,
                             ParallelMatrix & matrix,
                             ParallelVector & rhs,
                             ParallelVector const & solution,
                             real64 const scaleFactor,
                             real64 & lastResidual )
{

  if(m_verboseLevel >= 1)
  {
    GEOS_LOG_RANK_0("    Beginning line search with last residual = " << std::scientific << lastResidual );
  }
  SystemSolverParameters * const solverParams = getSystemSolverParameters();

  integer const maxNumberLineSearchCuts = solverParams->maxLineSearchCuts();
  real64 const lineSearchCutFactor = solverParams->lineSearchCutFactor();

  // flag to determine if we should solve the system and apply the solution. If the line
  // search fails we just bail.
  bool lineSearchSuccess = false;

  real64 residualNorm = lastResidual;

  // scale factor is value applied to the previous solution. In this case we want to
  // subtract a portion of the previous solution.
  real64 localScaleFactor = -scaleFactor;
  real64 cumulativeScale = scaleFactor;

  // main loop for the line search.
  for( integer lineSearchIteration = 0; lineSearchIteration < maxNumberLineSearchCuts; ++lineSearchIteration )
  {
    m_nlSolverOutputLog.clear();

    // cut the scale factor by half. This means that the scale factors will
    // have values of -0.5, -0.25, -0.125, ...
    localScaleFactor *= lineSearchCutFactor;
    cumulativeScale += localScaleFactor;

    if( !CheckSystemSolution( domain, dofManager, solution, localScaleFactor ) )
    {
<<<<<<< HEAD
      if( m_verboseLevel >= 1 )
      {
        GEOS_LOG_RANK_0( "    Line search: " << lineSearchIteration << ", solution check failed" );
      }
=======
      GEOS_LOG_LEVEL_RANK_0( 1, "Line search: " << lineSearchIteration << ", solution check failed" );
>>>>>>> 6684e5b3
      continue;
    }

    ApplySystemSolution( dofManager, solution, localScaleFactor, domain );

    // re-assemble system
    AssembleSystem( time_n, dt, domain, dofManager, matrix, rhs );

    // apply boundary conditions to system
    ApplyBoundaryConditions( time_n, dt, domain, dofManager, matrix, rhs );

    // get residual norm
    residualNorm = CalculateResidualNorm( domain, dofManager, rhs );

<<<<<<< HEAD
    if( m_verboseLevel >= 1 )
    {
      GEOS_LOG_RANK_0( "    Line search "<< lineSearchIteration << std::scientific << " (scale="<<cumulativeScale<<") R = "<< residualNorm );
    }
=======
    GEOS_LOG_LEVEL_RANK_0( 1, "Line search: " << lineSearchIteration << ", R = " << residualNorm );
>>>>>>> 6684e5b3

    // if the residual norm is less than the last residual, we can proceed to the
    // solution step
    if( residualNorm < lastResidual )
    {
      lineSearchSuccess = true;
      break;
    }
  }

  lastResidual = residualNorm;
  return lineSearchSuccess;
}


real64 SolverBase::NonlinearImplicitStep( real64 const & time_n,
                                          real64 const & dt,
                                          integer const cycleNumber,
                                          DomainPartition * const domain,
                                          DofManager const & dofManager,
                                          ParallelMatrix & matrix,
                                          ParallelVector & rhs,
                                          ParallelVector & solution )
{
  GEOSX_MARK_FUNCTION;
  // dt may be cut during the course of this step, so we are keeping a local
  // value to track the achieved dt for this step.
  real64 stepDt = dt;

  SystemSolverParameters * const solverParams = getSystemSolverParameters();

  integer const maxNewtonIter = solverParams->maxIterNewton();
  real64 const newtonTol = solverParams->newtonTol();

  integer const maxNumberDtCuts = solverParams->maxTimeStepCuts();
  real64 const dtCutFactor = solverParams->timeStepCutFactor();

  bool const allowNonConverged = solverParams->allowNonConverged() > 0;

  integer & dtAttempt = solverParams->numdtAttempts();

  // a flag to denote whether we have converged
  integer isConverged = 0;

  // outer loop attempts to apply full timestep, and managed the cutting of the timestep if
  // required.
  for(dtAttempt = 0; dtAttempt < maxNumberDtCuts; ++dtAttempt )
  {
    // reset the solver state, since we are restarting the time step
    if( dtAttempt > 0 )
    {
      ResetStateToBeginningOfStep( domain );
    }

    // keep residual from previous iteration in case we need to do a line search
    real64 lastResidual = 1e99;
    integer & newtonIter = solverParams->numNewtonIterations();
    real64 scaleFactor = 1.0;

    // main Newton loop
    for( newtonIter = 0; newtonIter < maxNewtonIter; ++newtonIter )
    {
      if( m_verboseLevel >= 1 )
      {
//        char output[100] = {0};
//        sprintf( output, " NewtonIter: %2d", newtonIter );
//        GEOS_LOG_RANK_0( output <<" ; " << m_nlSolverOutputLog );
//        m_nlSolverOutputLog.clear();
        GEOS_LOG_RANK_0("  NewtonIter: "<<newtonIter);
      }

      // call assemble to fill the matrix and the rhs
      AssembleSystem( time_n, stepDt, domain, dofManager, matrix, rhs );

      // apply boundary conditions to system
      ApplyBoundaryConditions( time_n, stepDt, domain, dofManager, matrix, rhs );

      // get residual norm
      real64 residualNorm = CalculateResidualNorm( domain, dofManager, rhs );

<<<<<<< HEAD
=======
      GEOS_LOG_LEVEL_RANK_0( 1, "Attempt: " << dtAttempt << ", Newton: " << newtonIter << ", R = " << residualNorm );

>>>>>>> 6684e5b3
      // if the residual norm is less than the Newton tolerance we denote that we have
      // converged and break from the Newton loop immediately.
      if( residualNorm < newtonTol && newtonIter > 0 )
      {
        isConverged = 1;
        break;
      }


      // do line search in case residual has increased
      if( residualNorm > lastResidual )
      {

        residualNorm = lastResidual;
        bool lineSearchSuccess = LineSearch( time_n, stepDt, cycleNumber, domain, dofManager,
                                             matrix, rhs, solution, scaleFactor, residualNorm );

        // if line search failed, then break out of the main Newton loop. Timestep will be cut.
        if( !lineSearchSuccess )
        {
          if( m_verboseLevel >= 1 )
          {
            GEOS_LOG_RANK_0 ( "    The Line search failed!" );
          }
          break;
        }
      }

      // if using adaptive Krylov tolerance scheme, update tolerance.
      // TODO: need to combine overlapping usage on LinearSolverParameters and SystemSolverParamters
      if(solverParams->useAdaptiveKrylovTol())
      {
        solverParams->m_krylovTol = LinearSolverParameters::eisenstatWalker(residualNorm,lastResidual);
      }

      // call the default linear solver on the system
      SolveSystem( dofManager, matrix, rhs, solution );

      if( m_verboseLevel >= 1 )
      {
//        char output[100] = {0};
//        sprintf( output, " NewtonIter: %2d", newtonIter );
//        GEOS_LOG_RANK_0( output <<" ; " << m_nlSolverOutputLog );
        GEOS_LOG_RANK_0( "  "<<m_nlSolverOutputLog );
        m_nlSolverOutputLog.clear();
      }

      scaleFactor = ScalingForSystemSolution( domain, dofManager, solution );

      if( !CheckSystemSolution( domain, dofManager, solution, scaleFactor ) )
      {
        // TODO try chopping (similar to line search)
        GEOS_LOG_RANK_0( "  Solution check failed. Newton loop terminated." );
        break;
      }

      // apply the system solution to the fields/variables
      ApplySystemSolution( dofManager, solution, scaleFactor, domain );

      lastResidual = residualNorm;
    }
    if( isConverged )
    {
      // break out of outer loop
      break;
    }
    else    
    {
      // cut timestep, go back to beginning of step and restart the Newton loop
      stepDt *= dtCutFactor;
      if( m_verboseLevel >= 1 )
          {
            GEOS_LOG_RANK_0 (  "New dt = " <<  stepDt );
          }
    }    
  }

  if( !isConverged )
  {
    GEOS_LOG_RANK_0( "Convergence not achieved." );

    if( allowNonConverged )
    {
      GEOS_LOG_RANK_0( "The accepted solution may be inaccurate." );
    }
    else
    {
      GEOS_ERROR( "Nonconverged solutions not allowed. Terminating..." );
    }
  }

  // return the achieved timestep
  return stepDt;
}

real64 SolverBase::ExplicitStep( real64 const & GEOSX_UNUSED_ARG( time_n ),
                                 real64 const & GEOSX_UNUSED_ARG( dt ),
                                 integer const GEOSX_UNUSED_ARG( cycleNumber ),
                                 DomainPartition * const GEOSX_UNUSED_ARG( domain ) )
{
  GEOS_ERROR( "SolverBase::ExplicitStep called!. Should be overridden." );
  return 0;
}

void SolverBase::ImplicitStepSetup( real64 const & GEOSX_UNUSED_ARG( time_n ),
                                    real64 const & GEOSX_UNUSED_ARG( dt ),
                                    DomainPartition * const GEOSX_UNUSED_ARG( domain ),
                                    DofManager & GEOSX_UNUSED_ARG( dofManager ),
                                    ParallelMatrix & GEOSX_UNUSED_ARG( matrix ),
                                    ParallelVector & GEOSX_UNUSED_ARG( rhs ),
                                    ParallelVector & GEOSX_UNUSED_ARG( solution ) )
{
  GEOS_ERROR( "SolverBase::ImplicitStepSetup called!. Should be overridden." );
}

void SolverBase::SetupDofs( DomainPartition const * const GEOSX_UNUSED_ARG( domain ),
                            DofManager & GEOSX_UNUSED_ARG( dofManager ) ) const
{
  GEOS_ERROR( "SolverBase::SetupDofs called!. Should be overridden." );
}

void SolverBase::SetupSystem( DomainPartition * const domain,
                              DofManager & dofManager,
                              ParallelMatrix & matrix,
                              ParallelVector & rhs,
                              ParallelVector & solution )
{
  GEOSX_MARK_FUNCTION;

  dofManager.setMesh( domain, 0, 0 );

  SetupDofs( domain, dofManager );
  dofManager.close();

  dofManager.setSparsityPattern( matrix );
  dofManager.setVector( rhs );
  dofManager.setVector( solution );
}

void SolverBase::AssembleSystem( real64 const GEOSX_UNUSED_ARG( time ),
                                 real64 const GEOSX_UNUSED_ARG( dt ),
                                 DomainPartition * const GEOSX_UNUSED_ARG( domain ),
                                 DofManager const & GEOSX_UNUSED_ARG( dofManager ),
                                 ParallelMatrix & GEOSX_UNUSED_ARG( matrix ),
                                 ParallelVector & GEOSX_UNUSED_ARG( rhs ) )
{
  GEOS_ERROR( "SolverBase::Assemble called!. Should be overridden." );
}

void SolverBase::ApplyBoundaryConditions( real64 const GEOSX_UNUSED_ARG( time ),
                                          real64 const GEOSX_UNUSED_ARG( dt ),
                                          DomainPartition * const GEOSX_UNUSED_ARG( domain ),
                                          DofManager const & GEOSX_UNUSED_ARG( dofManager ),
                                          ParallelMatrix & GEOSX_UNUSED_ARG( matrix ),
                                          ParallelVector & GEOSX_UNUSED_ARG( rhs ) )
{
  GEOS_ERROR( "SolverBase::SolveSystem called!. Should be overridden." );
}

real64
SolverBase::CalculateResidualNorm( DomainPartition const * const GEOSX_UNUSED_ARG( domain ),
                                   DofManager const & GEOSX_UNUSED_ARG( dofManager ),
                                   ParallelVector const & GEOSX_UNUSED_ARG( rhs ) )
{
  GEOS_ERROR( "SolverBase::CalculateResidualNorm called!. Should be overridden." );
  return 0;
}

void SolverBase::SolveSystem( DofManager const & GEOSX_UNUSED_ARG( dofManager ),
                              ParallelMatrix & matrix,
                              ParallelVector & rhs,
                              ParallelVector & solution )
{
  GEOSX_MARK_FUNCTION;
  // Create a solver from the parameter list
  LinearSolver solver( m_linearSolverParameters );

  // Solve using the iterative solver and compare norms with true solution
  solver.solve( matrix, solution, rhs );
}

bool SolverBase::CheckSystemSolution( DomainPartition const * const GEOSX_UNUSED_ARG( domain ),
                                      DofManager const & GEOSX_UNUSED_ARG( dofManager ),
                                      ParallelVector const & GEOSX_UNUSED_ARG( solution ),
                                      real64 const GEOSX_UNUSED_ARG( scalingFactor ) )
{
  return true;
}

real64 SolverBase::ScalingForSystemSolution( DomainPartition const * const GEOSX_UNUSED_ARG( domain ),
                                             DofManager const & GEOSX_UNUSED_ARG( dofManager ),
                                             ParallelVector const & GEOSX_UNUSED_ARG( solution ) )
{
  return 1.0;
}

void SolverBase::ApplySystemSolution( DofManager const & GEOSX_UNUSED_ARG( dofManager ),
                                      ParallelVector const & GEOSX_UNUSED_ARG( solution ),
                                      real64 const GEOSX_UNUSED_ARG( scalingFactor ),
                                      DomainPartition * const GEOSX_UNUSED_ARG( domain ) )
{
  GEOS_ERROR( "SolverBase::ApplySystemSolution called!. Should be overridden." );
}

void SolverBase::ResetStateToBeginningOfStep( DomainPartition * GEOSX_UNUSED_ARG( const ) )
{
  GEOS_ERROR( "SolverBase::ResetStateToBeginningOfStep called!. Should be overridden." );
}

void SolverBase::ImplicitStepComplete( real64 const & GEOSX_UNUSED_ARG( time ),
                                       real64 const & GEOSX_UNUSED_ARG( dt ),
                                       DomainPartition * const GEOSX_UNUSED_ARG( domain ) )
{
  GEOS_ERROR( "SolverBase::ImplicitStepComplete called!. Should be overridden." );
}

R1Tensor const * SolverBase::globalGravityVector() const
{
  R1Tensor const * rval = nullptr;
  if( getParent()->getName() == "Solvers" )
  {
    rval = &(getParent()->getReference<R1Tensor>( viewKeyStruct::gravityVectorString ));
  }

  return rval;
}


} /* namespace ANST */<|MERGE_RESOLUTION|>--- conflicted
+++ resolved
@@ -293,10 +293,7 @@
                              real64 & lastResidual )
 {
 
-  if(m_verboseLevel >= 1)
-  {
-    GEOS_LOG_RANK_0("    Beginning line search with last residual = " << std::scientific << lastResidual );
-  }
+  GEOS_LOG_LEVEL_RANK_0(1, "    Beginning line search with last residual = " << std::scientific << lastResidual );
   SystemSolverParameters * const solverParams = getSystemSolverParameters();
 
   integer const maxNumberLineSearchCuts = solverParams->maxLineSearchCuts();
@@ -325,14 +322,7 @@
 
     if( !CheckSystemSolution( domain, dofManager, solution, localScaleFactor ) )
     {
-<<<<<<< HEAD
-      if( m_verboseLevel >= 1 )
-      {
-        GEOS_LOG_RANK_0( "    Line search: " << lineSearchIteration << ", solution check failed" );
-      }
-=======
       GEOS_LOG_LEVEL_RANK_0( 1, "Line search: " << lineSearchIteration << ", solution check failed" );
->>>>>>> 6684e5b3
       continue;
     }
 
@@ -347,14 +337,7 @@
     // get residual norm
     residualNorm = CalculateResidualNorm( domain, dofManager, rhs );
 
-<<<<<<< HEAD
-    if( m_verboseLevel >= 1 )
-    {
-      GEOS_LOG_RANK_0( "    Line search "<< lineSearchIteration << std::scientific << " (scale="<<cumulativeScale<<") R = "<< residualNorm );
-    }
-=======
-    GEOS_LOG_LEVEL_RANK_0( 1, "Line search: " << lineSearchIteration << ", R = " << residualNorm );
->>>>>>> 6684e5b3
+    GEOS_LOG_LEVEL_RANK_0( 1, "    Line search "<< lineSearchIteration << std::scientific << " (scale="<<cumulativeScale<<") R = "<< residualNorm );
 
     // if the residual norm is less than the last residual, we can proceed to the
     // solution step
@@ -417,7 +400,7 @@
     // main Newton loop
     for( newtonIter = 0; newtonIter < maxNewtonIter; ++newtonIter )
     {
-      if( m_verboseLevel >= 1 )
+      if( m_logLevel >= 1 )
       {
 //        char output[100] = {0};
 //        sprintf( output, " NewtonIter: %2d", newtonIter );
@@ -435,11 +418,8 @@
       // get residual norm
       real64 residualNorm = CalculateResidualNorm( domain, dofManager, rhs );
 
-<<<<<<< HEAD
-=======
       GEOS_LOG_LEVEL_RANK_0( 1, "Attempt: " << dtAttempt << ", Newton: " << newtonIter << ", R = " << residualNorm );
 
->>>>>>> 6684e5b3
       // if the residual norm is less than the Newton tolerance we denote that we have
       // converged and break from the Newton loop immediately.
       if( residualNorm < newtonTol && newtonIter > 0 )
@@ -460,10 +440,7 @@
         // if line search failed, then break out of the main Newton loop. Timestep will be cut.
         if( !lineSearchSuccess )
         {
-          if( m_verboseLevel >= 1 )
-          {
-            GEOS_LOG_RANK_0 ( "    The Line search failed!" );
-          }
+          GEOS_LOG_LEVEL_RANK_0 ( 1, "    The Line search failed!" );
           break;
         }
       }
@@ -478,7 +455,7 @@
       // call the default linear solver on the system
       SolveSystem( dofManager, matrix, rhs, solution );
 
-      if( m_verboseLevel >= 1 )
+      if( m_logLevel >= 1 )
       {
 //        char output[100] = {0};
 //        sprintf( output, " NewtonIter: %2d", newtonIter );
@@ -510,10 +487,7 @@
     {
       // cut timestep, go back to beginning of step and restart the Newton loop
       stepDt *= dtCutFactor;
-      if( m_verboseLevel >= 1 )
-          {
-            GEOS_LOG_RANK_0 (  "New dt = " <<  stepDt );
-          }
+      GEOS_LOG_LEVEL_RANK_0 ( 1, "New dt = " <<  stepDt );
     }    
   }
 
