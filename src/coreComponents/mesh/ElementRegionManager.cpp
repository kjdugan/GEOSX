/*
 * ------------------------------------------------------------------------------------------------------------
 * SPDX-License-Identifier: LGPL-2.1-only
 *
 * Copyright (c) 2018-2019 Lawrence Livermore National Security LLC
 * Copyright (c) 2018-2019 The Board of Trustees of the Leland Stanford Junior University
 * Copyright (c) 2018-2019 Total, S.A
 * Copyright (c) 2019-     GEOSX Contributors
 * All right reserved
 *
 * See top level LICENSE, COPYRIGHT, CONTRIBUTORS, NOTICE, and ACKNOWLEDGEMENTS files for details.
 * ------------------------------------------------------------------------------------------------------------
 */

#include <map>
#include <vector>

#include "ElementRegionManager.hpp"

#include "mpiCommunications/CommunicationTools.hpp"
#include "FaceElementRegion.hpp"
#include "FaceManager.hpp"
#include "constitutive/ConstitutiveManager.hpp"
#include "CellBlockManager.hpp"
#include "meshUtilities/MeshManager.hpp"

namespace geosx
{
using namespace dataRepository;

ElementRegionManager::ElementRegionManager(  string const & name, Group * const parent ):
  ObjectManagerBase(name,parent)
{
  setInputFlags(InputFlags::OPTIONAL);
  this->RegisterGroup<Group>(ElementRegionManager::groupKeyStruct::elementRegionsGroup);
}

ElementRegionManager::~ElementRegionManager()
{
  // TODO Auto-generated destructor stub
}

localIndex ElementRegionManager::numCellBlocks() const
{
  localIndex numCellBlocks = 0;
  this->forElementSubRegions([&]( Group const * GEOSX_UNUSED_ARG( cellBlock ) )
    {
    numCellBlocks += 1;
  });
  return numCellBlocks;
}

void ElementRegionManager::resize( integer_array const & numElements,
                                   string_array const & regionNames,
                                   string_array const & GEOSX_UNUSED_ARG( elementTypes ) )
{
  localIndex const n_regions = integer_conversion<localIndex>(regionNames.size());
//  Group * elementRegions = this->GetGroup(keys::cellBlocks);
  for( localIndex reg=0 ; reg<n_regions ; ++reg )
  {
    ElementRegionBase * elemRegion = this->GetRegion( regionNames[reg] );
    elemRegion->resize(numElements[reg]);
  }
}


Group * ElementRegionManager::CreateChild( string const & childKey, string const & childName )
 {
  GEOSX_ERROR_IF( !(CatalogInterface::hasKeyName(childKey)),
                 "KeyName ("<<childKey<<") not found in ObjectManager::Catalog");
  GEOSX_LOG_RANK_0("Adding Object " << childKey<<" named "<< childName<<" from ObjectManager::Catalog.");
  Group * const elementRegions = this->GetGroup(ElementRegionManager::groupKeyStruct::elementRegionsGroup);
  return elementRegions->RegisterGroup( childName,
                                        CatalogInterface::Factory( childKey, childName, elementRegions ) );

 }

void ElementRegionManager::ExpandObjectCatalogs()
{
  ObjectManagerBase::CatalogInterface::CatalogType const & catalog = ObjectManagerBase::GetCatalog();
  for( ObjectManagerBase::CatalogInterface::CatalogType::const_iterator iter = catalog.begin() ;
       iter!=catalog.end() ;
       ++iter )
  {
    string const key = iter->first;
    if( key.find("ElementRegion") != std::string::npos )
    {
      this->CreateChild( key, key );
    }
  }
}


void ElementRegionManager::SetSchemaDeviations(xmlWrapper::xmlNode schemaRoot,
                                               xmlWrapper::xmlNode schemaParent,
                                               integer documentationType)
{
  xmlWrapper::xmlNode targetChoiceNode = schemaParent.child("xsd:choice");
  if( targetChoiceNode.empty() )
  {
    targetChoiceNode = schemaParent.prepend_child("xsd:choice");
    targetChoiceNode.append_attribute("minOccurs") = "0";
    targetChoiceNode.append_attribute("maxOccurs") = "unbounded";
  }

  std::set<string> names;
  this->forElementRegions([&]( ElementRegionBase * const elementRegion )
  {
    names.insert( elementRegion->getName() );
  });

  for( string const & name: names )
  {
    ElementRegionBase * const elementRegion = GetRegion( name );
    SchemaUtilities::SchemaConstruction( elementRegion, schemaRoot, targetChoiceNode, documentationType);
  }
}

void ElementRegionManager::GenerateMesh( Group const * const cellBlockManager )
{
  this->forElementRegions<CellElementRegion>([&](CellElementRegion * const elemRegion)->void
  {
    elemRegion->GenerateMesh( cellBlockManager->GetGroup(keys::cellBlocks) );
  });
}

void ElementRegionManager::GenerateAggregates( FaceManager const * const faceManager, NodeManager const * const nodeManager )
{
  this->forElementRegions<CellElementRegion>([&](CellElementRegion * const elemRegion)->void
  {
    elemRegion->GenerateAggregates( faceManager, nodeManager );
  });
}

void ElementRegionManager::GenerateWells( MeshManager * const meshManager,
                                          MeshLevel   * const meshLevel )
{
  NodeManager * const nodeManager = meshLevel->getNodeManager();

  // get the offsets to construct local-to-global maps for well nodes and elements
  nodeManager->SetMaxGlobalIndex();
  globalIndex const nodeOffsetGlobal = nodeManager->m_maxGlobalIndex + 1;
  localIndex  const elemOffsetLocal  = this->getNumberOfElements();
  globalIndex const elemOffsetGlobal = MpiWrapper::Sum( elemOffsetLocal );

  globalIndex wellElemCount = 0;
  globalIndex wellNodeCount = 0;

  // construct the wells one by one
  forElementRegions<WellElementRegion>([&]( WellElementRegion * const wellRegion )
  {

    // get the global well geometry from the well generator
    string const generatorName = wellRegion->GetWellGeneratorName();
    WellGeneratorBase const * const wellGeometry =
    meshManager->GetGroup<WellGeneratorBase>( generatorName );

<<<<<<< HEAD
    GEOS_ERROR_IF( wellGeometry == nullptr,
                  "WellGenerator " << generatorName << " not found in well " << wellRegion->getName() );
=======
    GEOSX_ERROR_IF( wellGeometry == nullptr,
                  "InternalWellGenerator " << generatorName << " not found in well " << wellRegion->getName() );
>>>>>>> 5ec93e46

    // generate the local data (well elements, nodes, perforations) on this well
    // note: each MPI rank knows the global info on the entire well (constructed earlier in WellGenerator)
    // so we only need node and element offsets to construct the local-to-global maps in each wellElemSubRegion
    wellRegion->GenerateWell( *meshLevel, *wellGeometry, nodeOffsetGlobal + wellNodeCount, elemOffsetGlobal + wellElemCount );

    // increment counters with global number of nodes and elements
    wellElemCount += wellGeometry->GetNumElements();
    wellNodeCount += wellGeometry->GetNumNodes();

    string const subRegionName = wellRegion->GetSubRegionName();
    WellElementSubRegion * const
    subRegion = wellRegion->GetGroup( ElementRegionBase::viewKeyStruct::elementSubRegions )
                          ->GetGroup<WellElementSubRegion>( subRegionName );

    GEOSX_ERROR_IF( subRegion == nullptr,
                   "Subregion " << subRegionName << " not found in well " << wellRegion->getName() );

    globalIndex const numWellElemsGlobal = MpiWrapper::Sum( subRegion->size() );

    GEOSX_ERROR_IF( numWellElemsGlobal != wellGeometry->GetNumElements(),
                   "Invalid partitioning in well " << subRegionName );

  });

  // communicate to rebuild global node info since we modified global ordering
  nodeManager->SetMaxGlobalIndex();
}

int ElementRegionManager::PackSize( string_array const & wrapperNames,
              ElementViewAccessor<arrayView1d<localIndex>> const & packList ) const
{
  buffer_unit_type * junk = nullptr;
  return PackPrivate<false>( junk, wrapperNames, packList );
}

int ElementRegionManager::Pack( buffer_unit_type * & buffer,
          string_array const & wrapperNames,
          ElementViewAccessor<arrayView1d<localIndex>> const & packList ) const
{
  return PackPrivate<true>( buffer, wrapperNames, packList );
}

template< bool DOPACK >
int
ElementRegionManager::PackPrivate( buffer_unit_type * & buffer,
                                   string_array const & wrapperNames,
                                   ElementViewAccessor<arrayView1d<localIndex>> const & packList ) const
{
  int packedSize = 0;

//  packedSize += Group::Pack( buffer, wrapperNames, {}, 0, 0);

  packedSize += bufferOps::Pack<DOPACK>( buffer, this->getName() );
  packedSize += bufferOps::Pack<DOPACK>( buffer, numRegions() );

  for( typename dataRepository::indexType kReg=0 ; kReg<numRegions() ; ++kReg  )
  {
    ElementRegionBase const * const elemRegion = GetRegion(kReg);
    packedSize += bufferOps::Pack<DOPACK>( buffer, elemRegion->getName() );

    packedSize += bufferOps::Pack<DOPACK>( buffer, elemRegion->numSubRegions() );

    elemRegion->forElementSubRegionsIndex([&]( localIndex const esr, auto const * const subRegion )
    {
      packedSize += bufferOps::Pack<DOPACK>( buffer, subRegion->getName() );

      arrayView1d<localIndex> const elemList = packList[kReg][esr];
      if( DOPACK )
      {
        packedSize += subRegion->Pack( buffer, wrapperNames, elemList, 0 );
      }
      else
      {
        packedSize += subRegion->PackSize( wrapperNames, elemList, 0 );
      }
    });
  }

  return packedSize;
}
//template int ElementRegionManager::PackPrivate<true>( buffer_unit_type * &,
//                                                      string_array const &,
//                                                      ElementViewAccessor<arrayView1d<localIndex>> const & ) const;
//template int ElementRegionManager::PackPrivate<false>( buffer_unit_type * &,
//                                                      string_array const &,
//                                                      ElementViewAccessor<arrayView1d<localIndex>> const & ) const;


int ElementRegionManager::Unpack( buffer_unit_type const * & buffer,
                                  ElementViewAccessor<arrayView1d<localIndex>> & packList )
{
  return UnpackPrivate( buffer, packList );
}

int ElementRegionManager::Unpack( buffer_unit_type const * & buffer,
                                  ElementReferenceAccessor<array1d<localIndex>> & packList )
{
  return UnpackPrivate( buffer, packList );
}

template< typename T >
int ElementRegionManager::UnpackPrivate( buffer_unit_type const * & buffer,
                                         T & packList )
{
  int unpackedSize = 0;

  string name;
  unpackedSize += bufferOps::Unpack( buffer, name );

  GEOSX_ERROR_IF( name!=this->getName(), "Unpacked name ("<<name<<") does not equal object name ("<<this->getName() );

  localIndex numRegionsRead;
  unpackedSize += bufferOps::Unpack( buffer, numRegionsRead );

  for( localIndex kReg=0 ; kReg<numRegionsRead ; ++kReg  )
  {
    string regionName;
    unpackedSize += bufferOps::Unpack( buffer, regionName );

    ElementRegionBase * const elemRegion = GetRegion(regionName);

    localIndex numSubRegionsRead;
    unpackedSize += bufferOps::Unpack( buffer, numSubRegionsRead );
    elemRegion->forElementSubRegionsIndex([&]( localIndex const esr, auto * const subRegion )
    {
      string subRegionName;
      unpackedSize += bufferOps::Unpack( buffer, subRegionName );

      /// THIS IS WRONG??
      arrayView1d<localIndex> & elemList = packList[kReg][esr];

      unpackedSize += subRegion->Unpack( buffer, elemList, 0 );
    });
  }

  return unpackedSize;
}


 int ElementRegionManager::PackGlobalMapsSize( ElementViewAccessor<arrayView1d<localIndex>> const & packList ) const
{
  buffer_unit_type * junk = nullptr;
  return PackGlobalMapsPrivate<false>( junk, packList);
}

 int ElementRegionManager::PackGlobalMaps( buffer_unit_type * & buffer,
                                           ElementViewAccessor<arrayView1d<localIndex>> const & packList ) const
{
  return PackGlobalMapsPrivate<true>( buffer, packList);
}
template< bool DOPACK >
int
ElementRegionManager::PackGlobalMapsPrivate( buffer_unit_type * & buffer,
                                             ElementViewAccessor<arrayView1d<localIndex>> const & packList ) const
{
  int packedSize = 0;

  packedSize += bufferOps::Pack<DOPACK>( buffer, numRegions() );

  for( typename dataRepository::indexType kReg=0 ; kReg<numRegions() ; ++kReg  )
  {
    ElementRegionBase const * const elemRegion = GetRegion(kReg);
    packedSize += bufferOps::Pack<DOPACK>( buffer, elemRegion->getName() );

    packedSize += bufferOps::Pack<DOPACK>( buffer, elemRegion->numSubRegions() );
    elemRegion->forElementSubRegionsIndex([&]( localIndex const esr, auto const * const subRegion )
    {
      packedSize += bufferOps::Pack<DOPACK>( buffer, subRegion->getName() );

      arrayView1d<localIndex> const & elemList = packList[kReg][esr];
      if( DOPACK )
      {
        packedSize += subRegion->PackGlobalMaps( buffer, elemList, 0 );
      }
      else
      {
        packedSize += subRegion->PackGlobalMapsSize( elemList, 0 );
      }
    });
  }

  return packedSize;
}




int
ElementRegionManager::UnpackGlobalMaps( buffer_unit_type const * & buffer,
                                        ElementViewAccessor<ReferenceWrapper<localIndex_array>> & packList )
{
  int unpackedSize = 0;

  localIndex numRegionsRead;
  unpackedSize += bufferOps::Unpack( buffer, numRegionsRead );

  packList.resize(numRegionsRead);
  for( localIndex kReg=0 ; kReg<numRegionsRead ; ++kReg  )
  {
    string regionName;
    unpackedSize += bufferOps::Unpack( buffer, regionName );

    ElementRegionBase * const elemRegion = GetRegion(regionName);

    localIndex numSubRegionsRead;
    unpackedSize += bufferOps::Unpack( buffer, numSubRegionsRead );
    packList[kReg].resize(numSubRegionsRead);
    elemRegion->forElementSubRegionsIndex([&]( localIndex const esr, auto * const subRegion )
    {
      string subRegionName;
      unpackedSize += bufferOps::Unpack( buffer, subRegionName );

      /// THIS IS WRONG
      localIndex_array & elemList = packList[kReg][esr].get();

      unpackedSize += subRegion->UnpackGlobalMaps( buffer, elemList, 0 );
    });
  }

  return unpackedSize;
}




int ElementRegionManager::PackUpDownMapsSize( ElementViewAccessor<arrayView1d<localIndex>> const & packList ) const
{
  buffer_unit_type * junk = nullptr;
  return PackUpDownMapsPrivate<false>( junk, packList);
}
int ElementRegionManager::PackUpDownMapsSize( ElementReferenceAccessor<array1d<localIndex>> const & packList ) const
{
  buffer_unit_type * junk = nullptr;
  return PackUpDownMapsPrivate<false>( junk, packList);
}

int ElementRegionManager::PackUpDownMaps( buffer_unit_type * & buffer,
                                          ElementViewAccessor<arrayView1d<localIndex>> const & packList ) const
{
  return PackUpDownMapsPrivate<true>( buffer, packList);
}
int ElementRegionManager::PackUpDownMaps( buffer_unit_type * & buffer,
                                          ElementReferenceAccessor<array1d<localIndex>> const & packList ) const
{
  return PackUpDownMapsPrivate<true>( buffer, packList);
}

template< bool DOPACK, typename T >
int
ElementRegionManager::PackUpDownMapsPrivate( buffer_unit_type * & buffer,
                                             T const & packList ) const
{
  int packedSize = 0;

  packedSize += bufferOps::Pack<DOPACK>( buffer, numRegions() );

  for( typename dataRepository::indexType kReg=0 ; kReg<numRegions() ; ++kReg  )
  {
    ElementRegionBase const * const elemRegion = GetRegion(kReg);
    packedSize += bufferOps::Pack<DOPACK>( buffer, elemRegion->getName() );

    packedSize += bufferOps::Pack<DOPACK>( buffer, elemRegion->numSubRegions() );
    elemRegion->forElementSubRegionsIndex([&]( localIndex const esr, auto const * const subRegion )
    {
      packedSize += bufferOps::Pack<DOPACK>( buffer, subRegion->getName() );

      arrayView1d<localIndex> const & elemList = packList[kReg][esr];
      if( DOPACK )
      {
        packedSize += subRegion->PackUpDownMaps( buffer, elemList );
      }
      else
      {
        packedSize += subRegion->PackUpDownMapsSize( elemList );
      }
    });
  }

  return packedSize;
}
//template int
//ElementRegionManager::
//PackUpDownMapsPrivate<true>( buffer_unit_type * & buffer,
//                             ElementViewAccessor<arrayView1d<localIndex>> const & packList ) const;
//template int
//ElementRegionManager::
//PackUpDownMapsPrivate<false>( buffer_unit_type * & buffer,
//                             ElementViewAccessor<arrayView1d<localIndex>> const & packList ) const;


int
ElementRegionManager::UnpackUpDownMaps( buffer_unit_type const * & buffer,
                                        ElementReferenceAccessor<localIndex_array> & packList,
                                        bool const overwriteMap )
{
  int unpackedSize = 0;

  localIndex numRegionsRead;
  unpackedSize += bufferOps::Unpack( buffer, numRegionsRead );

  for( localIndex kReg=0 ; kReg<numRegionsRead ; ++kReg  )
  {
    string regionName;
    unpackedSize += bufferOps::Unpack( buffer, regionName );

    ElementRegionBase * const elemRegion = GetRegion(regionName);

    localIndex numSubRegionsRead;
    unpackedSize += bufferOps::Unpack( buffer, numSubRegionsRead );
    elemRegion->forElementSubRegionsIndex([&]( localIndex const kSubReg, auto * const subRegion )
    {
      string subRegionName;
      unpackedSize += bufferOps::Unpack( buffer, subRegionName );

      /// THIS IS WRONG
      localIndex_array & elemList = packList[kReg][kSubReg];
      unpackedSize += subRegion->UnpackUpDownMaps( buffer, elemList, false, overwriteMap );
    });
  }

  return unpackedSize;
}

REGISTER_CATALOG_ENTRY( ObjectManagerBase, ElementRegionManager, string const &, Group * const )
}<|MERGE_RESOLUTION|>--- conflicted
+++ resolved
@@ -155,13 +155,8 @@
     WellGeneratorBase const * const wellGeometry =
     meshManager->GetGroup<WellGeneratorBase>( generatorName );
 
-<<<<<<< HEAD
-    GEOS_ERROR_IF( wellGeometry == nullptr,
+    GEOSX_ERROR_IF( wellGeometry == nullptr,
                   "WellGenerator " << generatorName << " not found in well " << wellRegion->getName() );
-=======
-    GEOSX_ERROR_IF( wellGeometry == nullptr,
-                  "InternalWellGenerator " << generatorName << " not found in well " << wellRegion->getName() );
->>>>>>> 5ec93e46
 
     // generate the local data (well elements, nodes, perforations) on this well
     // note: each MPI rank knows the global info on the entire well (constructed earlier in WellGenerator)
