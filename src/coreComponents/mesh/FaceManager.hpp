--- conflicted
+++ resolved
@@ -138,11 +138,6 @@
   arrayView2d< real64 > const & faceNormal() { return m_faceNormal; }
   arrayView2d< real64 const > const & faceNormal() const { return m_faceNormal; }
 
-<<<<<<< HEAD
-=======
-  arrayView3d< real64 const > const & faceRotationMatrix() const { return m_faceRotationMatrix; }
-
->>>>>>> 2482b88f
   NodeMapType & nodeList()                    { return m_nodeList; }
   NodeMapType const & nodeList() const { return m_nodeList; }
 
@@ -176,14 +171,8 @@
   map< localIndex, array1d< globalIndex > > m_unmappedGlobalIndicesInToEdges;
 
   array1d< real64 > m_faceArea;
-<<<<<<< HEAD
-  array1d< R1Tensor > m_faceCenter;
-  array1d< R1Tensor > m_faceNormal;
-=======
   array2d< real64 > m_faceCenter;
   array2d< real64 > m_faceNormal;
-  array3d< real64 > m_faceRotationMatrix;
->>>>>>> 2482b88f
 
   constexpr static int MAX_FACE_NODES = 9;
 
