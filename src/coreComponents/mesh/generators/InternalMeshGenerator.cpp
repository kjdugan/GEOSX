/*
 * ------------------------------------------------------------------------------------------------------------
 * SPDX-License-Identifier: LGPL-2.1-only
 *
 * Copyright (c) 2018-2020 Lawrence Livermore National Security LLC
 * Copyright (c) 2018-2020 The Board of Trustees of the Leland Stanford Junior University
 * Copyright (c) 2018-2020 Total, S.A
 * Copyright (c) 2019-     GEOSX Contributors
 * All rights reserved
 *
 * See top level LICENSE, COPYRIGHT, CONTRIBUTORS, NOTICE, and ACKNOWLEDGEMENTS files for details.
 * ------------------------------------------------------------------------------------------------------------
 */

/**
 * @file InternalMeshGenerator.cpp
 */

#include "InternalMeshGenerator.hpp"

<<<<<<< HEAD
=======
#include "common/DataTypes.hpp"
#include "common/TimingMacros.hpp"
>>>>>>> d0de7945
#include "mesh/DomainPartition.hpp"
#include "mesh/mpiCommunications/PartitionBase.hpp"
#include "mesh/mpiCommunications/SpatialPartition.hpp"
#include "mesh/MeshBody.hpp"
#include "CellBlockManager.hpp"

#include "common/DataTypes.hpp"
#include "common/TimingMacros.hpp"

<<<<<<< HEAD
#include <math.h>
=======
#include <cmath>
>>>>>>> d0de7945

namespace geosx
{
using namespace dataRepository;

InternalMeshGenerator::InternalMeshGenerator( string const & name, Group * const parent ):
  MeshGeneratorBase( name, parent ),
  m_dim( 3 ),
  m_min(),
  m_max(),
  m_coordinatePrecision( 1e-10 ),
  m_vertices{},
  m_nElems{},
  m_nElemBias{},
  m_setCoords{}
{
  registerWrapper( viewKeyStruct::xCoordsString(), &(m_vertices[0]) ).
    setInputFlag( InputFlags::REQUIRED ).
    setSizedFromParent( 0 ).
    setDescription( "x-coordinates of each mesh block vertex" );

  registerWrapper( viewKeyStruct::yCoordsString(), &(m_vertices[1]) ).
    setInputFlag( InputFlags::REQUIRED ).
    setSizedFromParent( 0 ).
    setDescription( "y-coordinates of each mesh block vertex" );

  registerWrapper( viewKeyStruct::zCoordsString(), &(m_vertices[2]) ).
    setInputFlag( InputFlags::REQUIRED ).
    setSizedFromParent( 0 ).
    setDescription( "z-coordinates of each mesh block vertex" );

  registerWrapper( viewKeyStruct::xElemsString(), &(m_nElems[0]) ).
    setInputFlag( InputFlags::REQUIRED ).
    setSizedFromParent( 0 ).
    setDescription( "Number of elements in the x-direction within each mesh block" );

  registerWrapper( viewKeyStruct::yElemsString(), &(m_nElems[1]) ).
    setInputFlag( InputFlags::REQUIRED ).
    setSizedFromParent( 0 ).
    setDescription( "Number of elements in the y-direction within each mesh block" );

  registerWrapper( viewKeyStruct::zElemsString(), &(m_nElems[2]) ).
    setInputFlag( InputFlags::REQUIRED ).
    setSizedFromParent( 0 ).
    setDescription( "Number of elements in the z-direction within each mesh block" );

  registerWrapper( viewKeyStruct::xBiasString(), &(m_nElemBias[0]) ).
    setApplyDefaultValue( 1.0 ).
    setSizedFromParent( 0 ).
    setInputFlag( InputFlags::OPTIONAL ).
    setDescription( "Bias of element sizes in the x-direction within each mesh block (dx_left=(1+b)*L/N, dx_right=(1-b)*L/N)" );

  registerWrapper( viewKeyStruct::yBiasString(), &(m_nElemBias[1]) ).
    setApplyDefaultValue( 1.0 ).
    setSizedFromParent( 0 ).
    setInputFlag( InputFlags::OPTIONAL ).
    setDescription( "Bias of element sizes in the y-direction within each mesh block (dy_left=(1+b)*L/N, dx_right=(1-b)*L/N)" );

  registerWrapper( viewKeyStruct::zBiasString(), &(m_nElemBias[2]) ).
    setApplyDefaultValue( 1.0 ).
    setSizedFromParent( 0 ).
    setInputFlag( InputFlags::OPTIONAL ).
    setDescription( "Bias of element sizes in the z-direction within each mesh block (dz_left=(1+b)*L/N, dz_right=(1-b)*L/N)" );

  registerWrapper( viewKeyStruct::cellBlockNamesString(), &m_regionNames ).
    setInputFlag( InputFlags::REQUIRED ).
    setSizedFromParent( 0 ).
    setDescription( "Names of each mesh block" );

  registerWrapper( viewKeyStruct::elementTypesString(), &m_elementType ).
    setInputFlag( InputFlags::REQUIRED ).
    setSizedFromParent( 0 ).
    setDescription( "Element types of each mesh block" );

  registerWrapper( viewKeyStruct::trianglePatternString(), &m_trianglePattern ).
    setApplyDefaultValue( 0 ).
    setInputFlag( InputFlags::OPTIONAL ).
    setDescription( "Pattern by which to decompose the hex mesh into prisms (more explanation required)" );

  registerWrapper( viewKeyStruct::positionToleranceString(), &m_coordinatePrecision ).
    setApplyDefaultValue( 1e-10 ).
    setInputFlag( InputFlags::OPTIONAL ).
    setRestartFlags( RestartFlags::NO_WRITE ).
    setDescription( "A position tolerance to verify if a node belong to a nodeset" );
}

static int getNumElemPerBox( ElementType const elementType )
{
  switch( elementType )
  {
    case ElementType::Triangle:      return 2;
    case ElementType::Quadrilateral: return 1;
    case ElementType::Tetrahedron:    return 6;
    case ElementType::Prism:         return 2;
    case ElementType::Pyramid:       return 6;
    case ElementType::Hexahedron:    return 1;
    default:
    {
      GEOSX_ERROR( "InternalMeshGenerator: unsupported element type " << elementType );
      return 0;
    }
  }
}

static int getElementDim( ElementType const elementType )
{
  switch( elementType )
  {
    case ElementType::Line:          return 1;
    case ElementType::Triangle:
    case ElementType::Quadrilateral:
    case ElementType::Polygon:       return 2;
    case ElementType::Tetrahedron:
    case ElementType::Pyramid:
    case ElementType::Prism:
    case ElementType::Hexahedron:
    case ElementType::Polyhedron:    return 3;
  }
  return 0;
}

void InternalMeshGenerator::postProcessInput()
{
  m_dim = getElementDim( EnumStrings< ElementType >::fromString( m_elementType[0] ) );

  {
    // Check for vertex/element matching
    bool failFlag = false;
    for( int i=0; i<m_dim; ++i )
    {
      failFlag += ( m_nElems[i].size() != m_vertices[i].size()-1 );
    }
    if( failFlag )
    {
      GEOSX_ERROR( "vertex/element mismatch InternalMeshGenerator::ReadXMLPost()" );
    }

    // If specified, check to make sure bias values have the correct length
    for( int i=0; i<m_dim; ++i )
    {
      if( m_nElemBias[i].size() > 0 )
      {
        failFlag += ( m_nElems[i].size() != m_nElemBias[i].size() );
      }
    }
    if( failFlag )
    {
      GEOSX_ERROR( "element/bias mismatch InternalMeshGenerator::ReadXMLPost()" );
    }
  }

  m_numElePerBox.resize( m_nElems[0].size() * m_nElems[1].size() * m_nElems[2].size());

  if( m_elementType.size() != m_numElePerBox.size() )
  {
    if( m_elementType.size() == 1 )
    {
      string const elementType = m_elementType[0];
      m_elementType.resizeDefault( m_numElePerBox.size(), elementType );
    }
    else
    {
      GEOSX_ERROR( "InternalMeshGenerator: The number of element types is inconsistent with the number of total block." );
    }
  }

  for( localIndex i = 0; i < LvArray::integerConversion< localIndex >( m_elementType.size() ); ++i )
  {
    m_numElePerBox[i] = getNumElemPerBox( EnumStrings< ElementType >::fromString( m_elementType[i] ) );
  }

  {
    localIndex numBlocks = 1;
    for( int i=0; i<m_dim; ++i )
    {
      numBlocks *= m_nElems[i].size();
    }
    if( numBlocks != m_regionNames.size() )
    {
      if( m_regionNames.size() == 1 )
      {
        string const regionName = m_regionNames[0];
        m_regionNames.resizeDefault( numBlocks, regionName );
      }
      else
      {
        GEOSX_ERROR( "Incorrect number of regionLayout entries specified in InternalMeshGenerator::ReadXML()" );
      }
    }
  }

  for( int i=0; i<3; ++i )
  {
    m_min[i] = m_vertices[i].front();
    m_max[i] = m_vertices[i].back();
  }

  for( int dir=0; dir<3; ++dir )
  {
    m_firstElemIndexForBlock[dir].resize( m_nElems[dir].size() );
    m_lastElemIndexForBlock[dir].resize( m_nElems[dir].size() );
    m_firstElemIndexForBlock[dir][0] = 0;
    m_lastElemIndexForBlock[dir][0] = m_nElems[dir][0]-1;
    for( int block=1; block<m_nElems[dir].size(); ++block )
    {
      m_firstElemIndexForBlock[dir][block] = m_lastElemIndexForBlock[dir][block-1] + 1;
      m_lastElemIndexForBlock[dir][block] = m_firstElemIndexForBlock[dir][block] + m_nElems[dir][block]-1;
    }
  }

  m_fPerturb = 0.0;
}

Group * InternalMeshGenerator::createChild( string const & GEOSX_UNUSED_PARAM( childKey ),
                                            string const & GEOSX_UNUSED_PARAM( childName ) )
{
  return nullptr;
}

/**
 * @brief Get the label mapping of element vertices indexes onto node indexes for a type of element.
 * @param[in] elementType the element type
 * @param[in] index ndim-spatialized Element index.
 * @param[in] iEle the index of Element begin processed
 * @param[out] nodeIDInBox array to map element vertices index to node indexes
 * @param[in] size the number of node on the element
 */
static void getElemToNodesRelationInBox( ElementType const elementType,
                                         integer const trianglePattern,
                                         int const (&index)[3],
                                         int const & iEle,
                                         int (& nodeIDInBox)[8],
                                         int const node_size )

{
  switch( elementType )
  {
    case ElementType::Hexahedron:
    {
      nodeIDInBox[0] = 0;
      nodeIDInBox[1] = 1;
      nodeIDInBox[2] = 3;
      nodeIDInBox[3] = 2;
      nodeIDInBox[4] = 4;
      nodeIDInBox[5] = 5;
      nodeIDInBox[6] = 7;
      nodeIDInBox[7] = 6;
      break;
    }
    case ElementType::Prism:
    {
      if( trianglePattern == 0 )
      {
        if( ( index[0] + index[1] ) % 2 == 1 )
        {
          if( iEle % 2 == 0 )
          {
            nodeIDInBox[0] = 6;
            nodeIDInBox[1] = 2;
            nodeIDInBox[2] = 4;
            nodeIDInBox[3] = 0;
            nodeIDInBox[4] = 7;
            nodeIDInBox[5] = 3;
            nodeIDInBox[6] = 7;
            nodeIDInBox[7] = 3;
          }
          else
          {
            nodeIDInBox[0] = 5;
            nodeIDInBox[1] = 1;
            nodeIDInBox[2] = 4;
            nodeIDInBox[3] = 0;
            nodeIDInBox[4] = 6;
            nodeIDInBox[5] = 2;
            nodeIDInBox[6] = 6;
            nodeIDInBox[7] = 2;
          }
        }
        else
        {
          if( iEle % 2 == 0 )
          {
            nodeIDInBox[0] = 5;
            nodeIDInBox[1] = 1;
            nodeIDInBox[2] = 4;
            nodeIDInBox[3] = 0;
            nodeIDInBox[4] = 7;
            nodeIDInBox[5] = 3;
            nodeIDInBox[6] = 7;
            nodeIDInBox[7] = 3;
          }
          else
          {
            nodeIDInBox[0] = 5;
            nodeIDInBox[1] = 1;
            nodeIDInBox[2] = 7;
            nodeIDInBox[3] = 3;
            nodeIDInBox[4] = 6;
            nodeIDInBox[5] = 2;
            nodeIDInBox[6] = 6;
            nodeIDInBox[7] = 2;
          }
        }
      }
      else if( trianglePattern == 1 )
      {
        if( index[1] % 2 == 0 )
        {
          if( iEle % 2 == 0 )
          {
            nodeIDInBox[0] = 5;
            nodeIDInBox[1] = 1;
            nodeIDInBox[2] = 4;
            nodeIDInBox[3] = 0;
            nodeIDInBox[4] = 6;
            nodeIDInBox[5] = 2;
            nodeIDInBox[6] = 6;
            nodeIDInBox[7] = 2;
          }
          else
          {
            nodeIDInBox[0] = 6;
            nodeIDInBox[1] = 2;
            nodeIDInBox[2] = 4;
            nodeIDInBox[3] = 0;
            nodeIDInBox[4] = 7;
            nodeIDInBox[5] = 3;
            nodeIDInBox[6] = 7;
            nodeIDInBox[7] = 3;
          }
        }
        else
        {
          if( iEle % 2 == 0 )
          {
            nodeIDInBox[0] = 5;
            nodeIDInBox[1] = 1;
            nodeIDInBox[2] = 4;
            nodeIDInBox[3] = 0;
            nodeIDInBox[4] = 7;
            nodeIDInBox[5] = 3;
            nodeIDInBox[6] = 7;
            nodeIDInBox[7] = 3;
          }
          else
          {
            nodeIDInBox[0] = 5;
            nodeIDInBox[1] = 1;
            nodeIDInBox[2] = 7;
            nodeIDInBox[3] = 3;
            nodeIDInBox[4] = 6;
            nodeIDInBox[5] = 2;
            nodeIDInBox[6] = 6;
            nodeIDInBox[7] = 2;
          }
        }
      }
      break;
    }
    case ElementType::Quadrilateral:
    {
      nodeIDInBox[0] = 0;
      nodeIDInBox[1] = 1;
      nodeIDInBox[2] = 3;
      nodeIDInBox[3] = 2;
      break;
    }
    case ElementType::Triangle:
    {
      if( trianglePattern == 0 )
      {
        if( ( index[0] + index[1] ) % 2 == 1 )
        {
          if( iEle % 2 == 0 )
          {
            nodeIDInBox[0] = 0;
            nodeIDInBox[1] = 2;
            nodeIDInBox[2] = 3;
          }
          else
          {
            nodeIDInBox[0] = 0;
            nodeIDInBox[1] = 1;
            nodeIDInBox[2] = 2;
          }
        }
        else
        {
          if( iEle % 2 == 0 )
          {
            nodeIDInBox[0] = 0;
            nodeIDInBox[1] = 1;
            nodeIDInBox[2] = 3;
          }
          else
          {
            nodeIDInBox[0] = 1;
            nodeIDInBox[1] = 2;
            nodeIDInBox[2] = 3;
          }
        }
      }
      else if( trianglePattern == 1 )
      {
        if( index[1] % 2 == 0 )
        {
          if( iEle % 2 == 0 )
          {
            nodeIDInBox[0] = 0;
            nodeIDInBox[1] = 1;
            nodeIDInBox[2] = 2;
          }
          else
          {
            nodeIDInBox[0] = 2;
            nodeIDInBox[1] = 3;
            nodeIDInBox[2] = 0;
          }
        }
        else
        {
          if( iEle % 2 == 0 )
          {
            nodeIDInBox[0] = 0;
            nodeIDInBox[1] = 1;
            nodeIDInBox[2] = 3;
          }
          else
          {
            nodeIDInBox[0] = 1;
            nodeIDInBox[1] = 2;
            nodeIDInBox[2] = 3;
          }
        }
      }
      break;
    }
    case ElementType::Tetrahedron:
    {
      int mapBoxTet[8][6][4] =
      {
        {
          { 0, 3, 7, 6 },
          { 0, 7, 4, 6 },
          { 0, 5, 1, 6 },
          { 0, 4, 5, 6 },
          { 0, 1, 2, 6 },
          { 0, 2, 3, 6 }
        },
        {
          { 1, 5, 6, 7 },
          { 1, 6, 2, 7 },
          { 0, 4, 1, 7 },
          { 1, 4, 5, 7 },
          { 0, 1, 3, 7 },
          { 1, 2, 3, 7 }
        },
        {
          { 0, 3, 4, 2 },
          { 3, 7, 4, 2 },
          { 0, 4, 1, 2 },
          { 1, 4, 5, 2 },
          { 4, 7, 6, 2 },
          { 4, 6, 5, 2 }
        },
        {
          { 1, 5, 2, 3 },
          { 2, 5, 6, 3 },
          { 0, 5, 1, 3 },
          { 0, 4, 5, 3 },
          { 4, 7, 5, 3 },
          { 5, 7, 6, 3 }
        },
        {
          { 0, 3, 4, 5 },
          { 3, 7, 4, 5 },
          { 3, 6, 7, 5 },
          { 3, 2, 6, 5 },
          { 3, 0, 1, 5 },
          { 1, 2, 3, 5 }
        },
        {
          { 1, 5, 2, 4 },
          { 2, 5, 6, 4 },
          { 2, 6, 7, 4 },
          { 2, 7, 3, 4 },
          { 0, 2, 3, 4 },
          { 0, 1, 2, 4 }
        },
        {
          { 0, 7, 4, 1 },
          { 0, 3, 7, 1 },
          { 2, 7, 3, 1 },
          { 2, 6, 7, 1 },
          { 4, 7, 5, 1 },
          { 5, 7, 6, 1 }
        },
        {
          { 1, 5, 6, 0 },
          { 1, 6, 2, 0 },
          { 2, 6, 3, 0 },
          { 3, 6, 7, 0 },
          { 4, 6, 5, 0 },
          { 4, 7, 6, 0 }
        }
      };

      int mapBoxType[2][2][2];
      mapBoxType[0][0][0] = 0;
      mapBoxType[1][0][0] = 1;
      mapBoxType[0][0][1] = 2;
      mapBoxType[1][0][1] = 3;
      mapBoxType[0][1][0] = 4;
      mapBoxType[1][1][0] = 5;
      mapBoxType[0][1][1] = 6;
      mapBoxType[1][1][1] = 7;

      int boxType = mapBoxType[index[0] % 2][index[1] % 2][index[2] % 2];
      for( int i = 0; i < node_size; ++i )
      {
        nodeIDInBox[i] = mapBoxTet[boxType][iEle][i];
      }
      break;
    }
    default:
    {
      GEOSX_ERROR( "InternalMeshGenerator: unsupported element type " << elementType );
    }
  }
}

/**
 * @param partition
 * @param domain
 */
void InternalMeshGenerator::generateMesh( DomainPartition & domain )
{
  GEOSX_MARK_FUNCTION;

  Group & meshBodies = domain.getGroup( string( "MeshBodies" ) );
  MeshBody & meshBody = meshBodies.registerGroup< MeshBody >( this->getName() );
  meshBody.registerGroup< MeshLevel >( string( "Level0" ) );

  // Make sure that the node manager fields are initialized

  CellBlockManager & cellBlockManager = domain.registerGroup< CellBlockManager >( keys::cellManager );
  auto & nodeSets = cellBlockManager.getNodeSets();

  SpatialPartition & partition = dynamic_cast< SpatialPartition & >(domain.getReference< PartitionBase >( keys::partitionManager ) );

  // This should probably handled elsewhere:
  int aa = 0;
  for( auto & cellBlockName : m_regionNames )
  {
<<<<<<< HEAD
    CellBlock & cellBlock = cellBlockManager.registerCellBlock( cellBlockName );
    string elementType = m_elementType[aa++];
    cellBlock.setElementType( elementType );
=======
    CellBlock & cellBlock = elementManager.getGroup( keys::cellBlocks ).registerGroup< CellBlock >( cellBlockName );
    cellBlock.setElementType( EnumStrings< ElementType >::fromString( m_elementType[aa++] ) );
>>>>>>> d0de7945
  }

  SortedArray< localIndex > & xnegNodes = nodeSets["xneg"];
  SortedArray< localIndex > & xposNodes = nodeSets["xpos"];
  SortedArray< localIndex > & ynegNodes = nodeSets["yneg"];
  SortedArray< localIndex > & yposNodes = nodeSets["ypos"];
  SortedArray< localIndex > & znegNodes = nodeSets["zneg"];
  SortedArray< localIndex > & zposNodes = nodeSets["zpos"];
  SortedArray< localIndex > & allNodes = nodeSets["all"];

  // Partition based on even spacing to get load balance
  // Partition geometrical boundaries will be corrected in the end.
  {
    m_min[0] = m_vertices[0].front();
    m_min[1] = m_vertices[1].front();
    m_min[2] = m_vertices[2].front();

    m_max[0] = m_vertices[0].back();
    m_max[1] = m_vertices[1].back();
    m_max[2] = m_vertices[2].back();

    partition.setSizes( m_min, m_max );

    real64 size[3] = LVARRAY_TENSOROPS_INIT_LOCAL_3( m_max );
    LvArray::tensorOps::subtract< 3 >( size, m_min );
    meshBody.setGlobalLengthScale( LvArray::tensorOps::l2Norm< 3 >( size ) );
  }

  // Find elemCenters for even uniform element sizes
  array1d< array1d< real64 > > elemCenterCoords( 3 );
  for( int i = 0; i < 3; ++i )
  {
    m_numElemsTotal[i] = 0;
    for( int block = 0; block < m_nElems[i].size(); ++block )
    {
      m_numElemsTotal[i] += m_nElems[i][block];
    }

    elemCenterCoords[i].resize( m_numElemsTotal[i] );
    array1d< real64 > elemCenterCoordsLocal( m_numElemsTotal[i] );
    for( int k = 0; k < m_numElemsTotal[i]; ++k )
    {
      elemCenterCoordsLocal[k] = m_min[i] + ( m_max[i] - m_min[i] ) * ( k + 0.5 ) / m_numElemsTotal[i];
    }
    MpiWrapper::allReduce( elemCenterCoordsLocal.data(),
                           elemCenterCoords[i].data(),
                           m_numElemsTotal[i],
                           MPI_MAX,
                           MPI_COMM_GEOSX );
  }

  // Find starting/ending index
  // Get the first and last indices in this partition each direction
  int firstElemIndexInPartition[3] = { -1, -1, -1 };
  int lastElemIndexInPartition[3] = { -2, -2, -2 };

  for( int i = 0; i < 3; ++i )
  {
    //    firstElemIndexInPartition[i] = -1;
    //    lastElemIndexInPartition[i] = -2;
    for( int k = 0; k < m_numElemsTotal[i]; ++k )
    {
      if( partition.isCoordInPartition( elemCenterCoords[i][k], i ) )
      {
        firstElemIndexInPartition[i] = k;
        break;
      }
    }

    if( firstElemIndexInPartition[i] > -1 )
    {
      for( int k = firstElemIndexInPartition[i]; k < m_numElemsTotal[i]; ++k )
      {
        if( partition.isCoordInPartition( elemCenterCoords[i][k], i ) )
        {
          lastElemIndexInPartition[i] = k;
        }
      }
    }
  }

  // Calculate number of elements in this partition from each region, and the
  // total number of nodes

  std::map< string, int > numElemsInRegions;
  std::map< string, ElementType > elemTypeInRegions;

  array1d< integer > firstElemIndexForBlockInPartition[3];
  array1d< integer > lastElemIndexForBlockInPartition[3];

  for( int dir = 0; dir < 3; ++dir )
  {
    firstElemIndexForBlockInPartition[dir] = m_firstElemIndexForBlock[dir];
    lastElemIndexForBlockInPartition[dir] = m_lastElemIndexForBlock[dir];

    for( int block = 0; block < m_nElems[dir].size(); ++block )
    {
      if( firstElemIndexForBlockInPartition[dir][block] > lastElemIndexInPartition[dir] ||
          lastElemIndexForBlockInPartition[dir][block] < firstElemIndexInPartition[dir] )
      {
        firstElemIndexForBlockInPartition[dir][block] = -1;
        lastElemIndexForBlockInPartition[dir][block] = -2;
      }
      else
      {
        if( firstElemIndexForBlockInPartition[dir][block] < firstElemIndexInPartition[dir] )
        {
          firstElemIndexForBlockInPartition[dir][block] = firstElemIndexInPartition[dir];
        }
        if( lastElemIndexForBlockInPartition[dir][block] > lastElemIndexInPartition[dir] )
        {
          lastElemIndexForBlockInPartition[dir][block] = lastElemIndexInPartition[dir];
        }
      }
    }
  }

  // TODO This needs to be rewritten for dimensions lower than 3.
  localIndex regionOffset = 0;
  for( int iblock = 0; iblock < m_nElems[0].size(); ++iblock )
  {
    for( int jblock = 0; jblock < m_nElems[1].size(); ++jblock )
    {
      for( int kblock = 0; kblock < m_nElems[2].size(); ++kblock, ++regionOffset )
      {
        numElemsInRegions[ m_regionNames[ regionOffset ] ] = 0;
        elemTypeInRegions[ m_regionNames[ regionOffset ] ] = ElementType::Quadrilateral;
      }
    }
  }

  regionOffset = 0;
  {
    localIndex iR = 0;
    for( int iblock = 0; iblock < m_nElems[0].size(); ++iblock )
    {
      for( int jblock = 0; jblock < m_nElems[1].size(); ++jblock )
      {
        for( int kblock = 0; kblock < m_nElems[2].size(); ++kblock, ++regionOffset, ++iR )
        {
          int numElemsInRegion = 1;
          numElemsInRegion *= lastElemIndexForBlockInPartition[0][iblock] - firstElemIndexForBlockInPartition[0][iblock] + 1;

          if( m_dim > 1 )
          {
            numElemsInRegion *= lastElemIndexForBlockInPartition[1][jblock] - firstElemIndexForBlockInPartition[1][jblock] + 1;
          }
          if( m_dim > 2 )
          {
            numElemsInRegion *= lastElemIndexForBlockInPartition[2][kblock] - firstElemIndexForBlockInPartition[2][kblock] + 1;
          }

          numElemsInRegion *= m_numElePerBox[iR];
          numElemsInRegions[ m_regionNames[ regionOffset ] ] += numElemsInRegion;
          elemTypeInRegions[ m_regionNames[ regionOffset ] ] = EnumStrings< ElementType >::fromString( m_elementType[iR] );
        }
      }
    }
  }

  localIndex numNodes = 1;
  integer numNodesInDir[3] = { 1, 1, 1 };

  for( int i = 0; i < m_dim; ++i )
  {
    numNodesInDir[i] = lastElemIndexInPartition[i] - firstElemIndexInPartition[i] + 2;
  }
  reduceNumNodesForPeriodicBoundary( partition, numNodesInDir );
  numNodes = numNodesInDir[0] * numNodesInDir[1] * numNodesInDir[2];

  cellBlockManager.setNumNodes( numNodes );

  array2d< real64, nodes::REFERENCE_POSITION_PERM > & X = cellBlockManager.getNodesPositions();

  array1d< globalIndex > & nodeLocalToGlobal = cellBlockManager.getNodeLocalToGlobal();

  {
    localIndex localNodeIndex = 0;
    for( int i = 0; i < numNodesInDir[0]; ++i )
    {
      for( int j = 0; j < numNodesInDir[1]; ++j )
      {
        for( int k = 0; k < numNodesInDir[2]; ++k )
        {
          int globalIJK[3] = { i, j, k };

          for( int a = 0; a < m_dim; ++a )
          {
            globalIJK[a] += firstElemIndexInPartition[a];
          }

          getNodePosition( globalIJK, m_trianglePattern, X[localNodeIndex] );

          // Alter global node map for radial mesh
          setNodeGlobalIndicesOnPeriodicBoundary( partition,
                                                  globalIJK );

          nodeLocalToGlobal[localNodeIndex] = nodeGlobalIndex( globalIJK );

          // Cartesian-specific nodesets
          if( isCartesian() )
          {
            if( isEqual( X( localNodeIndex, 0 ), m_min[0], m_coordinatePrecision ) )
            {
              xnegNodes.insert( localNodeIndex );
            }
            if( isEqual( X( localNodeIndex, 0 ), m_max[0], m_coordinatePrecision ) )
            {
              xposNodes.insert( localNodeIndex );
            }
            if( isEqual( X( localNodeIndex, 1 ), m_min[1], m_coordinatePrecision ) )
            {
              ynegNodes.insert( localNodeIndex );
            }
            if( isEqual( X( localNodeIndex, 1 ), m_max[1], m_coordinatePrecision ) )
            {
              yposNodes.insert( localNodeIndex );
            }
          }

          // General nodesets
          if( isEqual( X( localNodeIndex, 2 ), m_min[2], m_coordinatePrecision ) )
          {
            znegNodes.insert( localNodeIndex );
          }
          if( isEqual( X( localNodeIndex, 2 ), m_max[2], m_coordinatePrecision ) )
          {
            zposNodes.insert( localNodeIndex );
          }
          allNodes.insert( localNodeIndex );

          ++localNodeIndex;
        }
      }
    }
  }

  {
    array1d< integer > numElements;
    array1d< string > elementRegionNames;
    std::map< string, localIndex > localElemIndexInRegion;

    for( auto const & numElemsInRegion : numElemsInRegions )
    {
      numElements.emplace_back( numElemsInRegion.second );
      elementRegionNames.emplace_back( numElemsInRegion.first );
      localElemIndexInRegion[numElemsInRegion.first] = 0;
    }

<<<<<<< HEAD
    cellBlockManager.resize( numElements, elementRegionNames, elementTypes );
=======
    elementManager.resize( numElements, elementRegionNames );
>>>>>>> d0de7945

    // Assign global numbers to elements
    regionOffset = 0;
    SortedArray< string > processedRegionNames;
    localIndex iR = 0;

    for( int iblock = 0; iblock < m_nElems[0].size(); ++iblock )
    {
      for( int jblock = 0; jblock < m_nElems[1].size(); ++jblock )
      {
        for( int kblock = 0; kblock < m_nElems[2].size(); ++kblock, ++regionOffset, ++iR )
        {
<<<<<<< HEAD
          CellBlock & cellBlock = cellBlockManager.getCellBlock( m_regionNames[regionOffset] );
          int const numNodesPerElem = LvArray::integerConversion< int >( cellBlock.numNodesPerElement());
=======
          ElementType const elementType = EnumStrings< ElementType >::fromString( m_elementType[iR] );

          CellBlock & elemRegion =  elementManager.getRegion( m_regionNames[ regionOffset ] );
          int const numNodesPerElem = LvArray::integerConversion< int >( elemRegion.numNodesPerElement());
>>>>>>> d0de7945
          integer nodeIDInBox[ 8 ];

          arrayView2d< localIndex, cells::NODE_MAP_USD > elemsToNodes = cellBlock.getElemToNode();
          arrayView1d< globalIndex > const & elemLocalToGlobal = cellBlock.localToGlobalMap();

          int numElemsInDirForBlock[3] =
          { lastElemIndexForBlockInPartition[0][iblock] - firstElemIndexForBlockInPartition[0][iblock] + 1,
            lastElemIndexForBlockInPartition[1][jblock] - firstElemIndexForBlockInPartition[1][jblock] + 1,
            lastElemIndexForBlockInPartition[2][kblock] - firstElemIndexForBlockInPartition[2][kblock] + 1 };

          for( int i = 0; i < numElemsInDirForBlock[0]; ++i )
          {
            for( int j = 0; j < numElemsInDirForBlock[1]; ++j )
            {
              for( int k = 0; k < numElemsInDirForBlock[2]; ++k )
              {
                int globalIJK[3] =
                { i + firstElemIndexForBlockInPartition[0][iblock],
                  j + firstElemIndexForBlockInPartition[1][jblock],
                  k + firstElemIndexForBlockInPartition[2][kblock] };

                const localIndex firstNodeIndex = numNodesInDir[1] * numNodesInDir[2] * ( globalIJK[0] - firstElemIndexInPartition[0] )
                                                  + numNodesInDir[2] * ( globalIJK[1] - firstElemIndexInPartition[1] )
                                                  + ( globalIJK[2] - firstElemIndexInPartition[2] );
                localIndex nodeOfBox[8];

                if( elementType == ElementType::Quadrilateral || elementType == ElementType::Triangle )
                {
                  nodeOfBox[0] = firstNodeIndex;
                  nodeOfBox[1] = numNodesInDir[1] * numNodesInDir[2] + firstNodeIndex;
                  nodeOfBox[2] = numNodesInDir[1] * numNodesInDir[2] + numNodesInDir[2] + firstNodeIndex;
                  nodeOfBox[3] = numNodesInDir[2] + firstNodeIndex;
                }
                else
                {
                  nodeOfBox[0] = firstNodeIndex;
                  nodeOfBox[1] = numNodesInDir[1] * numNodesInDir[2] + firstNodeIndex;
                  nodeOfBox[2] = numNodesInDir[1] * numNodesInDir[2] + numNodesInDir[2] + firstNodeIndex;
                  nodeOfBox[3] = numNodesInDir[2] + firstNodeIndex;

                  nodeOfBox[4] = firstNodeIndex + 1;
                  nodeOfBox[5] = numNodesInDir[1] * numNodesInDir[2] + firstNodeIndex + 1;
                  nodeOfBox[6] = numNodesInDir[1] * numNodesInDir[2] + numNodesInDir[2] + firstNodeIndex + 1;
                  nodeOfBox[7] = numNodesInDir[2] + firstNodeIndex + 1;

                  //               7___________________ 6
                  //               /                   /|
                  //              /                   / |
                  //             /                   /  |
                  //           4/__________________5/   |
                  //            |                   |   |
                  //            |                   |   |
                  //            |                   |   |
                  //            |                   |   |
                  //            |                   |   |
                  //            |   3               |   /2        z
                  //            |                   |  /          |   y
                  //            |                   | /           |  /
                  //            |___________________|/            | /
                  //            0                   1             |/____ x

                }


                // Fix local connectivity for single theta (y) partition (radial meshes only)

                setConnectivityForPeriodicBoundaries( globalIJK,
                                                      numNodesInDir,
                                                      firstElemIndexInPartition,
                                                      nodeOfBox );

                for( int iEle = 0; iEle < m_numElePerBox[iR]; ++iEle )
                {
                  localIndex & localElemIndex = localElemIndexInRegion[ m_regionNames[ regionOffset ] ];
                  elemLocalToGlobal[localElemIndex] = elemGlobalIndex( globalIJK ) * m_numElePerBox[iR] + iEle;

                  getElemToNodesRelationInBox( elementType,
                                               m_trianglePattern,
                                               globalIJK,
                                               iEle,
                                               nodeIDInBox,
                                               numNodesPerElem );

                  for( localIndex iN = 0; iN < numNodesPerElem; ++iN )
                  {
                    elemsToNodes[localElemIndex][iN] = nodeOfBox[nodeIDInBox[iN]];
                  }
                  ++localElemIndex;
                }
              }
            }
          }
        }
      }
    }
  }

  // Node perturbation
  if( m_fPerturb > 0 )
  {

    for( localIndex iN = 0; iN != numNodes; ++iN )
    {

      for( int i = 0; i < m_dim; ++i )
      {
        if( X[iN][i] > m_min[i] && X[iN][i] < m_max[i] )
        {
          // This ensures that the perturbation pattern is unaffected by domain
          srand( LvArray::integerConversion< int >( nodeLocalToGlobal[iN] ) + m_randSeed + i );

          X[iN][i] += ( ( m_max[i] - m_min[i] ) / m_numElemsTotal[i] ) * ( ( rand() * 1.0 ) / RAND_MAX - 0.5 ) * 2 * m_fPerturb;
        }
      }
    }
  }

  if( std::fabs( m_skewAngle ) > 0.0 )
  {
    for( localIndex iN = 0; iN != numNodes; ++iN )
    {
      X[iN][0] -= ( X[iN][1] - m_skewCenter[1] ) * std::tan( m_skewAngle );
    }
  }

  coordinateTransformation( X, nodeSets );

  cellBlockManager.buildMaps();
}

void
InternalMeshGenerator::
  setConnectivityForPeriodicBoundary( int const component,
                                      int const (&globalIJK)[3],
                                      integer const (&numNodesInDir)[3],
                                      int const (&firstElemIndexInPartition)[3],
                                      localIndex (& nodeOfBox)[8] )
{
  // Condition is:
  // 1) element is last index in component direction
  // 2) first element in partition is zero
  if( ( globalIJK[component] == m_numElemsTotal[component]-1 )&&
      ( firstElemIndexInPartition[component] == 0) )
  {
    // Last set of nodes
    int modGlobalIJK[3] = { globalIJK[0], globalIJK[1], globalIJK[2] };
    modGlobalIJK[component] = 0;
    const localIndex firstNodeIndex = numNodesInDir[1] * numNodesInDir[2] * ( modGlobalIJK[0] - firstElemIndexInPartition[0] )
                                      + numNodesInDir[2] * ( modGlobalIJK[1] - 0 )
                                      + ( modGlobalIJK[2] - firstElemIndexInPartition[2] );

    nodeOfBox[3] = firstNodeIndex;
    nodeOfBox[2] = numNodesInDir[1] * numNodesInDir[2] + firstNodeIndex;
    nodeOfBox[7] = firstNodeIndex + 1;
    nodeOfBox[6] = numNodesInDir[1] * numNodesInDir[2] + firstNodeIndex + 1;
  }
}

REGISTER_CATALOG_ENTRY( MeshGeneratorBase, InternalMeshGenerator, string const &, Group * const )
} /* namespace geosx */<|MERGE_RESOLUTION|>--- conflicted
+++ resolved
@@ -18,11 +18,6 @@
 
 #include "InternalMeshGenerator.hpp"
 
-<<<<<<< HEAD
-=======
-#include "common/DataTypes.hpp"
-#include "common/TimingMacros.hpp"
->>>>>>> d0de7945
 #include "mesh/DomainPartition.hpp"
 #include "mesh/mpiCommunications/PartitionBase.hpp"
 #include "mesh/mpiCommunications/SpatialPartition.hpp"
@@ -32,11 +27,7 @@
 #include "common/DataTypes.hpp"
 #include "common/TimingMacros.hpp"
 
-<<<<<<< HEAD
-#include <math.h>
-=======
 #include <cmath>
->>>>>>> d0de7945
 
 namespace geosx
 {
@@ -591,14 +582,8 @@
   int aa = 0;
   for( auto & cellBlockName : m_regionNames )
   {
-<<<<<<< HEAD
     CellBlock & cellBlock = cellBlockManager.registerCellBlock( cellBlockName );
-    string elementType = m_elementType[aa++];
-    cellBlock.setElementType( elementType );
-=======
-    CellBlock & cellBlock = elementManager.getGroup( keys::cellBlocks ).registerGroup< CellBlock >( cellBlockName );
     cellBlock.setElementType( EnumStrings< ElementType >::fromString( m_elementType[aa++] ) );
->>>>>>> d0de7945
   }
 
   SortedArray< localIndex > & xnegNodes = nodeSets["xneg"];
@@ -848,11 +833,7 @@
       localElemIndexInRegion[numElemsInRegion.first] = 0;
     }
 
-<<<<<<< HEAD
-    cellBlockManager.resize( numElements, elementRegionNames, elementTypes );
-=======
-    elementManager.resize( numElements, elementRegionNames );
->>>>>>> d0de7945
+    cellBlockManager.resize( numElements, elementRegionNames );
 
     // Assign global numbers to elements
     regionOffset = 0;
@@ -865,15 +846,10 @@
       {
         for( int kblock = 0; kblock < m_nElems[2].size(); ++kblock, ++regionOffset, ++iR )
         {
-<<<<<<< HEAD
+          ElementType const elementType = EnumStrings< ElementType >::fromString( m_elementType[iR] );
+
           CellBlock & cellBlock = cellBlockManager.getCellBlock( m_regionNames[regionOffset] );
           int const numNodesPerElem = LvArray::integerConversion< int >( cellBlock.numNodesPerElement());
-=======
-          ElementType const elementType = EnumStrings< ElementType >::fromString( m_elementType[iR] );
-
-          CellBlock & elemRegion =  elementManager.getRegion( m_regionNames[ regionOffset ] );
-          int const numNodesPerElem = LvArray::integerConversion< int >( elemRegion.numNodesPerElement());
->>>>>>> d0de7945
           integer nodeIDInBox[ 8 ];
 
           arrayView2d< localIndex, cells::NODE_MAP_USD > elemsToNodes = cellBlock.getElemToNode();
