/*
 * ------------------------------------------------------------------------------------------------------------
 * SPDX-License-Identifier: LGPL-2.1-only
 *
 * Copyright (c) 2018-2020 Lawrence Livermore National Security LLC
 * Copyright (c) 2018-2020 The Board of Trustees of the Leland Stanford Junior University
 * Copyright (c) 2018-2020 Total, S.A
 * Copyright (c) 2019-     GEOSX Contributors
 * All rights reserved
 *
 * See top level LICENSE, COPYRIGHT, CONTRIBUTORS, NOTICE, and ACKNOWLEDGEMENTS files for details.
 * ------------------------------------------------------------------------------------------------------------
 */

/**
 * @file FaceElementSubRegion.hpp
 */

#ifndef GEOSX_MESH_FACEELEMENTSUBREGION_HPP_
#define GEOSX_MESH_FACEELEMENTSUBREGION_HPP_

#include "SurfaceElementSubRegion.hpp"

namespace geosx
{

/**
 * @class FaceElementSubRegion
 *
 * The FaceElementSubRegion class contains the functionality to support the concept of Elements that are comprised of
 * a face, or a pair of faces. This class which derives from ElementSubRegionBase, has specific connectivity maps and
 * and methods to support the specific geometry of an element comprised of a reduced dimensionality face element (i.e.
 * face area and aperture = volume)
 */
class FaceElementSubRegion : public SurfaceElementSubRegion
{
public:

  /// Face element to faces map type
  using FaceMapType = InterObjectRelation< array2d< localIndex > >;

  /**
   * @name Static factory catalog functions
   */
  ///@{

  /**
   * @brief Get catalog name.
   * @return the catalog name
   */
  static const string CatalogName()
  { return "FaceElementSubRegion"; }

  /**
   * @brief Get catalog name.
   * @return the catalog name
   */
  virtual const string getCatalogName() const override
  {
    return FaceElementSubRegion::CatalogName();
  }

  ///@}

  /**
   * @name Constructor / Destructor
   */
  ///@{

  /**
   * @brief Constructor.
   * @param name the group name
   * @param parent the parent group
   */
  FaceElementSubRegion( string const & name,
                        dataRepository::Group * const parent );


  /// @brief Destructor
  virtual ~FaceElementSubRegion() override;

  ///@}

  /**
   * @name Geometry computation / Connectivity
   */
  ///@{

  virtual void CalculateElementGeometricQuantities( NodeManager const & nodeManager,
                                                    FaceManager const & faceManager ) override;
  /**
   * @brief Function to compute the geometric quantities of a specific face element.
   * @param index index of the face element
   * @param faceArea surface area of the face
   */
  void CalculateElementGeometricQuantities( localIndex const index,
                                            arrayView1d< real64 const > const & faceArea );

  virtual localIndex PackUpDownMapsSize( arrayView1d< localIndex const > const & packList ) const override;

  virtual localIndex PackUpDownMaps( buffer_unit_type * & buffer,
                                     arrayView1d< localIndex const > const & packList ) const override;

  virtual localIndex UnpackUpDownMaps( buffer_unit_type const * & buffer,
                                       array1d< localIndex > & packList,
                                       bool const overwriteUpMaps,
                                       bool const overwriteDownMaps ) override;

  virtual void FixUpDownMaps( bool const clearIfUnmapped ) override;

  virtual void ViewPackingExclusionList( SortedArray< localIndex > & exclusionList ) const override;

  ///@}

  /**
   * @brief Function to set the ghostRank for a list of FaceElements and set them to the value of their bounding faces.
   * @param faceManager The face manager group
   * @param indices The list of indices to set value of ghostRank
   */
  void inheritGhostRankFromParentFace( FaceManager const * const faceManager,
                                       std::set< localIndex > const & indices );

  /**
   * @brief Struct containing the keys to all face element views.
   * @struct viewKeyStruct
   */
  struct viewKeyStruct : SurfaceElementSubRegion::viewKeyStruct
  {
    /// String key for the derivatives of the shape functions with respect to the reference configuration
    static constexpr auto dNdXString = "dNdX";

    /// String key for the derivative of the jacobian.
    static constexpr auto detJString = "detJ";

<<<<<<< HEAD
    /// String key for the element aperture
    static constexpr auto elementApertureString        = "elementAperture";

    /// Face element area string.
    static constexpr auto elementAreaString            = "elementArea";

    /// Face element to cell regions map string.
    static constexpr auto faceElementsToCellRegionsString    = "fractureElementsToCellRegions";

    /// Face element to cell subregions map string.
    static constexpr auto faceElementsToCellSubRegionsString    = "fractureElementsToCellSubRegions";

    /// Face element to cell indices map string.
    static constexpr auto faceElementsToCellIndexString    = "fractureElementsToCellIndices";

    /// Mass creation string.
    constexpr static auto creationMassString = "creationMass";

=======
>>>>>>> 06f712fd
#if GEOSX_USE_SEPARATION_COEFFICIENT

    /// Separation coefficient string.
    constexpr static auto separationCoeffString = "separationCoeff";

    /// dSepCoeffdAper string.
    constexpr static auto dSeparationCoeffdAperString = "dSeparationCoeffdAper";
#endif

  };

  virtual void setupRelatedObjectsInRelations( MeshLevel const * const mesh ) override;


  /**
   * @name Relation getters
   * @brief Getter functions for the various inter-object relations
   */
  ///@{

  /**
   * @brief Get the face element to faces map.
   * @return the face element to edges map
   */
  FaceMapType const & faceList() const
  {
    return m_toFacesRelation;
  }

  /**
   * @copydoc faceList() const
   */
  FaceMapType & faceList()
  {
    return m_toFacesRelation;
  }
  ///@}


  /**
   * @name Properties Getters
   * @brief Getters to face element properties.
   */
  ///@{

  /**
   * @brief Get the number of nodes per face element
   * @return the number of nodes per face element
   */
  //virtual localIndex numNodesPerElement( localIndex const k ) const override { return m_toNodesRelation[k].size(); }

<<<<<<< HEAD
  /**
   * @brief Get face element aperture.
   * @return the aperture of the face elements
   */
  arrayView1d< real64 > getElementAperture() { return m_elementAperture; }

  /**
   * @copydoc getElementAperture()
   */
  arrayView1d< real64 const > getElementAperture() const { return m_elementAperture; }

  /**
   * @brief Get face element surface area.
   * @return the surface area of the face element
   */
  arrayView1d< real64 > getElementArea() { return m_elementArea; }

  /**
   * @copydoc getElementArea()
   */
  arrayView1d< real64 const > getElementArea() const { return m_elementArea; }

=======
>>>>>>> 06f712fd
#ifdef GEOSX_USE_SEPARATION_COEFFICIENT
  /**
   * @brief Get separation coefficient.
   * @return the separation coefficient
   */
  arrayView1d< real64 > getSeparationCoefficient() { return m_separationCoefficient; }
  /**
   * @copydoc getSeparationCoefficient()
   */
  arrayView1d< real64 const > getSeparationCoefficient() const { return m_separationCoefficient; }
#endif

  ///@}

  /// Unmapped face elements to nodes map
  map< localIndex, array1d< globalIndex > > m_unmappedGlobalIndicesInToNodes;

  /// Unmapped face elements to edges map
  map< localIndex, array1d< globalIndex > > m_unmappedGlobalIndicesInToEdges;

  /// Unmapped face elements to faces map
  map< localIndex, array1d< globalIndex > > m_unmappedGlobalIndicesInToFaces;

  /// List of the new face elements that have been generated
  SortedArray< localIndex > m_newFaceElements;

  /**
   * @brief @return The array of shape function derivatives.
   */
  array4d< real64 > & dNdX()
  { return m_dNdX; }

  /**
   * @brief @return The array of shape function derivatives.
   */
  arrayView4d< real64 const > dNdX() const
  { return m_dNdX.toViewConst(); }

  /**
   * @brief @return The array of jacobian determinantes.
   */
  array2d< real64 > & detJ()
  { return m_detJ; }

  /**
   * @brief @return The array of jacobian determinantes.
   */
  arrayView2d< real64 const > detJ() const
  { return m_detJ; }

private:

  /**
   * @brief Pack element-to-node and element-to-face maps
   * @tparam the flag for the bufferOps::Pack function
   * @param buffer the buffer used in the bufferOps::Pack function
   * @param packList the packList used in the bufferOps::Pack function
   * @return the pack size
   */
  template< bool DOPACK >
  localIndex PackUpDownMapsPrivate( buffer_unit_type * & buffer,
                                    arrayView1d< localIndex const > const & packList ) const;

  /// The array of shape function derivaties.
  array4d< real64 > m_dNdX;

  /// The array of jacobian determinantes.
  array2d< real64 > m_detJ;

  /// Element-to-face relation
  FaceMapType m_toFacesRelation;

<<<<<<< HEAD
  /// Member level field for the element center
  array1d< real64 > m_elementAperture;

  /// Member level field for the element center
  array1d< real64 > m_elementArea;

=======
>>>>>>> 06f712fd
#ifdef GEOSX_USE_SEPARATION_COEFFICIENT
  /// Separation coefficient
  array1d< real64 > m_separationCoefficient;
#endif

};

} /* namespace geosx */

#endif /* GEOSX_MESH_FACEELEMENTSUBREGION_HPP_ */<|MERGE_RESOLUTION|>--- conflicted
+++ resolved
@@ -132,27 +132,6 @@
     /// String key for the derivative of the jacobian.
     static constexpr auto detJString = "detJ";
 
-<<<<<<< HEAD
-    /// String key for the element aperture
-    static constexpr auto elementApertureString        = "elementAperture";
-
-    /// Face element area string.
-    static constexpr auto elementAreaString            = "elementArea";
-
-    /// Face element to cell regions map string.
-    static constexpr auto faceElementsToCellRegionsString    = "fractureElementsToCellRegions";
-
-    /// Face element to cell subregions map string.
-    static constexpr auto faceElementsToCellSubRegionsString    = "fractureElementsToCellSubRegions";
-
-    /// Face element to cell indices map string.
-    static constexpr auto faceElementsToCellIndexString    = "fractureElementsToCellIndices";
-
-    /// Mass creation string.
-    constexpr static auto creationMassString = "creationMass";
-
-=======
->>>>>>> 06f712fd
 #if GEOSX_USE_SEPARATION_COEFFICIENT
 
     /// Separation coefficient string.
@@ -204,31 +183,6 @@
    */
   //virtual localIndex numNodesPerElement( localIndex const k ) const override { return m_toNodesRelation[k].size(); }
 
-<<<<<<< HEAD
-  /**
-   * @brief Get face element aperture.
-   * @return the aperture of the face elements
-   */
-  arrayView1d< real64 > getElementAperture() { return m_elementAperture; }
-
-  /**
-   * @copydoc getElementAperture()
-   */
-  arrayView1d< real64 const > getElementAperture() const { return m_elementAperture; }
-
-  /**
-   * @brief Get face element surface area.
-   * @return the surface area of the face element
-   */
-  arrayView1d< real64 > getElementArea() { return m_elementArea; }
-
-  /**
-   * @copydoc getElementArea()
-   */
-  arrayView1d< real64 const > getElementArea() const { return m_elementArea; }
-
-=======
->>>>>>> 06f712fd
 #ifdef GEOSX_USE_SEPARATION_COEFFICIENT
   /**
    * @brief Get separation coefficient.
@@ -301,15 +255,6 @@
   /// Element-to-face relation
   FaceMapType m_toFacesRelation;
 
-<<<<<<< HEAD
-  /// Member level field for the element center
-  array1d< real64 > m_elementAperture;
-
-  /// Member level field for the element center
-  array1d< real64 > m_elementArea;
-
-=======
->>>>>>> 06f712fd
 #ifdef GEOSX_USE_SEPARATION_COEFFICIENT
   /// Separation coefficient
   array1d< real64 > m_separationCoefficient;
