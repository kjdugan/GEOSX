--- conflicted
+++ resolved
@@ -37,53 +37,13 @@
  */
 namespace MeshUtilities
 {
-<<<<<<< HEAD
-public:
-
-  /**
-   * @name Constructor / Destructor
-   */
-
-  ///@{
-
-  /**
-   * @brief Constructor.
-   */
-  MeshUtilities();
-
-  /**
-   * @brief Destructor.
-   */
-  virtual ~MeshUtilities();
-
-  ///@}
-
-  /**
-   * @brief Build all the node sets from a geometric object in the DomainPartition.
-   * @param[in] geometry a pointer to the group in the data repository
-   * @param[in] nodeManager pointer to the NodeManager object in the DomainPartition
-   */
-  static void generateNodeSets( dataRepository::Group const & geometry,
-                                NodeManager & nodeManager );
-
-//  static void GenerateFasesetsAndAssociatedNodesets( xmlWrapper const & hdn,
-//                                                     Group&
-// faceManager,
-//                                                     Group&
-// nodeManager);
-//
-//  static void GenerateElementsets ( xmlWrapper const & hdn,
-//                                    const Group& nodeManager,
-//                                    Group& elementManager);
-=======
 /**
  * @brief Build all the node sets from a geometric object in the DomainPartition.
  * @param[in] geometry a pointer to the group in the data repository
  * @param[in] nodeManager pointer to the NodeManager object in the DomainPartition
  */
-void generateNodesets( dataRepository::Group const & geometry,
+void generateNodeSets( dataRepository::Group const & geometry,
                        NodeManager & nodeManager );
->>>>>>> f6096c40
 
 } // namespace MeshUtilities
 
