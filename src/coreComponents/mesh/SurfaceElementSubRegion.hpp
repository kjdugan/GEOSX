--- conflicted
+++ resolved
@@ -215,22 +215,14 @@
     constexpr static char const * creationMassString() { return "creationMass"; }
   };
 
-<<<<<<< HEAD
 protected:
 
-  /// Map between the face elements and the cells
-  FixedToManyElementRelation m_surfaceElementsToCells;
-
-=======
   /// Map between the surface elements and the cells
   FixedToManyElementRelation m_surfaceElementsToCells;
 
   /// Unmapped surface elements to nodes map
   map< localIndex, array1d< globalIndex > > m_unmappedGlobalIndicesInToNodes;
 
-protected:
-
->>>>>>> 6f9fe00e
   /// list of nodes
   NodeMapType m_toNodesRelation;
 
