/*
 * ------------------------------------------------------------------------------------------------------------
 * SPDX-License-Identifier: LGPL-2.1-only
 *
 * Copyright (c) 2018-2019 Lawrence Livermore National Security LLC
 * Copyright (c) 2018-2019 The Board of Trustees of the Leland Stanford Junior University
 * Copyright (c) 2018-2019 Total, S.A
 * Copyright (c) 2019-     GEOSX Contributors
 * All right reserved
 *
 * See top level LICENSE, COPYRIGHT, CONTRIBUTORS, NOTICE, and ACKNOWLEDGEMENTS files for details.
 * ------------------------------------------------------------------------------------------------------------
 */

/*
 * @file InternalWellGenerator.cpp
 *
 */

#include "InternalWellGenerator.hpp"

#include "mpiCommunications/CommunicationTools.hpp"
#include "managers/DomainPartition.hpp"
#include "mesh/MeshBody.hpp"
#include "WellElementRegion.hpp"
#include "WellElementSubRegion.hpp"
#include "PerforationData.hpp"
#include "Perforation.hpp"

namespace geosx
{
using namespace dataRepository;

InternalWellGenerator::InternalWellGenerator( string const & name, Group * const parent ):
  WellGeneratorBase( name, parent )
{
  registerWrapper(keys::nodeCoords, &m_inputPolyNodeCoords, false )->
    setInputFlag(InputFlags::REQUIRED)->
    setSizedFromParent(0)->
    setDescription("physical coordinates of the well polyline nodes");

  registerWrapper(keys::segmentConn, &m_segmentToPolyNodeMap, false )->
    setInputFlag(InputFlags::REQUIRED)->
    setSizedFromParent(0)->
    setDescription("connectivity of the polyline segments");

}

InternalWellGenerator::~InternalWellGenerator()
{
  // TODO Auto-generated destructor stub
}

void InternalWellGenerator::PostProcessInput()
{
  GEOS_ERROR_IF( getName().find("well") == std::string::npos,
                 "Currently, the well generator must contain the word well in its name ");

  GEOS_ERROR_IF( m_inputPolyNodeCoords.size(1) != m_nDims,
                 "Invalid number of physical coordinates in " << keys::nodeCoords << " for well " << getName() ); 

  GEOS_ERROR_IF( m_segmentToPolyNodeMap.size(1) != 2,
                 "Invalid size in " << keys::segmentConn << " for well " << getName() ); 

  GEOS_ERROR_IF( m_inputPolyNodeCoords.size(0)-1 != m_segmentToPolyNodeMap.size(0),
                 "Incompatible sizes of " << keys::nodeCoords << " and " << keys::segmentConn << " in well " << getName() ); 
 
  GEOS_ERROR_IF( m_crossSectionArea <= 0,
                 "Invalid " << keys::crossSectionArea << " in well " << getName() );

  GEOS_ERROR_IF( m_wellRegionName.empty(), 
                 "Invalid well region name in well " << getName() );

  GEOS_ERROR_IF( m_meshBodyName.empty(), 
                 "Invalid mesh name in well " << getName() );

  GEOS_ERROR_IF( m_wellControlsName.empty(), 
                 "Invalid well constraint name in well " << getName() );


  // TODO: add more checks here
  // TODO: check that the connectivity of the well is valid
  // TODO: check that with no branching we can go from top to bottom and touch all the elements
}

<<<<<<< HEAD
void InternalWellGenerator::GeneratePolyLine()
=======
Group * InternalWellGenerator::CreateChild( string const & childKey, string const & childName )
{
    if ( childKey == keys::perforation )
  {
    ++m_numPerforations;

    // keep track of the perforations that have been added
    m_perforationList.push_back( childName );

    return RegisterGroup<Perforation>( childName );
  }
  else
  {
    GEOS_ERROR( "Unrecognized node: " << childKey );
  }
  return nullptr;
}

void InternalWellGenerator::GenerateMesh( DomainPartition * const domain )
{
  // count the number of well elements to create
  m_numElems = m_numElemsPerSegment * m_segmentToPolyNodeMap.size(0);
  m_numNodes = m_numElems + 1;
 
  // resize the well element, node, and perforation arrays
  m_elemCenterCoords.resize( m_numElems );
  m_nextElemId.resize( m_numElems );
  m_prevElemId.resize( m_numElems );
  m_elemToNodesMap.resizeDimension<0>( m_numElems );
  m_elemToNodesMap.resizeDimension<1>( m_numNodesPerElem );
  m_elemVolume.resize( m_numElems );
 
  m_nodeDistFromHead.resize( m_numNodes );
  m_nodeCoords.resize( m_numNodes );

  m_perfCoords.resize( m_numPerforations );
  m_perfDistFromHead.resize( m_numPerforations );
  m_perfTrans.resize( m_numPerforations );
  m_perfElemId.resize( m_numPerforations );

  // construct a reverse map from the polyline nodes to the segments
  ConstructPolylineNodeToSegmentMap();

  // detect the head polyline node based on depth
  FindPolylineHeadNodeIndex();

  // compute the location and distance from top of the well elements
  DiscretizePolyline();

  // map the perforations to the well elements
  ConnectPerforationsToWellElements();

  // merge perforations to make sure that no well element is shared between two MPI domains
  // TODO: instead of merging perforations, split the well elements and do not change the physical location of the perforation
  int const mpiSize = MpiWrapper::Comm_size(MPI_COMM_GEOSX) ;
  if (mpiSize > 1)
  {
    MergePerforations();
  }

  // get the element (sub) region to populate and save the well generator and constraints names
  MeshLevel * const meshLevel = domain->getMeshBodies()->GetGroup<MeshBody>(0)->getMeshLevel(0);

  ElementRegionManager * const elemManager = meshLevel->getElemManager();  
  WellElementRegion * const 
  wellRegion = elemManager->GetGroup(ElementRegionManager::groupKeyStruct::elementRegionsGroup)->
                            GetGroup<WellElementRegion>( this->m_wellRegionName );

  GEOS_ERROR_IF( wellRegion == nullptr, 
                 "Well region " << this->m_wellRegionName << " not found in well " << getName() );

  wellRegion->SetWellGeneratorName( this->getName() );
  wellRegion->SetWellControlsName( m_wellControlsName );
}



void InternalWellGenerator::ConstructPolylineNodeToSegmentMap() 
{
  m_polyNodeToSegmentMap.resize( m_polyNodeCoords.size() );

  // loop over the segments
  for (globalIndex iseg = 0; iseg < m_segmentToPolyNodeMap.size(0); ++iseg)
  {
    globalIndex const ipolyNode_a = m_segmentToPolyNodeMap[iseg][0];
    globalIndex const ipolyNode_b = m_segmentToPolyNodeMap[iseg][1];

    R1Tensor v = m_polyNodeCoords[ipolyNode_a];
    v -= m_polyNodeCoords[ipolyNode_b];

    // various checks and warnings on the segment and element length
    GEOS_ERROR_IF( v.L2_Norm() < 1e-2,
                   "Error in the topology of well " << getName() 
                << ": we detected a polyline segment measuring less than 1 cm" );

    if ( v.L2_Norm() < 1 )
    {
      GEOS_LOG_RANK_0( "Warning: we detected a segment measuring less than 1 m in the topology of well " << getName() );
    }

    if ( v.L2_Norm() / static_cast<real64>(m_numElemsPerSegment) < 1e-2 )
    {
      GEOS_LOG_RANK_0( "Warning: the chosen number of elements per polyline segment (" << m_numElemsPerSegment 
                    << ") leads to well elements measuring less than 1 cm in the topology of well " << getName() );
    }

    // map the polyline node ids to the polyline segment ids
    m_polyNodeToSegmentMap[ipolyNode_a].insert(iseg);
    m_polyNodeToSegmentMap[ipolyNode_b].insert(iseg);
  }
}

void InternalWellGenerator::FindPolylineHeadNodeIndex()
{
  // we assume that the first *polyline segment* in the XML input is the well head segment
  globalIndex const wellHeadSegId = 0;
  
  // get the corresponding node indices
  globalIndex const ipolyNode_a = m_segmentToPolyNodeMap[wellHeadSegId][0];
  globalIndex const ipolyNode_b = m_segmentToPolyNodeMap[wellHeadSegId][1];

  // we determine which node is the head node based on depth
  // therefore here we throw an error if the well head segment is horizontal
  GEOS_ERROR_IF(    !(m_polyNodeCoords[ipolyNode_a][2] < m_polyNodeCoords[ipolyNode_b][2])
                 && !(m_polyNodeCoords[ipolyNode_a][2] > m_polyNodeCoords[ipolyNode_b][2]), 
                 "The head polyline segment cannot be horizontal in well " << getName()
              << " since we use depth to determine which of its nodes is to head node of the well" );

  // detect the top node, assuming z oriented upwards
  m_polylineHeadNodeId = 
    ( m_polyNodeCoords[ipolyNode_a][2] > m_polyNodeCoords[ipolyNode_b][2] )
    ? ipolyNode_a 
    : ipolyNode_b;

  real64 const headZcoord = m_polyNodeCoords[m_polylineHeadNodeId][2];
  for (globalIndex inode = 0; inode < m_polyNodeCoords.size(); ++inode)
  {
    if ( inode == m_polylineHeadNodeId )
    {
      continue;
    }
    real64 const currentZcoord = m_polyNodeCoords[inode][2];

    GEOS_ERROR_IF( !(currentZcoord < headZcoord), 
                   "Error in the topology of well " << getName() 
                << " since we found a well node that is above the head node" );
  }
}

void InternalWellGenerator::DiscretizePolyline()
{
  // initialize well elements and node ids
  globalIndex ipolyNodeTop  = m_polylineHeadNodeId;
  globalIndex iwelemCurrent = 0;
  globalIndex isegCurrent   = 0;

  // set the location of the first well node and distance from well head
  m_nodeCoords[0]       = m_polyNodeCoords[ipolyNodeTop];
  m_nodeDistFromHead[0] = 0.0;

  // note: this part of the code does not support well branching
  // TODO: check that there is only one branch
  // TODO: read wells with branching (already supported elsewhere in the code)

  // go through the well from top to bottom
  for (globalIndex is = 0; is < m_segmentToPolyNodeMap.size(0); ++is)
  {

    GEOS_ERROR_IF( isegCurrent == -1,
                  "Invalid segmentToNode map in well " << getName() );

    globalIndex const ipolyNodeBottom = ( ipolyNodeTop == m_segmentToPolyNodeMap[isegCurrent][0] )
                                      ? m_segmentToPolyNodeMap[isegCurrent][1]
                                      : m_segmentToPolyNodeMap[isegCurrent][0];
  
    R1Tensor vPoly = m_polyNodeCoords[ipolyNodeBottom];
    vPoly -= m_polyNodeCoords[ipolyNodeTop];

    // add the well elements and well nodes corresponding to this polyline segment
    for (localIndex iw = 0; iw < m_numElemsPerSegment; ++iw)
    {

      // 1) set the element location, connectivity
      real64 const scaleCenter = (iw + 0.5) / static_cast<real64>(m_numElemsPerSegment);
      m_elemCenterCoords[iwelemCurrent]  = vPoly;
      m_elemCenterCoords[iwelemCurrent] *= scaleCenter;
      m_elemCenterCoords[iwelemCurrent] += m_polyNodeCoords[ipolyNodeTop];      

      GEOS_ERROR_IF( iwelemCurrent >= m_numElems,
                     "Invalid well topology in well " << getName() );

      globalIndex const iwelemTop    = iwelemCurrent - 1;
      globalIndex const iwelemBottom = iwelemCurrent + 1;
      m_nextElemId[iwelemCurrent] = iwelemTop;
      m_prevElemId[iwelemCurrent].resize(1);
      m_prevElemId[iwelemCurrent][0] = (iwelemBottom < m_numElems)
                                     ? iwelemBottom
                                     : -1;

      // 2) set the node properties
      globalIndex const iwellNodeTop    = iwelemCurrent;
      globalIndex const iwellNodeBottom = iwelemCurrent+1;
      m_elemToNodesMap[iwelemCurrent][NodeLocation::TOP]    = iwellNodeTop;
      m_elemToNodesMap[iwelemCurrent][NodeLocation::BOTTOM] = iwellNodeBottom; 

      real64 const scaleBottom = (iw + 1.0) / static_cast<real64>(m_numElemsPerSegment);
      m_nodeCoords[iwellNodeBottom]  = vPoly;
      m_nodeCoords[iwellNodeBottom] *= scaleBottom;
      m_nodeCoords[iwellNodeBottom] += m_polyNodeCoords[ipolyNodeTop];

      // 3) increment the distance from the well head to the bottom of current element
      R1Tensor vWellElem = m_nodeCoords[iwellNodeBottom];
      vWellElem -= m_nodeCoords[iwellNodeTop];
      m_nodeDistFromHead[iwellNodeBottom]  = vWellElem.L2_Norm();
      m_nodeDistFromHead[iwellNodeBottom] += m_nodeDistFromHead[iwellNodeTop];
       
      // 4) set element volume
      m_elemVolume[iwelemCurrent] = vWellElem.L2_Norm() * m_crossSectionArea;

      // 4) increment the element counter
      ++iwelemCurrent;
    }

    // then consider the next polyline segment
    ipolyNodeTop = ipolyNodeBottom;
    isegCurrent  = GetNextSegmentIndex( isegCurrent, ipolyNodeTop ); 
  }

  // set the previous index for the bottom segment
  m_prevElemId[iwelemCurrent-1].resize(1);
  m_prevElemId[iwelemCurrent-1][0] = -1;

}


void InternalWellGenerator::ConnectPerforationsToWellElements() 
{
 
  // assign a well element to each perforation
  for (globalIndex iperf = 0; iperf < m_numPerforations; ++iperf)
  {

    // get the perforation and its properties
    Perforation const * const perf = 
      this->GetGroup<Perforation>( m_perforationList[iperf] );
    m_perfDistFromHead[iperf] = perf->GetDistanceFromWellHead();
    m_perfTrans[iperf]        = perf->GetTransmissibility();    

    // search in all the elements of this well between head and bottom
    globalIndex iwelemTop    = 0;
    globalIndex iwelemBottom = m_numElems - 1;

    // check the validity of the perforation before starting
    real64 const wellLength = 
      m_nodeDistFromHead[m_elemToNodesMap[iwelemBottom][NodeLocation::BOTTOM]];

    GEOS_ERROR_IF( m_perfDistFromHead[iperf] > wellLength,
                  "Distance from perforation " << perf->getName() << " to head is larger than well length for well " << getName() ); 
    
    // start binary search
    const globalIndex maxNumSteps = m_numElems + 1;
    globalIndex currentNumSteps = 0;
    while ( iwelemTop < iwelemBottom )
    {
      globalIndex iwelemMid = 
        static_cast<globalIndex>(floor( static_cast<real64>(iwelemTop + iwelemBottom) / 2.0 ));
      real64 const headToBottomDist =       
        m_nodeDistFromHead[m_elemToNodesMap[iwelemMid][NodeLocation::BOTTOM]];

      if (headToBottomDist < m_perfDistFromHead[iperf])
      {
        iwelemTop = iwelemMid + 1;
      }
      else
      {
        iwelemBottom = iwelemMid;
      }

      GEOS_ERROR_IF( currentNumSteps > maxNumSteps,
                    "Perforation " << perf->getName() << " cannot be mapped to a well element in well " << getName() );
  
      currentNumSteps++;
    }

    // set the index of the matched element
    globalIndex iwelemMatched = iwelemTop;
    GEOS_ERROR_IF( iwelemMatched >= m_numElems,
                  "Invalid topology in well " << getName() );

    m_perfElemId[iperf] = iwelemMatched;    

    // compute the physical location of the perforation
    globalIndex const inodeTop    = m_elemToNodesMap[iwelemMatched][NodeLocation::TOP];
    globalIndex const inodeBottom = m_elemToNodesMap[iwelemMatched][NodeLocation::BOTTOM];
    real64 const elemLength       = m_nodeDistFromHead[inodeBottom] - m_nodeDistFromHead[inodeTop];
    real64 const topToPerfDist    = m_perfDistFromHead[iperf] - m_nodeDistFromHead[inodeTop];

    GEOS_ERROR_IF( (elemLength <= 0) || (topToPerfDist < 0),
                  "Invalid topology in well " << getName() );
 
    R1Tensor v = m_nodeCoords[inodeBottom];
    v -= m_nodeCoords[inodeTop];
    m_perfCoords[iperf]  = v;
    m_perfCoords[iperf] *= topToPerfDist / elemLength;
    m_perfCoords[iperf] += m_nodeCoords[inodeTop];

  }
}


globalIndex InternalWellGenerator::GetNextSegmentIndex( globalIndex topSegId,
                                                        globalIndex currentPolyNodeId ) const
{
  globalIndex nextSegId = -1;
  
  // get the index of the two segments sharing this node
  for ( auto is : m_polyNodeToSegmentMap[currentPolyNodeId] )
  {
    // if this is not equal to the current segId, we found the next segId
    if ( is != topSegId )
    {
      nextSegId = is;
      break;
    }
  }

  return nextSegId;
}


void InternalWellGenerator::MergePerforations()
>>>>>>> 0d012624
{
  // convert the 2D array to an 1D array of R1Tensor
  m_polyNodeCoords.resize( m_inputPolyNodeCoords.size(0) );
  for (globalIndex inode = 0; inode < m_inputPolyNodeCoords.size(0); ++inode)
  {
    R1Tensor coords = { m_inputPolyNodeCoords[inode][0], 
                        m_inputPolyNodeCoords[inode][1], 
                        m_inputPolyNodeCoords[inode][2] };
    m_polyNodeCoords[inode] = coords;
  }
}

REGISTER_CATALOG_ENTRY( MeshGeneratorBase, InternalWellGenerator, std::string const &, Group * const )
}<|MERGE_RESOLUTION|>--- conflicted
+++ resolved
@@ -66,7 +66,7 @@
                  "Incompatible sizes of " << keys::nodeCoords << " and " << keys::segmentConn << " in well " << getName() ); 
  
   GEOS_ERROR_IF( m_crossSectionArea <= 0,
-                 "Invalid " << keys::crossSectionArea << " in well " << getName() );
+                 "Invalid " << viewKeyStruct::crossSectionArea << " in well " << getName() );
 
   GEOS_ERROR_IF( m_wellRegionName.empty(), 
                  "Invalid well region name in well " << getName() );
@@ -83,341 +83,7 @@
   // TODO: check that with no branching we can go from top to bottom and touch all the elements
 }
 
-<<<<<<< HEAD
 void InternalWellGenerator::GeneratePolyLine()
-=======
-Group * InternalWellGenerator::CreateChild( string const & childKey, string const & childName )
-{
-    if ( childKey == keys::perforation )
-  {
-    ++m_numPerforations;
-
-    // keep track of the perforations that have been added
-    m_perforationList.push_back( childName );
-
-    return RegisterGroup<Perforation>( childName );
-  }
-  else
-  {
-    GEOS_ERROR( "Unrecognized node: " << childKey );
-  }
-  return nullptr;
-}
-
-void InternalWellGenerator::GenerateMesh( DomainPartition * const domain )
-{
-  // count the number of well elements to create
-  m_numElems = m_numElemsPerSegment * m_segmentToPolyNodeMap.size(0);
-  m_numNodes = m_numElems + 1;
- 
-  // resize the well element, node, and perforation arrays
-  m_elemCenterCoords.resize( m_numElems );
-  m_nextElemId.resize( m_numElems );
-  m_prevElemId.resize( m_numElems );
-  m_elemToNodesMap.resizeDimension<0>( m_numElems );
-  m_elemToNodesMap.resizeDimension<1>( m_numNodesPerElem );
-  m_elemVolume.resize( m_numElems );
- 
-  m_nodeDistFromHead.resize( m_numNodes );
-  m_nodeCoords.resize( m_numNodes );
-
-  m_perfCoords.resize( m_numPerforations );
-  m_perfDistFromHead.resize( m_numPerforations );
-  m_perfTrans.resize( m_numPerforations );
-  m_perfElemId.resize( m_numPerforations );
-
-  // construct a reverse map from the polyline nodes to the segments
-  ConstructPolylineNodeToSegmentMap();
-
-  // detect the head polyline node based on depth
-  FindPolylineHeadNodeIndex();
-
-  // compute the location and distance from top of the well elements
-  DiscretizePolyline();
-
-  // map the perforations to the well elements
-  ConnectPerforationsToWellElements();
-
-  // merge perforations to make sure that no well element is shared between two MPI domains
-  // TODO: instead of merging perforations, split the well elements and do not change the physical location of the perforation
-  int const mpiSize = MpiWrapper::Comm_size(MPI_COMM_GEOSX) ;
-  if (mpiSize > 1)
-  {
-    MergePerforations();
-  }
-
-  // get the element (sub) region to populate and save the well generator and constraints names
-  MeshLevel * const meshLevel = domain->getMeshBodies()->GetGroup<MeshBody>(0)->getMeshLevel(0);
-
-  ElementRegionManager * const elemManager = meshLevel->getElemManager();  
-  WellElementRegion * const 
-  wellRegion = elemManager->GetGroup(ElementRegionManager::groupKeyStruct::elementRegionsGroup)->
-                            GetGroup<WellElementRegion>( this->m_wellRegionName );
-
-  GEOS_ERROR_IF( wellRegion == nullptr, 
-                 "Well region " << this->m_wellRegionName << " not found in well " << getName() );
-
-  wellRegion->SetWellGeneratorName( this->getName() );
-  wellRegion->SetWellControlsName( m_wellControlsName );
-}
-
-
-
-void InternalWellGenerator::ConstructPolylineNodeToSegmentMap() 
-{
-  m_polyNodeToSegmentMap.resize( m_polyNodeCoords.size() );
-
-  // loop over the segments
-  for (globalIndex iseg = 0; iseg < m_segmentToPolyNodeMap.size(0); ++iseg)
-  {
-    globalIndex const ipolyNode_a = m_segmentToPolyNodeMap[iseg][0];
-    globalIndex const ipolyNode_b = m_segmentToPolyNodeMap[iseg][1];
-
-    R1Tensor v = m_polyNodeCoords[ipolyNode_a];
-    v -= m_polyNodeCoords[ipolyNode_b];
-
-    // various checks and warnings on the segment and element length
-    GEOS_ERROR_IF( v.L2_Norm() < 1e-2,
-                   "Error in the topology of well " << getName() 
-                << ": we detected a polyline segment measuring less than 1 cm" );
-
-    if ( v.L2_Norm() < 1 )
-    {
-      GEOS_LOG_RANK_0( "Warning: we detected a segment measuring less than 1 m in the topology of well " << getName() );
-    }
-
-    if ( v.L2_Norm() / static_cast<real64>(m_numElemsPerSegment) < 1e-2 )
-    {
-      GEOS_LOG_RANK_0( "Warning: the chosen number of elements per polyline segment (" << m_numElemsPerSegment 
-                    << ") leads to well elements measuring less than 1 cm in the topology of well " << getName() );
-    }
-
-    // map the polyline node ids to the polyline segment ids
-    m_polyNodeToSegmentMap[ipolyNode_a].insert(iseg);
-    m_polyNodeToSegmentMap[ipolyNode_b].insert(iseg);
-  }
-}
-
-void InternalWellGenerator::FindPolylineHeadNodeIndex()
-{
-  // we assume that the first *polyline segment* in the XML input is the well head segment
-  globalIndex const wellHeadSegId = 0;
-  
-  // get the corresponding node indices
-  globalIndex const ipolyNode_a = m_segmentToPolyNodeMap[wellHeadSegId][0];
-  globalIndex const ipolyNode_b = m_segmentToPolyNodeMap[wellHeadSegId][1];
-
-  // we determine which node is the head node based on depth
-  // therefore here we throw an error if the well head segment is horizontal
-  GEOS_ERROR_IF(    !(m_polyNodeCoords[ipolyNode_a][2] < m_polyNodeCoords[ipolyNode_b][2])
-                 && !(m_polyNodeCoords[ipolyNode_a][2] > m_polyNodeCoords[ipolyNode_b][2]), 
-                 "The head polyline segment cannot be horizontal in well " << getName()
-              << " since we use depth to determine which of its nodes is to head node of the well" );
-
-  // detect the top node, assuming z oriented upwards
-  m_polylineHeadNodeId = 
-    ( m_polyNodeCoords[ipolyNode_a][2] > m_polyNodeCoords[ipolyNode_b][2] )
-    ? ipolyNode_a 
-    : ipolyNode_b;
-
-  real64 const headZcoord = m_polyNodeCoords[m_polylineHeadNodeId][2];
-  for (globalIndex inode = 0; inode < m_polyNodeCoords.size(); ++inode)
-  {
-    if ( inode == m_polylineHeadNodeId )
-    {
-      continue;
-    }
-    real64 const currentZcoord = m_polyNodeCoords[inode][2];
-
-    GEOS_ERROR_IF( !(currentZcoord < headZcoord), 
-                   "Error in the topology of well " << getName() 
-                << " since we found a well node that is above the head node" );
-  }
-}
-
-void InternalWellGenerator::DiscretizePolyline()
-{
-  // initialize well elements and node ids
-  globalIndex ipolyNodeTop  = m_polylineHeadNodeId;
-  globalIndex iwelemCurrent = 0;
-  globalIndex isegCurrent   = 0;
-
-  // set the location of the first well node and distance from well head
-  m_nodeCoords[0]       = m_polyNodeCoords[ipolyNodeTop];
-  m_nodeDistFromHead[0] = 0.0;
-
-  // note: this part of the code does not support well branching
-  // TODO: check that there is only one branch
-  // TODO: read wells with branching (already supported elsewhere in the code)
-
-  // go through the well from top to bottom
-  for (globalIndex is = 0; is < m_segmentToPolyNodeMap.size(0); ++is)
-  {
-
-    GEOS_ERROR_IF( isegCurrent == -1,
-                  "Invalid segmentToNode map in well " << getName() );
-
-    globalIndex const ipolyNodeBottom = ( ipolyNodeTop == m_segmentToPolyNodeMap[isegCurrent][0] )
-                                      ? m_segmentToPolyNodeMap[isegCurrent][1]
-                                      : m_segmentToPolyNodeMap[isegCurrent][0];
-  
-    R1Tensor vPoly = m_polyNodeCoords[ipolyNodeBottom];
-    vPoly -= m_polyNodeCoords[ipolyNodeTop];
-
-    // add the well elements and well nodes corresponding to this polyline segment
-    for (localIndex iw = 0; iw < m_numElemsPerSegment; ++iw)
-    {
-
-      // 1) set the element location, connectivity
-      real64 const scaleCenter = (iw + 0.5) / static_cast<real64>(m_numElemsPerSegment);
-      m_elemCenterCoords[iwelemCurrent]  = vPoly;
-      m_elemCenterCoords[iwelemCurrent] *= scaleCenter;
-      m_elemCenterCoords[iwelemCurrent] += m_polyNodeCoords[ipolyNodeTop];      
-
-      GEOS_ERROR_IF( iwelemCurrent >= m_numElems,
-                     "Invalid well topology in well " << getName() );
-
-      globalIndex const iwelemTop    = iwelemCurrent - 1;
-      globalIndex const iwelemBottom = iwelemCurrent + 1;
-      m_nextElemId[iwelemCurrent] = iwelemTop;
-      m_prevElemId[iwelemCurrent].resize(1);
-      m_prevElemId[iwelemCurrent][0] = (iwelemBottom < m_numElems)
-                                     ? iwelemBottom
-                                     : -1;
-
-      // 2) set the node properties
-      globalIndex const iwellNodeTop    = iwelemCurrent;
-      globalIndex const iwellNodeBottom = iwelemCurrent+1;
-      m_elemToNodesMap[iwelemCurrent][NodeLocation::TOP]    = iwellNodeTop;
-      m_elemToNodesMap[iwelemCurrent][NodeLocation::BOTTOM] = iwellNodeBottom; 
-
-      real64 const scaleBottom = (iw + 1.0) / static_cast<real64>(m_numElemsPerSegment);
-      m_nodeCoords[iwellNodeBottom]  = vPoly;
-      m_nodeCoords[iwellNodeBottom] *= scaleBottom;
-      m_nodeCoords[iwellNodeBottom] += m_polyNodeCoords[ipolyNodeTop];
-
-      // 3) increment the distance from the well head to the bottom of current element
-      R1Tensor vWellElem = m_nodeCoords[iwellNodeBottom];
-      vWellElem -= m_nodeCoords[iwellNodeTop];
-      m_nodeDistFromHead[iwellNodeBottom]  = vWellElem.L2_Norm();
-      m_nodeDistFromHead[iwellNodeBottom] += m_nodeDistFromHead[iwellNodeTop];
-       
-      // 4) set element volume
-      m_elemVolume[iwelemCurrent] = vWellElem.L2_Norm() * m_crossSectionArea;
-
-      // 4) increment the element counter
-      ++iwelemCurrent;
-    }
-
-    // then consider the next polyline segment
-    ipolyNodeTop = ipolyNodeBottom;
-    isegCurrent  = GetNextSegmentIndex( isegCurrent, ipolyNodeTop ); 
-  }
-
-  // set the previous index for the bottom segment
-  m_prevElemId[iwelemCurrent-1].resize(1);
-  m_prevElemId[iwelemCurrent-1][0] = -1;
-
-}
-
-
-void InternalWellGenerator::ConnectPerforationsToWellElements() 
-{
- 
-  // assign a well element to each perforation
-  for (globalIndex iperf = 0; iperf < m_numPerforations; ++iperf)
-  {
-
-    // get the perforation and its properties
-    Perforation const * const perf = 
-      this->GetGroup<Perforation>( m_perforationList[iperf] );
-    m_perfDistFromHead[iperf] = perf->GetDistanceFromWellHead();
-    m_perfTrans[iperf]        = perf->GetTransmissibility();    
-
-    // search in all the elements of this well between head and bottom
-    globalIndex iwelemTop    = 0;
-    globalIndex iwelemBottom = m_numElems - 1;
-
-    // check the validity of the perforation before starting
-    real64 const wellLength = 
-      m_nodeDistFromHead[m_elemToNodesMap[iwelemBottom][NodeLocation::BOTTOM]];
-
-    GEOS_ERROR_IF( m_perfDistFromHead[iperf] > wellLength,
-                  "Distance from perforation " << perf->getName() << " to head is larger than well length for well " << getName() ); 
-    
-    // start binary search
-    const globalIndex maxNumSteps = m_numElems + 1;
-    globalIndex currentNumSteps = 0;
-    while ( iwelemTop < iwelemBottom )
-    {
-      globalIndex iwelemMid = 
-        static_cast<globalIndex>(floor( static_cast<real64>(iwelemTop + iwelemBottom) / 2.0 ));
-      real64 const headToBottomDist =       
-        m_nodeDistFromHead[m_elemToNodesMap[iwelemMid][NodeLocation::BOTTOM]];
-
-      if (headToBottomDist < m_perfDistFromHead[iperf])
-      {
-        iwelemTop = iwelemMid + 1;
-      }
-      else
-      {
-        iwelemBottom = iwelemMid;
-      }
-
-      GEOS_ERROR_IF( currentNumSteps > maxNumSteps,
-                    "Perforation " << perf->getName() << " cannot be mapped to a well element in well " << getName() );
-  
-      currentNumSteps++;
-    }
-
-    // set the index of the matched element
-    globalIndex iwelemMatched = iwelemTop;
-    GEOS_ERROR_IF( iwelemMatched >= m_numElems,
-                  "Invalid topology in well " << getName() );
-
-    m_perfElemId[iperf] = iwelemMatched;    
-
-    // compute the physical location of the perforation
-    globalIndex const inodeTop    = m_elemToNodesMap[iwelemMatched][NodeLocation::TOP];
-    globalIndex const inodeBottom = m_elemToNodesMap[iwelemMatched][NodeLocation::BOTTOM];
-    real64 const elemLength       = m_nodeDistFromHead[inodeBottom] - m_nodeDistFromHead[inodeTop];
-    real64 const topToPerfDist    = m_perfDistFromHead[iperf] - m_nodeDistFromHead[inodeTop];
-
-    GEOS_ERROR_IF( (elemLength <= 0) || (topToPerfDist < 0),
-                  "Invalid topology in well " << getName() );
- 
-    R1Tensor v = m_nodeCoords[inodeBottom];
-    v -= m_nodeCoords[inodeTop];
-    m_perfCoords[iperf]  = v;
-    m_perfCoords[iperf] *= topToPerfDist / elemLength;
-    m_perfCoords[iperf] += m_nodeCoords[inodeTop];
-
-  }
-}
-
-
-globalIndex InternalWellGenerator::GetNextSegmentIndex( globalIndex topSegId,
-                                                        globalIndex currentPolyNodeId ) const
-{
-  globalIndex nextSegId = -1;
-  
-  // get the index of the two segments sharing this node
-  for ( auto is : m_polyNodeToSegmentMap[currentPolyNodeId] )
-  {
-    // if this is not equal to the current segId, we found the next segId
-    if ( is != topSegId )
-    {
-      nextSegId = is;
-      break;
-    }
-  }
-
-  return nextSegId;
-}
-
-
-void InternalWellGenerator::MergePerforations()
->>>>>>> 0d012624
 {
   // convert the 2D array to an 1D array of R1Tensor
   m_polyNodeCoords.resize( m_inputPolyNodeCoords.size(0) );
