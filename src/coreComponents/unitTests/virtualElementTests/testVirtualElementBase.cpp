--- conflicted
+++ resolved
@@ -175,19 +175,11 @@
   // Get geometric properties to be passed as inputs.
   arrayView2d< real64 const, nodes::REFERENCE_POSITION_USD > nodesCoords =
     nodeManager.referencePosition();
-<<<<<<< HEAD
   CellElementSubRegion::NodeMapType const & cellToNodeMap = cellSubRegion.nodeList();
-  CellElementSubRegion::FaceMapType const & elementToFaceMap = cellSubRegion.faceList();
-  FaceManager::NodeMapType const & faceToNodeMap = faceManager.nodeList();
-  FaceManager::EdgeMapType const & faceToEdgeMap = faceManager.edgeList();
-  EdgeManager::NodeMapType const & edgeToNodeMap = edgeManager.nodeList();
-=======
-  CellBlock::NodeMapType const & cellToNodeMap = cellSubRegion.nodeList();
   arrayView2d< localIndex const > const & elementToFaceMap = cellSubRegion.faceList().toViewConst();
   ArrayOfArraysView< localIndex const > const faceToNodeMap = faceManager.nodeList().toViewConst();
   ArrayOfArraysView< localIndex const > const faceToEdgeMap = faceManager.edgeList().toViewConst();
   arrayView2d< localIndex const > const edgeToNodeMap = edgeManager.nodeList().toViewConst();
->>>>>>> 8b0a3f10
   arrayView2d< real64 const > const faceCenters = faceManager.faceCenter();
   arrayView2d< real64 const > const faceNormals = faceManager.faceNormal();
   arrayView1d< real64 const > const faceAreas = faceManager.faceArea();
