--- conflicted
+++ resolved
@@ -43,61 +43,32 @@
 
   // This enables logLevel filtering
   enableLogLevelInput();
-<<<<<<< HEAD
-  
-  registerWrapper(viewKeys.maxTime.Key(), &m_maxTime, false )->
-    setApplyDefaultValue(std::numeric_limits<real64>::max())->
-    setInputFlag(InputFlags::OPTIONAL)->
-    setDescription("Maximum simulation time for the global event loop.");
 
-  registerWrapper(viewKeys.maxCycle.Key(), &m_maxCycle, false )->
-    setApplyDefaultValue(std::numeric_limits<integer>::max())->
-    setInputFlag(InputFlags::OPTIONAL)->
-    setDescription("Maximum simulation cycle for the global event loop.");
-
-  registerWrapper(viewKeys.time.Key(), &m_time, false )->
-    setRestartFlags(RestartFlags::WRITE_AND_READ)->
-    setDescription("Current simulation time.");
-
-  registerWrapper(viewKeys.dt.Key(), &m_dt, false )->
-    setRestartFlags(RestartFlags::WRITE_AND_READ)->
-    setDescription("Current simulation timestep.");
-
-  registerWrapper(viewKeys.cycle.Key(), &m_cycle, false )->
-    setRestartFlags(RestartFlags::WRITE_AND_READ)->
-    setDescription("Current simulation cycle number.");
-
-  registerWrapper(viewKeys.currentSubEvent.Key(), &m_currentSubEvent, false )->
-    setRestartFlags(RestartFlags::WRITE_AND_READ)->
-    setDescription("Index of the current subevent.");
-=======
-
-  registerWrapper( viewKeyStruct::maxTimeString, &m_maxTime, false )->
+  registerWrapper( viewKeys.maxTime.Key(), &m_maxTime, false )->
     setApplyDefaultValue( std::numeric_limits< real64 >::max())->
     setInputFlag( InputFlags::OPTIONAL )->
     setDescription( "Maximum simulation time for the global event loop." );
 
-  registerWrapper( viewKeyStruct::maxCycleString, &m_maxCycle, false )->
+  registerWrapper( viewKeys.maxCycle.Key(), &m_maxCycle, false )->
     setApplyDefaultValue( std::numeric_limits< integer >::max())->
     setInputFlag( InputFlags::OPTIONAL )->
     setDescription( "Maximum simulation cycle for the global event loop." );
 
-  registerWrapper( viewKeyStruct::timeString, &m_time, false )->
+  registerWrapper( viewKeys.time.Key(), &m_time, false )->
     setRestartFlags( RestartFlags::WRITE_AND_READ )->
     setDescription( "Current simulation time." );
 
-  registerWrapper( viewKeyStruct::dtString, &m_dt, false )->
+  registerWrapper( viewKeys.dt.Key(), &m_dt, false )->
     setRestartFlags( RestartFlags::WRITE_AND_READ )->
     setDescription( "Current simulation timestep." );
 
-  registerWrapper( viewKeyStruct::cycleString, &m_cycle, false )->
+  registerWrapper( viewKeys.cycle.Key(), &m_cycle, false )->
     setRestartFlags( RestartFlags::WRITE_AND_READ )->
     setDescription( "Current simulation cycle number." );
 
-  registerWrapper( viewKeyStruct::currentSubEventString, &m_currentSubEvent, false )->
+  registerWrapper( viewKeys.currentSubEvent.Key(), &m_currentSubEvent, false )->
     setRestartFlags( RestartFlags::WRITE_AND_READ )->
     setDescription( "Index of the current subevent." );
->>>>>>> 6b8717ce
 
 }
 
@@ -125,11 +96,7 @@
 }
 
 
-<<<<<<< HEAD
-void EventManager::Run(DomainPartition * domain)
-=======
-void EventManager::Run( dataRepository::Group * domain )
->>>>>>> 6b8717ce
+void EventManager::Run( DomainPartition * domain )
 {
   GEOSX_MARK_FUNCTION;
 
