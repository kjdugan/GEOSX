--- conflicted
+++ resolved
@@ -48,17 +48,10 @@
 # This approach does not. I guess the symbolic link points to the file in the build directory, and
 # uses that date. So it only rebuilds files that have changed since the last build in the specific
 # configuration.
-<<<<<<< HEAD
-ADD_CUSTOM_TARGET(geosx_config_hpp ALL
-                  COMMAND ${CMAKE_COMMAND} -E create_symlink
-                  ${CMAKE_CURRENT_BINARY_DIR}/include/common/GeosxConfig.hpp
-                  ${CMAKE_SOURCE_DIR}/coreComponents/common/GeosxConfig.hpp )
-=======
 #ADD_CUSTOM_TARGET(geosx_config_hpp ALL
-#                  COMMAND ${CMAKE_COMMAND} -E create_symlink 
-#                  ${CMAKE_BINARY_DIR}/include/common/GeosxConfig.hpp 
+#                  COMMAND ${CMAKE_COMMAND} -E create_symlink
+#                  ${CMAKE_BINARY_DIR}/include/common/GeosxConfig.hpp
 #                  ${CMAKE_SOURCE_DIR}/coreComponents/common/GeosxConfig.hpp )
->>>>>>> 682971f2
 
 
 install( FILES ${CMAKE_BINARY_DIR}/include/common/GeosxConfig.hpp
