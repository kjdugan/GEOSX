/*
 *~~~~~~~~~~~~~~~~~~~~~~~~~~~~~~~~~~~~~~~~~~~~~~~~~~~~~~~~~~~~~~~~~~~~~~~~~~~
 * Copyright (c) 2018, Lawrence Livermore National Security, LLC.
 *
 * Produced at the Lawrence Livermore National Laboratory
 *
 * LLNL-CODE-746361
 *
 * All rights reserved. See COPYRIGHT for details.
 *
 * This file is part of the GEOSX Simulation Framework.
 *
 * GEOSX is a free software; you can redistribute it and/or modify it under
 * the terms of the GNU Lesser General Public License (as published by the
 * Free Software Foundation) version 2.1 dated February 1999.
 *~~~~~~~~~~~~~~~~~~~~~~~~~~~~~~~~~~~~~~~~~~~~~~~~~~~~~~~~~~~~~~~~~~~~~~~~~~~
 */

/**
 * @file SinglePhaseFlow.cpp
 */

#include "SinglePhaseFlow.hpp"

#include <vector>
#include <cmath>

#include "ArrayView.hpp"
#include "codingUtilities/Utilities.hpp"
#include "common/DataTypes.hpp"
#include "common/TimingMacros.hpp"
#include "constitutive/ConstitutiveManager.hpp"
#include "dataRepository/ManagedGroup.hpp"
#include "finiteVolume/FiniteVolumeManager.hpp"
#include "finiteVolume/FluxApproximationBase.hpp"
#include "managers/BoundaryConditions/BoundaryConditionManager.hpp"
#include "managers/DomainPartition.hpp"
#include "managers/NumericalMethodsManager.hpp"
#include "mesh/MeshForLoopInterface.hpp"
#include "meshUtilities/ComputationalGeometry.hpp"
#include "MPI_Communications/CommunicationTools.hpp"
#include "systemSolverInterface/LinearSolverWrapper.hpp"
#include "systemSolverInterface/EpetraBlockSystem.hpp"

/**
 * @namespace the geosx namespace that encapsulates the majority of the code
 */
namespace geosx
{

using namespace dataRepository;
using namespace constitutive;
using namespace systemSolverInterface;
using namespace multidimensionalArray;


SinglePhaseFlow::SinglePhaseFlow( const std::string& name,
                                            ManagedGroup * const parent ):
  SolverBase(name, parent),
  m_precomputeDone(false),
  m_gravityFlag(1),
//  m_dDens_dPres(),
  m_dPoro_dPres(),
  m_dVisc_dPres()
{
  // set the blockID for the block system interface
  getLinearSystemRepository()->
  SetBlockID( BlockIDs::fluidPressureBlock, this->getName() );

  this->RegisterViewWrapper(viewKeyStruct::gravityFlagString, &m_gravityFlag, false);
  this->RegisterViewWrapper(viewKeyStruct::discretizationString, &m_discretizationName, false);
}


void SinglePhaseFlow::FillDocumentationNode(  )
{
  cxx_utilities::DocumentationNode * const docNode = this->getDocumentationNode();
  SolverBase::FillDocumentationNode();

  docNode->setName(this->CatalogName());
  docNode->setSchemaType("Node");
  docNode->setShortDescription("An example single phase flow solver");


  docNode->AllocateChildNode( viewKeys.functionalSpace.Key(),
                              viewKeys.functionalSpace.Key(),
                              -1,
                              "string",
                              "string",
                              "name of field variable",
                              "name of field variable",
                              "Pressure",
                              "",
                              0,
                              1,
                              0 );

  docNode->AllocateChildNode( viewKeyStruct::gravityFlagString,
                              viewKeyStruct::gravityFlagString,
                              -1,
                              "integer",
                              "integer",
                              "Flag that enables/disables gravity",
                              "Flag that enables/disables gravity",
                              "1",
                              "",
                              1,
                              1,
                              0 );

  docNode->AllocateChildNode( viewKeyStruct::discretizationString,
                              viewKeyStruct::discretizationString,
                              -1,
                              "string",
                              "string",
                              "Name of the finite volume discretization to use",
                              "Name of the finite volume discretization to use",
                              "",
                              "",
                              1,
                              1,
                              0 );
}

void SinglePhaseFlow::FillOtherDocumentationNodes( dataRepository::ManagedGroup * const rootGroup )
{
  SolverBase::FillOtherDocumentationNodes( rootGroup );
  DomainPartition * domain  = rootGroup->GetGroup<DomainPartition>(keys::domain);

  for( auto & mesh : domain->getMeshBodies()->GetSubGroups() )
  {
    MeshLevel * meshLevel = ManagedGroup::group_cast<MeshBody*>(mesh.second)->getMeshLevel(0);
    ElementRegionManager * const elemManager = meshLevel->getElemManager();

    elemManager->forCellBlocks( [&]( CellBlockSubRegion * const cellBlock ) -> void
      {
        cxx_utilities::DocumentationNode * const docNode = cellBlock->getDocumentationNode();

        docNode->AllocateChildNode( viewKeyStruct::fluidPressureString,
                                    viewKeyStruct::fluidPressureString,
                                    -1,
                                    "real64_array",
                                    "real64_array",
                                    "Fluid pressure",
                                    "Fluid pressure",
                                    "",
                                    elemManager->getName(),
                                    1,
                                    0,
                                    0 );

        docNode->AllocateChildNode( viewKeyStruct::deltaFluidPressureString,
                                    viewKeyStruct::deltaFluidPressureString,
                                    -1,
                                    "real64_array",
                                    "real64_array",
                                    "Change in fluid pressure",
                                    "Change in fluid pressure",
                                    "",
                                    elemManager->getName(),
                                    1,
                                    0,
                                    1 );

//        docNode->AllocateChildNode( viewKeyStruct::fluidDensityString,
//                                    viewKeyStruct::fluidDensityString,
//                                    -1,
//                                    "real64_array",
//                                    "real64_array",
//                                    "Fluid density",
//                                    "Fluid density",
//                                    "",
//                                    elemManager->getName(),
//                                    1,
//                                    0,
//                                    0 );

        docNode->AllocateChildNode( viewKeyStruct::deltaFluidDensityString,
                                    viewKeyStruct::deltaFluidDensityString,
                                    -1,
                                    "real64_array",
                                    "real64_array",
                                    "Change in fluid density",
                                    "Change in fluid density",
                                    "",
                                    elemManager->getName(),
                                    1,
                                    0,
                                    1 );

        docNode->AllocateChildNode( viewKeyStruct::fluidViscosityString,
                                    viewKeyStruct::fluidViscosityString,
                                    -1,
                                    "real64_array",
                                    "real64_array",
                                    "Fluid viscosity",
                                    "Fluid viscosity",
                                    "",
                                    elemManager->getName(),
                                    1,
                                    0,
                                    0 );

        docNode->AllocateChildNode( viewKeyStruct::deltaFluidViscosityString,
                                    viewKeyStruct::deltaFluidViscosityString,
                                    -1,
                                    "real64_array",
                                    "real64_array",
                                    "Change in fluid viscosity",
                                    "Change in fluid viscosity",
                                    "",
                                    elemManager->getName(),
                                    1,
                                    0,
                                    1 );

        docNode->AllocateChildNode( viewKeyStruct::porosityString,
                                    viewKeyStruct::porosityString,
                                    -1,
                                    "real64_array",
                                    "real64_array",
                                    "Porosity",
                                    "Porosity",
                                    "",
                                    elemManager->getName(),
                                    1,
                                    0,
                                    0 );

        docNode->AllocateChildNode( viewKeyStruct::deltaPorosityString,
                                    viewKeyStruct::deltaPorosityString,
                                    -1,
                                    "real64_array",
                                    "real64_array",
                                    "Change in porosity",
                                    "Change in porosity",
                                    "",
                                    elemManager->getName(),
                                    1,
                                    0,
                                    1 );

        docNode->AllocateChildNode( viewKeyStruct::referencePorosityString,
                                    viewKeyStruct::referencePorosityString,
                                    -1,
                                    "real64_array",
                                    "real64_array",
                                    "Reference porosity",
                                    "Reference porosity",
                                    "",
                                    elemManager->getName(),
                                    1,
                                    0,
                                    1 );

        docNode->AllocateChildNode( viewKeyStruct::permeabilityString,
                                    viewKeyStruct::permeabilityString,
                                    -1,
                                    "r1_array",
                                    "r1_array",
                                    "Permeability (principal values)",
                                    "Permeability (principal values)",
                                    "",
                                    elemManager->getName(),
                                    1,
                                    0,
                                    1 );

        docNode->AllocateChildNode( viewKeyStruct::gravityDepthString,
                                    viewKeyStruct::gravityDepthString,
                                    -1,
                                    "real64_array",
                                    "real64_array",
                                    "Precomputed (gravity dot depth)",
                                    "Precomputed (gravity dot depth)",
                                    "",
                                    elemManager->getName(),
                                    1,
                                    0,
                                    1 );

        docNode->AllocateChildNode( viewKeyStruct::blockLocalDofNumberString,
                                    viewKeyStruct::blockLocalDofNumberString,
                                    -1,
                                    "globalIndex_array",
                                    "globalIndex_array",
                                    "DOF index",
                                    "DOF index",
                                    "0",
                                    "",
                                    1,
                                    0,
                                    0 );

      });

    {
      FaceManager * const faceManager = meshLevel->getFaceManager();
      cxx_utilities::DocumentationNode * const docNode = faceManager->getDocumentationNode();

      docNode->AllocateChildNode( viewKeyStruct::faceFluidPressureString,
                                  viewKeyStruct::faceFluidPressureString,
                                  -1,
                                  "real64_array",
                                  "real64_array",
                                  "Fluid pressure",
                                  "Fluid pressure",
                                  "",
                                  faceManager->getName(),
                                  1,
                                  0,
                                  1 );

      docNode->AllocateChildNode( viewKeyStruct::fluidDensityString,
                                  viewKeyStruct::fluidDensityString,
                                  -1,
                                  "real64_array",
                                  "real64_array",
                                  "Fluid density",
                                  "Fluid density",
                                  "",
                                  faceManager->getName(),
                                  1,
                                  0,
                                  1 );

      docNode->AllocateChildNode( viewKeyStruct::fluidViscosityString,
                                  viewKeyStruct::fluidViscosityString,
                                  -1,
                                  "real64_array",
                                  "real64_array",
                                  "Fluid viscosity",
                                  "Fluid viscosity",
                                  "",
                                  faceManager->getName(),
                                  1,
                                  0,
                                  1 );

      docNode->AllocateChildNode( viewKeyStruct::gravityDepthString,
                                  viewKeyStruct::gravityDepthString,
                                  -1,
                                  "real64_array",
                                  "real64_array",
                                  "Precomputed (gravity dot depth)",
                                  "Precomputed (gravity dot depth)",
                                  "",
                                  faceManager->getName(),
                                  1,
                                  0,
                                  1 );
    }

  }
}

void SinglePhaseFlow::FinalInitialization( ManagedGroup * const problemManager )
{
  DomainPartition * domain = problemManager->GetGroup<DomainPartition>(keys::domain);

  // Precompute solver-specific constant data (e.g. gravity-depth)
  PrecomputeData(domain);

  // Allocate additional storage for derivatives
  AllocateAuxStorage(domain);

  // Call function to fill geometry parameters for use forming system
  PrecomputeData( domain );

}

real64 SinglePhaseFlow::SolverStep( real64 const& time_n,
                                    real64 const& dt,
                                    const int cycleNumber,
                                    DomainPartition * domain )
{
  if (!m_precomputeDone)
  {
    NumericalMethodsManager const * numericalMethodManager = domain->
      getParent()->GetGroup<NumericalMethodsManager>(keys::numericalMethodsManager);

    FiniteVolumeManager const * fvManager = numericalMethodManager->
      GetGroup<FiniteVolumeManager>(keys::finiteVolumeManager);

    FluxApproximationBase const * fluxApprox = fvManager->getFluxApproximation(m_discretizationName);
    FluxApproximationBase::CellStencil const & stencilCollection = fluxApprox->getStencil();

    // TODO HACK, should be a separate init stage
    const_cast<FluxApproximationBase *>(fluxApprox)->compute(domain->group_cast<DomainPartition *>());
    m_precomputeDone = true;
  }

  // currently the only method is implicit time integration
  return this->NonlinearImplicitStep( time_n,
                                      dt,
                                      cycleNumber,
                                      domain->group_cast<DomainPartition*>(),
                                      getLinearSystemRepository() );
}



void SinglePhaseFlow::
ImplicitStepSetup( real64 const& time_n,
                   real64 const& dt,
                   DomainPartition * const domain,
                   systemSolverInterface::EpetraBlockSystem * const blockSystem)
{
  MeshLevel * const mesh = domain->getMeshBodies()->GetGroup<MeshBody>(0)->getMeshLevel(0);
  ElementRegionManager * const elemManager = mesh->getElemManager();

  ConstitutiveManager * const
  constitutiveManager = domain->GetGroup<ConstitutiveManager>(keys::ConstitutiveManager);

  auto pres = elemManager->ConstructViewAccessor<real64_array>(viewKeyStruct::fluidPressureString);
  auto dPres = elemManager->ConstructViewAccessor<real64_array>(viewKeyStruct::deltaFluidPressureString);

  ElementRegionManager::MaterialViewAccessor< array2d<real64> >
  dens = elemManager->ConstructMaterialViewAccessor< array2d<real64> >( "density" );

//  auto dens = elemManager->ConstructViewAccessor<real64_array>(viewKeyStruct::fluidDensityString);
  auto dDens = elemManager->ConstructViewAccessor<real64_array>(viewKeyStruct::deltaFluidDensityString);

  ElementRegionManager::MaterialViewAccessor< array2d<real64> >
  dRho_dP = elemManager->ConstructMaterialViewAccessor< array2d<real64> >( "dPressure_dDensity" );

  auto visc = elemManager->ConstructViewAccessor<real64_array>(viewKeyStruct::fluidViscosityString);
  auto dVisc = elemManager->ConstructViewAccessor<real64_array>(viewKeyStruct::deltaFluidViscosityString);

  auto poro = elemManager->ConstructViewAccessor<real64_array>(viewKeyStruct::porosityString);
  auto dPoro = elemManager->ConstructViewAccessor<real64_array>(viewKeyStruct::deltaPorosityString);
  auto refPoro = elemManager->ConstructViewAccessor<real64_array>(viewKeyStruct::referencePorosityString);


  ElementRegionManager::ConstitutiveRelationAccessor<ConstitutiveBase>
  constitutiveRelations = elemManager->ConstructConstitutiveAccessor<ConstitutiveBase>();

//  auto
//  constitutiveMap = elemManager->
//                    ConstructViewAccessor< std::pair< array2d<localIndex>,
//                                           array2d<localIndex> > >( CellBlockSubRegion::
//                                                                    viewKeyStruct::
//                                                                    constitutiveMapString,
//                                                                    string() );

  //***** loop over all elements and initialize the derivative arrays *****
  forAllElemsInMesh( mesh, [&]( localIndex const er,
                                localIndex const esr,
                                localIndex const k)->void
  {
    dPres[er][esr][k] = 0.0;
    dDens[er][esr][k] = 0.0;
    dVisc[er][esr][k] = 0.0;
    dPoro[er][esr][k] = 0.0;

    // initialize dDens_dPres
//    localIndex const matIndex1 = constitutiveMap[er][esr].get().first[k][0];
//    localIndex const matIndex2 = constitutiveMap[er][esr].get().second[k][0];
//    ConstitutiveBase * const EOS = constitutiveManager->GetGroup<ConstitutiveBase>(matIndex1);

    real64 const pressure = pres[er][esr][k] + dPres[er][esr][k];

//    EOS->FluidDensityUpdate(pressure, matIndex2, dens[er][esr][k], m_dDens_dPres[er][esr][k]);
//    EOS->FluidViscosityUpdate(pressure, matIndex2, visc[er][esr][k], m_dVisc_dPres[er][esr][k]);
//    EOS->SimplePorosityUpdate(pressure, refPoro[er][esr][k], matIndex2, poro[er][esr][k], m_dPoro_dPres[er][esr][k]);

//    constitutiveRelations[er][esr][0]->DensityUpdate(pressure, k, 0 );
    constitutiveRelations[er][esr][0]->FluidDensityUpdate(pressure, 0, dens[er][esr][0][k][0], dRho_dP[er][esr][0][k][0]);
    constitutiveRelations[er][esr][0]->FluidViscosityUpdate(pressure, 0, visc[er][esr][k], m_dVisc_dPres[er][esr][k]);
    constitutiveRelations[er][esr][0]->SimplePorosityUpdate(pressure, refPoro[er][esr][k], 0, poro[er][esr][k], m_dPoro_dPres[er][esr][k]);

  });


  // setup dof numbers and linear system
  SetupSystem( domain, blockSystem );
}


void SinglePhaseFlow::ImplicitStepComplete( real64 const & time_n,
                                                     real64 const & dt,
                                                     DomainPartition * const domain)
{

  MeshLevel * const mesh = domain->getMeshBodies()->GetGroup<MeshBody>(0)->getMeshLevel(0);
  ElementRegionManager * const elemManager = mesh->getElemManager();

  auto pres = elemManager->ConstructViewAccessor<real64_array>(viewKeyStruct::fluidPressureString);
  auto dPres = elemManager->ConstructViewAccessor<real64_array>(viewKeyStruct::deltaFluidPressureString);

  ElementRegionManager::MaterialViewAccessor< array2d<real64> >
  dens = elemManager->ConstructMaterialViewAccessor< array2d<real64> >( "density" );
//  auto dens = elemManager->ConstructViewAccessor<real64_array>(viewKeyStruct::fluidDensityString);
  auto dDens = elemManager->ConstructViewAccessor<real64_array>(viewKeyStruct::deltaFluidDensityString);

  auto visc = elemManager->ConstructViewAccessor<real64_array>(viewKeyStruct::fluidViscosityString);
  auto dVisc = elemManager->ConstructViewAccessor<real64_array>(viewKeyStruct::deltaFluidViscosityString);

  auto poro = elemManager->ConstructViewAccessor<real64_array>(viewKeyStruct::porosityString);
  auto dPoro = elemManager->ConstructViewAccessor<real64_array>(viewKeyStruct::deltaPorosityString);

  //***** Loop over all elements and update the pressure and density *****
  forAllElemsInMesh( mesh, [&]( localIndex const er,
                                localIndex const esr,
                                localIndex const k)->void
  {
    // update the fluid pressure and density.
    pres[er][esr][k] += dPres[er][esr][k];
    dens[er][esr][0][k][0] += dDens[er][esr][k];
    visc[er][esr][k] += dVisc[er][esr][k];
    poro[er][esr][k] += dPoro[er][esr][k];
  });

}

void SinglePhaseFlow::SetNumRowsAndTrilinosIndices( MeshLevel * const meshLevel,
                                                         localIndex & numLocalRows,
                                                         globalIndex & numGlobalRows,
                                                         localIndex_array& localIndices,
                                                         localIndex offset )
{

  ElementRegionManager * const elementRegionManager = meshLevel->getElemManager();
  ElementRegionManager::ElementViewAccessor<globalIndex_array>
  blockLocalDofNumber = elementRegionManager->
                  ConstructViewAccessor<globalIndex_array>( viewKeys.blockLocalDofNumber.Key(),
                                                            string() );

  ElementRegionManager::ElementViewAccessor< integer_array >
  ghostRank = elementRegionManager->
              ConstructViewAccessor<integer_array>( ObjectManagerBase::viewKeyStruct::ghostRankString );

  int numMpiProcesses;
  MPI_Comm_size( MPI_COMM_WORLD, &numMpiProcesses );

  int thisMpiProcess = 0;
  MPI_Comm_rank( MPI_COMM_WORLD, &thisMpiProcess );

  localIndex numLocalRowsToSend = numLocalRows;
  array1d<localIndex> gather(numMpiProcesses);

  // communicate the number of local rows to each process
  m_linearSolverWrapper.m_epetraComm.GatherAll( &numLocalRowsToSend,
                                                &gather.front(),
                                                1 );

  GEOS_ASSERT( numLocalRows == numLocalRowsToSend, "number of local rows inconsistent" );

  // find the first local row on this partition, and find the number of total global rows.
  localIndex firstLocalRow = 0;
  numGlobalRows = 0;

  for( integer p=0 ; p<numMpiProcesses ; ++p)
  {
    numGlobalRows += gather[p];
    if(p<thisMpiProcess)
      firstLocalRow += gather[p];
  }

  // create trilinos dof indexing, setting initial values to -1 to indicate unset values.
  for( localIndex er=0 ; er<ghostRank.size() ; ++er )
  {
    for( localIndex esr=0 ; esr<ghostRank[er].size() ; ++esr )
    {
      blockLocalDofNumber[er][esr] = -1;
    }
  }

  // loop over all elements and set the dof number if the element is not a ghost
  integer localCount = 0;
  forAllElemsInMesh( meshLevel, [&]( localIndex const er,
                                     localIndex const esr,
                                     localIndex const k)->void
  {
    if( ghostRank[er][esr][k] < 0 )
    {
      blockLocalDofNumber[er][esr][k] = firstLocalRow+localCount+offset;
      ++localCount;
    }
    else
    {
      blockLocalDofNumber[er][esr][k] = -1;
    }
  });

  GEOS_ASSERT(localCount == numLocalRows, "Number of DOF assigned does not match numLocalRows" );
}

void SinglePhaseFlow::SetupSystem ( DomainPartition * const domain,
                                         EpetraBlockSystem * const blockSystem )
{
  // assume that there is only a single MeshLevel for now
  MeshLevel * const mesh = domain->getMeshBodies()->GetGroup<MeshBody>(0)->getMeshLevel(0);
  ElementRegionManager * const elementRegionManager = mesh->getElemManager();

  // for this solver, the dof are on the cell center, and the row corrosponds to an element
  localIndex numGhostRows  = 0;
  localIndex numLocalRows  = 0;
  globalIndex numGlobalRows = 0;

  // get the number of local elements, and ghost elements...i.e. local rows and ghost rows
  elementRegionManager->forCellBlocks( [&]( CellBlockSubRegion * const subRegion )
    {
      localIndex subRegionGhosts = subRegion->GetNumberOfGhosts();
      numGhostRows += subRegionGhosts;
      numLocalRows += subRegion->size() - subRegionGhosts;
    });


  localIndex_array displacementIndices;
  SetNumRowsAndTrilinosIndices( mesh,
                                numLocalRows,
                                numGlobalRows,
                                displacementIndices,
                                0 );

  //TODO element sync doesn't work yet
//  std::map<string, array1d<string> > fieldNames;
//  fieldNames["element"].push_back(viewKeys.blockLocalDofNumber.Key());
//
//  CommunicationTools::
//  SynchronizeFields(fieldNames,
//                    mesh,
//                    domain->getReference< array1d<NeighborCommunicator> >( domain->viewKeys.neighbors ) );
//

  // construct row map, and set a pointer to the row map
  Epetra_Map * const
  rowMap = blockSystem->
           SetRowMap( BlockIDs::fluidPressureBlock,
                      std::make_unique<Epetra_Map>( numGlobalRows,
                                                    numLocalRows,
                                                    0,
                                                    m_linearSolverWrapper.m_epetraComm ) );

  // construct sparisty matrix, set a pointer to the sparsity pattern matrix
  Epetra_FECrsGraph * const
  sparsity = blockSystem->SetSparsity( BlockIDs::fluidPressureBlock,
                                       BlockIDs::fluidPressureBlock,
                                       std::make_unique<Epetra_FECrsGraph>(Copy,*rowMap,0) );



  // set the sparsity patter
  SetSparsityPattern( domain, sparsity );

  // assemble the global sparsity matrix
  sparsity->GlobalAssemble();
  sparsity->OptimizeStorage();

  // construct system matrix
  blockSystem->SetMatrix( BlockIDs::fluidPressureBlock,
                          BlockIDs::fluidPressureBlock,
                          std::make_unique<Epetra_FECrsMatrix>(Copy,*sparsity) );

  // construct solution vector
  blockSystem->SetSolutionVector( BlockIDs::fluidPressureBlock,
                                  std::make_unique<Epetra_FEVector>(*rowMap) );

  // construct residual vector
  blockSystem->SetResidualVector( BlockIDs::fluidPressureBlock,
                                  std::make_unique<Epetra_FEVector>(*rowMap) );

}


void SinglePhaseFlow::SetSparsityPattern( DomainPartition const * const domain,
                                               Epetra_FECrsGraph * const sparsity )
{
  MeshLevel const * const meshLevel = domain->getMeshBodies()->GetGroup<MeshBody>(0)->getMeshLevel(0);
  ElementRegionManager const * const elementRegionManager = meshLevel->getElemManager();
  ElementRegionManager::ElementViewAccessor<globalIndex_array const>
  blockLocalDofNumber = elementRegionManager->
                  ConstructViewAccessor<globalIndex_array>( viewKeys.blockLocalDofNumber.Key() );

  ElementRegionManager::ElementViewAccessor< integer_array const >
  elemGhostRank = elementRegionManager->
              ConstructViewAccessor<integer_array>( ObjectManagerBase::viewKeyStruct::ghostRankString );

  NumericalMethodsManager const * numericalMethodManager = domain->
    getParent()->GetGroup<NumericalMethodsManager>(keys::numericalMethodsManager);

  FiniteVolumeManager const * fvManager = numericalMethodManager->
    GetGroup<FiniteVolumeManager>(keys::finiteVolumeManager);

  FluxApproximationBase const * fluxApprox = fvManager->getFluxApproximation(m_discretizationName);
  FluxApproximationBase::CellStencil const & stencilCollection = fluxApprox->getStencil();

  globalIndex_array elementLocalDofIndexRow;
  globalIndex_array elementLocalDofIndexCol;

  //**** loop over all faces. Fill in sparsity for all pairs of DOF/elem that are connected by face
  constexpr localIndex numElems = 2;
  stencilCollection.forAll([&] (auto stencil) -> void
  {
    elementLocalDofIndexRow.resize(numElems);
    stencil.forConnected([&] (auto const & cell, localIndex const i) -> void
    {
      elementLocalDofIndexRow[i] = blockLocalDofNumber[cell.region][cell.subRegion][cell.index];
    });

    localIndex const stencilSize = stencil.size();
    elementLocalDofIndexCol.resize(stencilSize);
    stencil.forAll([&] (auto const & cell, real64 w, localIndex const i) -> void
    {
      elementLocalDofIndexCol[i] = blockLocalDofNumber[cell.region][cell.subRegion][cell.index];
    });

    sparsity->InsertGlobalIndices(integer_conversion<int>(numElems),
                                  elementLocalDofIndexRow.data(),
                                  integer_conversion<int>(stencilSize),
                                  elementLocalDofIndexCol.data());
  });

  // loop over all elements and add all locals just in case the above connector loop missed some
  forAllElemsInMesh(meshLevel, [&] (localIndex const er,
                                    localIndex const esr,
                                    localIndex const k) -> void
  {
    if (elemGhostRank[er][esr][k] < 0)
    {
      elementLocalDofIndexRow[0] = blockLocalDofNumber[er][esr][k];

      sparsity->InsertGlobalIndices( 1,
                                     elementLocalDofIndexRow.data(),
                                     1,
                                     elementLocalDofIndexRow.data());
    }
  });

  // add additional connectivity resulting from boundary stencils
  fluxApprox->forBoundaryStencils([&] (auto const & boundaryStencilCollection) -> void
  {
    boundaryStencilCollection.forAll([=] (auto stencil) mutable -> void
    {
      elementLocalDofIndexRow.resize(1);
      stencil.forConnected([&] (auto const & point, localIndex const i) -> void
      {
        if (point.tag == PointDescriptor::Tag::CELL)
        {
          CellDescriptor const & c = point.cellIndex;
          elementLocalDofIndexRow[0] = blockLocalDofNumber[c.region][c.subRegion][c.index];
        }
      });

      localIndex const stencilSize = stencil.size();
      elementLocalDofIndexCol.resize(stencilSize);
      integer counter = 0;
      stencil.forAll([&] (auto const & point, real64 w, localIndex i) -> void
      {
        if (point.tag == PointDescriptor::Tag::CELL)
        {
          CellDescriptor const & c = point.cellIndex;
          elementLocalDofIndexCol[counter++] = blockLocalDofNumber[c.region][c.subRegion][c.index];
        }
      });

      sparsity->InsertGlobalIndices(1,
                                    elementLocalDofIndexRow.data(),
                                    integer_conversion<int>(counter),
                                    elementLocalDofIndexCol.data());
    });
  });
}

void SinglePhaseFlow::AssembleSystem(DomainPartition * const  domain,
                                     EpetraBlockSystem * const blockSystem,
                                     real64 const time_n,
                                     real64 const dt)
{
  //***** extract data required for assembly of system *****
  MeshLevel * const mesh = domain->getMeshBodies()->GetGroup<MeshBody>(0)->getMeshLevel(0);

  ElementRegionManager * const elemManager = mesh->getElemManager();

  NumericalMethodsManager const * numericalMethodManager = domain->
    getParent()->GetGroup<NumericalMethodsManager>(keys::numericalMethodsManager);

  FiniteVolumeManager const * fvManager = numericalMethodManager->
    GetGroup<FiniteVolumeManager>(keys::finiteVolumeManager);

  FluxApproximationBase const * fluxApprox = fvManager->getFluxApproximation(m_discretizationName);
  FluxApproximationBase::CellStencil const & stencilCollection = fluxApprox->getStencil();

  Epetra_FECrsMatrix * const jacobian = blockSystem->GetMatrix(BlockIDs::fluidPressureBlock,
                                                               BlockIDs::fluidPressureBlock);
  Epetra_FEVector * const residual = blockSystem->GetResidualVector(BlockIDs::fluidPressureBlock);

  jacobian->Scale(0.0);
  residual->Scale(0.0);

  auto
  elemGhostRank = elemManager->ConstructViewAccessor<integer_array>( ObjectManagerBase::
                                                                     viewKeyStruct::
                                                                     ghostRankString );

  auto blockLocalDofNumber = elemManager->
                             ConstructViewAccessor<globalIndex_array>(viewKeyStruct::
                                                                      blockLocalDofNumberString);

  auto pres      = elemManager->ConstructViewAccessor<real64_array>(viewKeyStruct::fluidPressureString);
  auto dPres     = elemManager->ConstructViewAccessor<real64_array>(viewKeyStruct::deltaFluidPressureString);
//  auto dens      = elemManager->ConstructViewAccessor<real64_array>(viewKeyStruct::fluidDensityString);
  auto dDens     = elemManager->ConstructViewAccessor<real64_array>(viewKeyStruct::deltaFluidDensityString);
  auto visc      = elemManager->ConstructViewAccessor<real64_array>(viewKeyStruct::fluidViscosityString);
  auto dVisc     = elemManager->ConstructViewAccessor<real64_array>(viewKeyStruct::deltaFluidViscosityString);
  auto poro      = elemManager->ConstructViewAccessor<real64_array>(viewKeyStruct::porosityString);
  auto dPoro     = elemManager->ConstructViewAccessor<real64_array>(viewKeyStruct::deltaPorosityString);
  auto gravDepth = elemManager->ConstructViewAccessor<real64_array>(viewKeyStruct::gravityDepthString);

  auto volume    = elemManager->ConstructViewAccessor<real64_array>(CellBlock::viewKeyStruct::elementVolumeString);

  ElementRegionManager::MaterialViewAccessor< array2d<real64> > const
  dens = elemManager->ConstructMaterialViewAccessor< array2d<real64> >( "density" );

  ElementRegionManager::MaterialViewAccessor< array2d<real64> > const
  dRho_dP = elemManager->ConstructMaterialViewAccessor< array2d<real64> >( "dPressure_dDensity" );

  //***** Loop over all elements and assemble the change in volume/density terms *****
  forAllElemsInMesh(mesh, [=] (localIndex const er,
                               localIndex const esr,
                               localIndex const k) -> void
  {
    if (elemGhostRank[er][esr][k]<0)
    {
      globalIndex const elemDOF = blockLocalDofNumber[er][esr][k];

      real64 const densNew = dens[er][esr][0][k][0] + dDens[er][esr][k];
      real64 const poroNew = poro[er][esr][k] + dPoro[er][esr][k];
      real64 const vol     = volume[er][esr][k];

      // Residual contribution is mass conservation in the cell
      real64 const localAccum = poroNew          * densNew          * vol
                              - poro[er][esr][k] * dens[er][esr][0][k][0] * vol;

      // Derivative of residual wrt to pressure in the cell
      real64 const localAccumJacobian = (m_dPoro_dPres[er][esr][k] * densNew * vol)
                                      + (dRho_dP[er][esr][0][k][0] * poroNew * vol);

      // add contribution to global residual and dRdP
      residual->SumIntoGlobalValues(1, &elemDOF, &localAccum);
      jacobian->SumIntoGlobalValues(1, &elemDOF, 1, &elemDOF, &localAccumJacobian);
    }
  });


  constexpr localIndex numElems = 2;
  globalIndex eqnRowIndices[numElems] = { -1, -1 };
  globalIndex_array dofColIndices;
  real64 localFlux[numElems] = { 0.0, 0.0 };
  array2d<real64> localFluxJacobian;

  // temporary working arrays
  real64 densWeight[numElems] = { 0.5, 0.5 };
  real64 mobility[numElems] = { 0.0, 0.0 };
  real64 dMobility_dP[numElems] = { 0.0, 0.0 };
  real64_array dDensMean_dP, dFlux_dP;

  stencilCollection.forAll([=] (auto stencil) mutable -> void
  {
    localIndex const stencilSize = stencil.size();

    // resize and clear local working arrays
    dDensMean_dP.resize(stencilSize); // doesn't need to be that large, but it's convenient
    dFlux_dP.resize(stencilSize);

    // clear working arrays
    dDensMean_dP = 0.0;

    // resize local matrices and vectors
    dofColIndices.resize(stencilSize);
    localFluxJacobian.resize(numElems, stencilSize);

    // calculate quantities on primary connected cells
    real64 densMean = 0.0;
    stencil.forConnected([&] (auto const & cell,
                              localIndex i) -> void
    {
      localIndex const er  = cell.region;
      localIndex const esr = cell.subRegion;
      localIndex const ei  = cell.index;

      eqnRowIndices[i] = blockLocalDofNumber[er][esr][ei];

      // density
      real64 const density   = dens[er][esr][0][ei][0];
      real64 const dDens_dP  = dRho_dP[er][esr][0][ei][0];

      // viscosity
      real64 const viscosity = visc[er][esr][ei];
      real64 const dVisc_dP  = m_dVisc_dPres[er][esr][ei];

      // mobility
      mobility[i]  = density / viscosity;
      dMobility_dP[i]  = dDens_dP / viscosity - mobility[i] / viscosity * dVisc_dP;

      // average density
      densMean += densWeight[i] * density;
      dDensMean_dP[i] = densWeight[i] * dDens_dP;
    });

    //***** calculation of flux *****

    // compute potential difference MPFA-style
    real64 potDif = 0.0;
    stencil.forAll([&] (auto cell, auto w, localIndex i) -> void
    {
      localIndex const er  = cell.region;
      localIndex const esr = cell.subRegion;
      localIndex const ei  = cell.index;

      dofColIndices[i] = blockLocalDofNumber[er][esr][ei];

      real64 const gravD    = gravDepth[er][esr][ei];
      real64 const gravTerm = m_gravityFlag ? densMean * gravD : 0.0;
      real64 const dGrav_dP = m_gravityFlag ? dDensMean_dP[i] * gravD : 0.0;

      potDif += w * (pres[er][esr][ei] + dPres[er][esr][ei] + gravTerm);
      dFlux_dP[i] = w * (1.0 + dGrav_dP);
    });

    // upwinding of fluid properties (make this an option?)
    localIndex const k_up = (potDif >= 0) ? 0 : 1;

    // compute the final flux and derivatives
    real64 const flux = mobility[k_up] * potDif;
    for (localIndex ke = 0; ke < stencilSize; ++ke)
      dFlux_dP[ke] *= mobility[k_up];
    dFlux_dP[k_up] += dMobility_dP[k_up] * potDif;

    //***** end flux terms *****

    // populate local flux vector and derivatives
    localFlux[0] =  dt * flux;
    localFlux[1] = -localFlux[0];

    for (localIndex ke = 0; ke < stencilSize; ++ke)
    {
      localFluxJacobian[0][ke] =   dt * dFlux_dP[ke];
      localFluxJacobian[1][ke] = - dt * dFlux_dP[ke];
    }

    // Add to global residual/jacobian
    jacobian->SumIntoGlobalValues(2, eqnRowIndices,
                                  integer_conversion<int>(stencilSize), dofColIndices.data(),
                                  localFluxJacobian.data());

    residual->SumIntoGlobalValues(2, eqnRowIndices, localFlux);
  });

  jacobian->GlobalAssemble(true);
  residual->GlobalAssemble();

  if( verboseLevel() >= 2 )
  {
    jacobian->Print(std::cout);
    residual->Print(std::cout);
  }

}



void SinglePhaseFlow::ApplyBoundaryConditions(DomainPartition * const domain,
                                              systemSolverInterface::EpetraBlockSystem * const blockSystem,
                                              real64 const time_n,
                                              real64 const dt)
{

  MeshLevel * const mesh = domain->getMeshBodies()->GetGroup<MeshBody>(0)->getMeshLevel(0);
  ElementRegionManager * const elemManager = mesh->getElemManager();

  // apply pressure boundary conditions.
  ApplyDirichletBC_implicit(domain, time_n, dt, blockSystem);
  ApplyFaceDirichletBC_implicit(domain, time_n, dt, blockSystem);

  if (verboseLevel() >= 2)
  {
    Epetra_FECrsMatrix * const dRdP = blockSystem->GetMatrix( BlockIDs::fluidPressureBlock,
                                                              BlockIDs::fluidPressureBlock );
    Epetra_FEVector * const residual = blockSystem->GetResidualVector( BlockIDs::fluidPressureBlock );

    dRdP->Print(std::cout);
    residual->Print(std::cout);
  }

}

/**
 * This function currently applies Dirichlet boundary conditions on the elements/zones as they
 * hold the DOF. Futher work will need to be done to apply a Dirichlet bc to the connectors (faces)
 */
void SinglePhaseFlow::ApplyDirichletBC_implicit( DomainPartition * domain,
                                                 real64 const time, real64 const dt,
                                                 EpetraBlockSystem * const blockSystem )
{
  BoundaryConditionManager * bcManager = BoundaryConditionManager::get();
  MeshLevel * const mesh = domain->getMeshBodies()->GetGroup<MeshBody>(0)->getMeshLevel(0);
  ElementRegionManager * const elemManager = mesh->getElemManager();

  ElementRegionManager::ElementViewAccessor<globalIndex_array>
    blockLocalDofNumber = elemManager->
    ConstructViewAccessor<globalIndex_array>( viewKeyStruct::blockLocalDofNumberString );

  ElementRegionManager::ElementViewAccessor<real64_array>
    pres = elemManager->ConstructViewAccessor<real64_array>( viewKeyStruct::fluidPressureString );

  ElementRegionManager::ElementViewAccessor<real64_array>
    dPres = elemManager->ConstructViewAccessor<real64_array>(viewKeyStruct::deltaFluidPressureString);


  // loop through cell block sub-regions
  for( localIndex er=0 ; er<elemManager->numRegions() ; ++er )
  {
    ElementRegion * const elemRegion = elemManager->GetRegion(er);
    for( localIndex esr=0 ; esr<elemRegion->numSubRegions() ; ++esr)
    {
      CellBlockSubRegion * const subRegion = elemRegion->GetSubRegion(esr);



      // call the BoundaryConditionManager::ApplyBoundaryCondition function that will check to see
      // if the boundary condition should be applied to this subregion
      bcManager->ApplyBoundaryCondition( time + dt,
                                         subRegion,
                                         viewKeyStruct::fluidPressureString,
                                         [&]( BoundaryConditionBase const * const bc,
                                              set<localIndex> const & lset ) -> void
      {
        // call the application of the boundary condition to alter the matrix and rhs
        bc->ApplyDirichletBounaryConditionDefaultMethod<0>( lset,
                                                            time + dt,
                                                            subRegion,
                                                            blockLocalDofNumber[er][esr].get(),
                                                            1,
                                                            blockSystem,
                                                            BlockIDs::fluidPressureBlock,
                                                            [&] (localIndex const a) -> real64
        {
          return pres[er][esr][a] + dPres[er][esr][a];
        });
      });
    }
  }
}

void SinglePhaseFlow::ApplyFaceDirichletBC_implicit(DomainPartition * domain,
                                                    real64 const time, real64 const dt,
                                                    EpetraBlockSystem * const blockSystem)
{
  BoundaryConditionManager * bcManager = BoundaryConditionManager::get();
  MeshLevel * const mesh = domain->getMeshBodies()->GetGroup<MeshBody>(0)->getMeshLevel(0);
  ElementRegionManager * const elemManager = mesh->getElemManager();
  FaceManager * const faceManager = mesh->getFaceManager();

  array2d<localIndex> const & elemRegionList     = faceManager->elementRegionList();
  array2d<localIndex> const & elemSubRegionList  = faceManager->elementSubRegionList();
  array2d<localIndex> const & elemList           = faceManager->elementList();

  integer_array const & faceGhostRank = faceManager->getReference<integer_array>(ObjectManagerBase::
                                                                                 viewKeyStruct::
                                                                                 ghostRankString);

  ConstitutiveManager * const
  constitutiveManager = domain->GetGroup<ConstitutiveManager>(keys::ConstitutiveManager);

  NumericalMethodsManager * const numericalMethodManager = domain->
    getParent()->GetGroup<NumericalMethodsManager>(keys::numericalMethodsManager);

  FiniteVolumeManager * const fvManager = numericalMethodManager->
    GetGroup<FiniteVolumeManager>(keys::finiteVolumeManager);

  FluxApproximationBase const * const fluxApprox = fvManager->getFluxApproximation(m_discretizationName);

  Epetra_FECrsMatrix * const jacobian = blockSystem->GetMatrix(BlockIDs::fluidPressureBlock,
                                                               BlockIDs::fluidPressureBlock);
  Epetra_FEVector * const residual = blockSystem->GetResidualVector(BlockIDs::fluidPressureBlock);

  auto
    elemGhostRank = elemManager->ConstructViewAccessor<integer_array>( ObjectManagerBase::
                                                                       viewKeyStruct::
                                                                       ghostRankString );

  auto blockLocalDofNumber = elemManager->
    ConstructViewAccessor<globalIndex_array>(viewKeyStruct::
                                             blockLocalDofNumberString);

  auto pres      = elemManager->ConstructViewAccessor<real64_array>(viewKeyStruct::fluidPressureString);
  auto dPres     = elemManager->ConstructViewAccessor<real64_array>(viewKeyStruct::deltaFluidPressureString);
//  auto dens      = elemManager->ConstructViewAccessor<real64_array>(viewKeyStruct::fluidDensityString);
  ElementRegionManager::MaterialViewAccessor< array2d<real64> > const
  dens = elemManager->ConstructMaterialViewAccessor< array2d<real64> >( "density" );

  auto dDens     = elemManager->ConstructViewAccessor<real64_array>(viewKeyStruct::deltaFluidDensityString);
  auto visc      = elemManager->ConstructViewAccessor<real64_array>(viewKeyStruct::fluidViscosityString);
  auto dVisc     = elemManager->ConstructViewAccessor<real64_array>(viewKeyStruct::deltaFluidViscosityString);
  auto gravDepth = elemManager->ConstructViewAccessor<real64_array>(viewKeyStruct::gravityDepthString);

  // use ReferenceWrapper to make capture by value easy in lambdas
  ArrayView<real64, 1, localIndex> presFace = faceManager->getReference<real64_array>(viewKeyStruct::faceFluidPressureString);
  ArrayView<real64, 1, localIndex> densFace = faceManager->getReference<real64_array>(viewKeyStruct::fluidDensityString);
  ArrayView<real64, 1, localIndex> viscFace = faceManager->getReference<real64_array>(viewKeyStruct::fluidViscosityString);
  ArrayView<real64, 1, localIndex> gravDepthFace = faceManager->getReference<real64_array>(viewKeyStruct::gravityDepthString);

  auto
  constitutiveMap = elemManager->
                    ConstructViewAccessor<std::pair<array2d<localIndex>,array2d<localIndex>>>(CellBlockSubRegion::
                                                                                                viewKeyStruct::
                                                                                                constitutiveMapString,
                                                                                                string());

  ElementRegionManager::MaterialViewAccessor< array2d<real64> > const
  dRho_dP = elemManager->ConstructMaterialViewAccessor< array2d<real64> >( "dPressure_dDensity" );

  dataRepository::ManagedGroup const * sets = faceManager->GetGroup(dataRepository::keys::sets);

  // first, evaluate BC to get primary field values (pressure)
  bcManager->ApplyBoundaryCondition(faceManager, viewKeyStruct::faceFluidPressureString, time + dt);

  // call constitutive models to get dependent quantities needed for flux (density, viscosity)
  bcManager->ApplyBoundaryCondition(time + dt,
                                    faceManager,
<<<<<<< HEAD
                                    viewKeyStruct::fluidPressureString,
                                    [&] (BoundaryConditionBase const * bc,
=======
                                    viewKeyStruct::faceFluidPressureString,
                                    [&] (BoundaryConditionBase * bc,
>>>>>>> 4faf08e3
                                        set<localIndex> const & lset) -> void
  {
    for (auto kf : lset)
    {
      if (faceGhostRank[kf] >= 0)
        continue;

      integer const ke = (elemRegionList[kf][0] >= 0) ? 0 : 1;
      localIndex const er  = elemRegionList[kf][ke];
      localIndex const esr = elemSubRegionList[kf][ke];
      localIndex const ei  = elemList[kf][ke];

      // since we don't have material indices for faces, we take them from an adjacent cell
      localIndex matIndex1 = constitutiveMap[er][esr].get().first[ei][0];
      localIndex matIndex2 = constitutiveMap[er][esr].get().second[ei][0];

      ConstitutiveBase * const EOS = constitutiveManager->GetGroup<ConstitutiveBase>(matIndex1);

      real64 dummy; // don't need derivatives on faces
      EOS->FluidDensityUpdate(presFace[kf], matIndex2, densFace[kf], dummy);
      EOS->FluidViscosityUpdate(presFace[kf], matIndex2, viscFace[kf], dummy);
    }
  });

  // *** assembly loop ***

  constexpr localIndex numElems = 2;
  globalIndex_array dofColIndices;
  real64_array localFluxJacobian;

  // temporary working arrays
  real64 densWeight[numElems] = { 0.5, 0.5 };
  real64 mobility[numElems], dMobility_dP[numElems];
  real64_array dDensMean_dP, dFlux_dP;


  bcManager->ApplyBoundaryCondition(time + dt,
                                    viewKeyStruct::faceFluidPressureString,
                                    [&] (BoundaryConditionBase * bc,
                                         string const & setName) -> void
  {
    if (!sets->hasView(setName) || !fluxApprox->hasBoundaryStencil(setName))
      return;

    auto const & stencilCollection = fluxApprox->getBoundaryStencil(setName);

    stencilCollection.forAll([=] (auto stencil) mutable -> void
    {
      localIndex const stencilSize = stencil.size();

      // resize and clear local working arrays
      dDensMean_dP.resize(stencilSize); // doesn't need to be that large, but it's convenient
      dFlux_dP.resize(stencilSize);

      // clear working arrays
      dDensMean_dP = 0.0;

      // resize local matrices and vectors
      dofColIndices.resize(stencilSize);
      localFluxJacobian.resize(stencilSize);

      // calculate quantities on primary connected points
      real64 densMean = 0.0;
      globalIndex eqnRowIndex = -1;
      localIndex cell_order;
      stencil.forConnected([&] (auto const & point, localIndex i) -> void
      {
        real64 density, dDens_dP;
        real64 viscosity, dVisc_dP;
        switch (point.tag)
        {
          case PointDescriptor::Tag::CELL:
          {
            localIndex const er  = point.cellIndex.region;
            localIndex const esr = point.cellIndex.subRegion;
            localIndex const ei  = point.cellIndex.index;

            eqnRowIndex = blockLocalDofNumber[er][esr][ei];

            density   = dens[er][esr][0][ei][0];
            dDens_dP  = dRho_dP[er][esr][0][ei][0];

            viscosity = visc[er][esr][ei];
            dVisc_dP  = m_dVisc_dPres[er][esr][ei];

            cell_order = i; // mark position of the cell in connection for sign consistency later
            break;
          }
          case PointDescriptor::Tag::FACE:
          {
            localIndex const kf = point.faceIndex;

            density = densFace[kf];
            dDens_dP = 0.0;

            viscosity = viscFace[kf];
            dVisc_dP = 0.0;

            break;
          }
          default:
            GEOS_ERROR("Unsupported point type in stencil");
        }

        // mobility
        mobility[i]  = density / viscosity;
        dMobility_dP[i]  = dDens_dP / viscosity - mobility[i] / viscosity * dVisc_dP;

        // average density
        densMean += densWeight[i] * density;
        dDensMean_dP[i] = densWeight[i] * dDens_dP;
      });

      //***** calculation of flux *****

      // compute potential difference MPFA-style
      real64 potDif = 0.0;
      dofColIndices = -1;
      stencil.forAll([&] (auto point, auto w, localIndex i) -> void
      {
        real64 pressure = 0.0, gravD = 0.0;
        switch (point.tag)
        {
          case PointDescriptor::Tag::CELL:
          {
            localIndex const er = point.cellIndex.region;
            localIndex const esr = point.cellIndex.subRegion;
            localIndex const ei = point.cellIndex.index;

            dofColIndices[i] = blockLocalDofNumber[er][esr][ei];
            pressure = pres[er][esr][ei] + dPres[er][esr][ei];
            gravD = gravDepth[er][esr][ei];

            break;
          }
          case PointDescriptor::Tag::FACE:
          {
            localIndex const kf = point.faceIndex;

            pressure = presFace[kf];
            gravD = gravDepthFace[kf];

            break;
          }
          default:
          GEOS_ERROR("Unsupported point type in stencil");
        }

        real64 const gravTerm = m_gravityFlag ? densMean * gravD : 0.0;
        real64 const dGrav_dP = m_gravityFlag ? dDensMean_dP[i] * gravD : 0.0;

        potDif += w * (pressure + gravTerm);
        dFlux_dP[i] = w * (1.0 + dGrav_dP);
      });

      // upwinding of fluid properties (make this an option?)
      localIndex const k_up = (potDif >= 0) ? 0 : 1;

      // compute the final flux and derivatives
      real64 const flux = mobility[k_up] * potDif;
      for (localIndex ke = 0; ke < stencilSize; ++ke)
        dFlux_dP[ke] *= mobility[k_up];
      dFlux_dP[k_up] += dMobility_dP[k_up] * potDif;

      //***** end flux terms *****

      // populate local flux vector and derivatives
      integer sign = (cell_order == 0 ? 1 : -1);
      real64 const localFlux =  dt * flux * sign;

      integer counter = 0;
      for (localIndex ke = 0; ke < stencilSize; ++ke)
      {
        // compress arrays, skipping face derivatives
        if (dofColIndices[ke] >= 0)
        {
          dofColIndices[counter] = dofColIndices[ke];
          localFluxJacobian[counter] = dt * dFlux_dP[ke] * sign;
          ++counter;
        }
      }

      // Add to global residual/jacobian
      jacobian->SumIntoGlobalValues(1, &eqnRowIndex,
                                    counter, dofColIndices.data(),
                                    localFluxJacobian.data());

      residual->SumIntoGlobalValues(1, &eqnRowIndex, &localFlux);
    });
  });
}


real64
SinglePhaseFlow::
CalculateResidualNorm(systemSolverInterface::EpetraBlockSystem const * const blockSystem,
                      DomainPartition * const domain)
{

  Epetra_FEVector const * const residual = blockSystem->GetResidualVector( BlockIDs::fluidPressureBlock );
  Epetra_Map      const * const rowMap   = blockSystem->GetRowMap( BlockIDs::fluidPressureBlock );

  MeshLevel * const mesh = domain->getMeshBodies()->GetGroup<MeshBody>(0)->getMeshLevel(0);
  ElementRegionManager * const elemManager = mesh->getElemManager();

  auto elemGhostRank = elemManager->ConstructViewAccessor<integer_array>( ObjectManagerBase::
                                                                          viewKeyStruct::
                                                                          ghostRankString );

  auto blockLocalDofNumber = elemManager->
      ConstructViewAccessor<globalIndex_array>(viewKeyStruct::blockLocalDofNumberString);

  auto refPoro = elemManager->ConstructViewAccessor<real64_array>(viewKeyStruct::referencePorosityString);
  auto volume  = elemManager->ConstructViewAccessor<real64_array>(CellBlock::viewKeyStruct::elementVolumeString);

  // get a view into local residual vector
  int localSizeInt;
  double* localResidual = nullptr;
  residual->ExtractView(&localResidual, &localSizeInt);

  // compute the norm of local residual scaled by cell pore volume
  real64 localResidualNorm = sumOverElemsInMesh(mesh, [&] (localIndex const er,
                                                           localIndex const esr,
                                                           localIndex const k) -> real64
  {
    if (elemGhostRank[er][esr][k] < 0)
    {
      int const lid = rowMap->LID(integer_conversion<int>(blockLocalDofNumber[er][esr][k]));
      real64 const val = localResidual[lid] / (refPoro[er][esr][k] * volume[er][esr][k]);
      return val * val;
    }
    return 0.0;
  });

  // compute global residual norm
  realT globalResidualNorm;
  MPI_Allreduce(&localResidualNorm, &globalResidualNorm, 1, MPI_DOUBLE, MPI_SUM, MPI_COMM_WORLD);

  return sqrt(globalResidualNorm);
}


void SinglePhaseFlow::ApplySystemSolution( EpetraBlockSystem const * const blockSystem,
                                                real64 const scalingFactor,
                                                DomainPartition * const domain )
{
  MeshLevel * const mesh = domain->getMeshBodies()->GetGroup<MeshBody>(0)->getMeshLevel(0);

  Epetra_Map const * const rowMap        = blockSystem->GetRowMap( BlockIDs::fluidPressureBlock );
  Epetra_FEVector const * const solution = blockSystem->GetSolutionVector( BlockIDs::fluidPressureBlock );

  int dummy;
  double* local_solution = nullptr;
  solution->ExtractView(&local_solution,&dummy);

  ElementRegionManager * const elementRegionManager = mesh->getElemManager();

  ElementRegionManager::ElementViewAccessor<globalIndex_array>
  blockLocalDofNumber = elementRegionManager->
                        ConstructViewAccessor<globalIndex_array>( viewKeys.blockLocalDofNumber.Key() );

  auto pres  = elementRegionManager->ConstructViewAccessor<real64_array>(viewKeyStruct::fluidPressureString);
  auto dPres = elementRegionManager->ConstructViewAccessor<real64_array>(viewKeyStruct::deltaFluidPressureString);

  ElementRegionManager::MaterialViewAccessor< array2d<real64> > const
  dens = elementRegionManager->ConstructMaterialViewAccessor< array2d<real64> >( "density" );
//  auto dens  = elementRegionManager->ConstructViewAccessor<real64_array>(viewKeyStruct::fluidDensityString);
  auto dDens = elementRegionManager->ConstructViewAccessor<real64_array>(viewKeyStruct::deltaFluidDensityString);

  ElementRegionManager::MaterialViewAccessor< array2d<real64> >
  dRho_dP = elementRegionManager->ConstructMaterialViewAccessor< array2d<real64> >( "dPressure_dDensity" );

  auto visc  = elementRegionManager->ConstructViewAccessor<real64_array>(viewKeyStruct::fluidViscosityString);
  auto dVisc = elementRegionManager->ConstructViewAccessor<real64_array>(viewKeyStruct::deltaFluidViscosityString);

  auto poro  = elementRegionManager->ConstructViewAccessor<real64_array>(viewKeyStruct::porosityString);
  auto dPoro = elementRegionManager->ConstructViewAccessor<real64_array>(viewKeyStruct::deltaPorosityString);
  auto refPoro = elementRegionManager->ConstructViewAccessor<real64_array>(viewKeyStruct::referencePorosityString);

  ConstitutiveManager * const constitutiveManager =
      domain->GetGroup<ConstitutiveManager >(keys::ConstitutiveManager);

  auto
  constitutiveMap = elementRegionManager->
                    ConstructViewAccessor< std::pair< array2d<localIndex>,
                                                      array2d<localIndex> > >( CellBlockSubRegion::
                                                                                viewKeyStruct::
                                                                                constitutiveMapString );

  auto
  elemGhostRank = elementRegionManager->ConstructViewAccessor<integer_array>( ObjectManagerBase::
                                                                              viewKeyStruct::
                                                                              ghostRankString );

  // loop over all elements to update incremental pressure
  forAllElemsInMesh( mesh, [&]( localIndex const er,
                                localIndex const esr,
                                localIndex const k)->void
  {
    if( elemGhostRank[er][esr][k]<0 )
    {
      // extract solution and apply to dP
      int const lid = rowMap->LID(integer_conversion<int>(blockLocalDofNumber[er][esr][k]));
      dPres[er][esr][k] += scalingFactor * local_solution[lid];
    }
  });


  // TODO Sync dP once element field syncing is reimplemented.
  //std::map<string, array1d<string> > fieldNames;
  //fieldNames["element"].push_back(viewKeyStruct::deltaFluidPressureString);
  //CommunicationTools::SynchronizeFields(fieldNames,
  //                            mesh,
  //                            domain->getReference< array1d<NeighborCommunicator> >( domain->viewKeys.neighbors ) );

  ElementRegionManager::ConstitutiveRelationAccessor<ConstitutiveBase>
  constitutiveRelations = elementRegionManager->ConstructConstitutiveAccessor<ConstitutiveBase>();

  forAllElemsInMesh( mesh, [&]( localIndex const er,
                                localIndex const esr,
                                localIndex const k)->void
  {
//    localIndex const matIndex1 = constitutiveMap[er][esr].get().first[k][0];
//    localIndex const matIndex2 = constitutiveMap[er][esr].get().second[k][0];
//    ConstitutiveBase * const EOS = constitutiveManager->GetGroup<ConstitutiveBase>(matIndex1);

    // update dDens and derivatives
    real64 const new_pres = pres[er][esr][k] + dPres[er][esr][k];
    real64 new_value;

    constitutiveRelations[er][esr][0]->FluidDensityUpdate(new_pres, 0, new_value, dRho_dP[er][esr][0][k][0]);
//    constitutiveRelations[er][esr][0]->DensityUpdate( new_pres, k, 0 );
    dDens[er][esr][k] = new_value - dens[er][esr][0][k][0];

    constitutiveRelations[er][esr][0]->FluidViscosityUpdate(new_pres, 0, new_value, m_dVisc_dPres[er][esr][k]);
    dVisc[er][esr][k] = new_value - visc[er][esr][k];

    constitutiveRelations[er][esr][0]->SimplePorosityUpdate(new_pres, refPoro[er][esr][k], 0, new_value, m_dVisc_dPres[er][esr][k]);
    dPoro[er][esr][k] = new_value - poro[er][esr][k];
  });
}

void SinglePhaseFlow::PrecomputeData(DomainPartition * const domain)
{
  MeshLevel * const mesh = domain->getMeshBodies()->GetGroup<MeshBody>(0)->getMeshLevel(0);
  ElementRegionManager * const elemManager = mesh->getElemManager();
  FaceManager * const faceManager = mesh->getFaceManager();

  R1Tensor const & gravityVector = getGravityVector();

  auto elemCenter = elemManager->ConstructViewAccessor< r1_array >( CellBlock::
                                                                    viewKeyStruct::
                                                                    elementCenterString );

  auto gravityDepth = elemManager->ConstructViewAccessor<real64_array>(viewKeyStruct::gravityDepthString);

  // Loop over all the elements and calculate element centers, and element volumes
  forAllElemsInMesh( mesh, [&]( localIndex const er,
                                localIndex const esr,
                                localIndex const k )->void
  {
    gravityDepth[er][esr][k] = Dot(elemCenter[er][esr][k], gravityVector);
  });


  r1_array & faceCenter = faceManager->getReference<r1_array>(FaceManager::viewKeyStruct::faceCenterString);
  real64_array & gravityDepthFace = faceManager->getReference<real64_array>(viewKeyStruct::gravityDepthString);

  for (localIndex kf = 0; kf < faceManager->size(); ++kf)
  {
    gravityDepthFace[kf] = Dot(faceCenter[kf], gravityVector);
  }
}

void SinglePhaseFlow::AllocateAuxStorage(DomainPartition *const domain)
{
  MeshLevel * const mesh = domain->getMeshBodies()->GetGroup<MeshBody>(0)->getMeshLevel(0);
  ElementRegionManager * const elemManager = mesh->getElemManager();

  // temporary storage for m_dRho_dP on each element
//  m_dDens_dPres.resize(elemManager->numRegions());
  m_dPoro_dPres.resize(elemManager->numRegions());
  m_dVisc_dPres.resize(elemManager->numRegions());
  for( localIndex er=0 ; er<elemManager->numRegions() ; ++er )
  {
    ElementRegion const * const elemRegion = elemManager->GetRegion(er);
//    m_dDens_dPres[er].resize(elemRegion->numSubRegions());
    m_dPoro_dPres[er].resize(elemRegion->numSubRegions());
    m_dVisc_dPres[er].resize(elemRegion->numSubRegions());
    for( localIndex esr=0 ; esr<elemRegion->numSubRegions() ; ++esr )
    {
      CellBlockSubRegion const * const cellBlockSubRegion = elemRegion->GetSubRegion(esr);
//      m_dDens_dPres[er][esr].resize(cellBlockSubRegion->size());
      m_dPoro_dPres[er][esr].resize(cellBlockSubRegion->size());
      m_dVisc_dPres[er][esr].resize(cellBlockSubRegion->size());
    }
  }
}

void SinglePhaseFlow::SolveSystem( EpetraBlockSystem * const blockSystem,
                                        SystemSolverParameters const * const params )
{
  Epetra_FEVector * const
  solution = blockSystem->GetSolutionVector( BlockIDs::fluidPressureBlock );

  Epetra_FEVector * const
  residual = blockSystem->GetResidualVector( BlockIDs::fluidPressureBlock );
  residual->Scale(-1.0);

  solution->Scale(0.0);

  m_linearSolverWrapper.SolveSingleBlockSystem( blockSystem,
                                                params,
                                                BlockIDs::fluidPressureBlock );

  if( verboseLevel() >= 2 )
  {
    solution->Print(std::cout);
  }

}

void SinglePhaseFlow::ResetStateToBeginningOfStep( DomainPartition * const domain )
{
  MeshLevel * const mesh = domain->getMeshBodies()->GetGroup<MeshBody>(0)->getMeshLevel(0);
  ElementRegionManager * const elementRegionManager = mesh->getElemManager();

  auto dPres = elementRegionManager->ConstructViewAccessor<real64_array>(viewKeyStruct::deltaFluidPressureString);
  auto dDens = elementRegionManager->ConstructViewAccessor<real64_array>(viewKeyStruct::deltaFluidDensityString);
  auto dVisc = elementRegionManager->ConstructViewAccessor<real64_array>(viewKeyStruct::deltaFluidViscosityString);
  auto dPoro = elementRegionManager->ConstructViewAccessor<real64_array>(viewKeyStruct::deltaPorosityString);


  forAllElemsInMesh( mesh, [&]( localIndex const er,
                                localIndex const esr,
                                localIndex const k)->void
  {
    dPres[er][esr][k] = 0.0;
    dDens[er][esr][k] = 0.0;
    dVisc[er][esr][k] = 0.0;
    dPoro[er][esr][k] = 0.0;
  });

}


REGISTER_CATALOG_ENTRY( SolverBase, SinglePhaseFlow, std::string const &, ManagedGroup * const )
} /* namespace ANST */<|MERGE_RESOLUTION|>--- conflicted
+++ resolved
@@ -1120,13 +1120,8 @@
   // call constitutive models to get dependent quantities needed for flux (density, viscosity)
   bcManager->ApplyBoundaryCondition(time + dt,
                                     faceManager,
-<<<<<<< HEAD
-                                    viewKeyStruct::fluidPressureString,
+                                    viewKeyStruct::faceFluidPressureString,
                                     [&] (BoundaryConditionBase const * bc,
-=======
-                                    viewKeyStruct::faceFluidPressureString,
-                                    [&] (BoundaryConditionBase * bc,
->>>>>>> 4faf08e3
                                         set<localIndex> const & lset) -> void
   {
     for (auto kf : lset)
