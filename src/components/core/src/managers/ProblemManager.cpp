--- conflicted
+++ resolved
@@ -244,15 +244,9 @@
   xmlProblemNode = xmlDocument.child("Problem");
   pugi::xml_node topLevelNode;
 
-<<<<<<< HEAD
   m_inputDocumentationHead.m_varName = "Problem";
   m_inputDocumentationHead.m_varType = "UniqueNode";
   m_inputDocumentationHead.m_varDescription = "This is the top level node in the input structure.";
-=======
-  m_inputDocumentationHead.m_name = "Problem";
-  m_inputDocumentationHead.m_type = "Node";
-  m_inputDocumentationHead.m_shortDescription = "This is the top level node in the input structure.";
->>>>>>> 8f85a2c7
 
   cxx_utilities::DocumentationNode temp;
   temp.m_level   = 1;
