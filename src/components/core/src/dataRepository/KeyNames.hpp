/*
 * KeyNames.hpp
 *
 *  Created on: Aug 4, 2016
 *      Author: rrsettgast
 */

#ifndef SRC_COMPONENTS_CORE_SRC_DATAREPOSITORY_KEYNAMES_HPP_
#define SRC_COMPONENTS_CORE_SRC_DATAREPOSITORY_KEYNAMES_HPP_

#include <string>

namespace geosx
{
namespace dataRepository
{
namespace keys
{

std::string const ReferencePosition = "ReferencePosition";
std::string const TotalDisplacement = "TotalDisplacement";
std::string const IncrementalDisplacement = "IncrementalDisplacement";
std::string const Velocity = "Velocity";
std::string const Acceleration = "Acceleration";
std::string const Mass = "Mass";
std::string const Force = "Force";
std::string const Strain = "Strain";
<<<<<<< HEAD
std::string const size = "size";
std::string const maxDt = "maxDt";
std::string const courant = "courant";
=======
std::string const Name = "name";
std::string const Size = "size";
>>>>>>> e1b7d84c

std::string const ProblemManager = "ProblemManager";
std::string const ConstitutiveManager = "ConstitutiveManager";
std::string const ConstitutiveBase = "ConstitutiveBase";

std::string const domain  = "domain";
std::string const solvers = "solvers";
std::string const simulationParameterMap = "simulationParameterMap";
std::string const FE_Space    = "FE_Space";
std::string const FEM_Nodes    = "FEM_Nodes";
std::string const FEM_Edges    = "FEM_Edges";
std::string const FEM_Faces    = "FEM_Faces";
std::string const FEM_Elements = "FEM_Elements";

}
}
}
#endif /* SRC_COMPONENTS_CORE_SRC_DATAREPOSITORY_KEYNAMES_HPP_ */<|MERGE_RESOLUTION|>--- conflicted
+++ resolved
@@ -25,15 +25,10 @@
 std::string const Mass = "Mass";
 std::string const Force = "Force";
 std::string const Strain = "Strain";
-<<<<<<< HEAD
-std::string const size = "size";
 std::string const maxDt = "maxDt";
 std::string const courant = "courant";
-=======
 std::string const Name = "name";
 std::string const Size = "size";
->>>>>>> e1b7d84c
-
 std::string const ProblemManager = "ProblemManager";
 std::string const ConstitutiveManager = "ConstitutiveManager";
 std::string const ConstitutiveBase = "ConstitutiveBase";
